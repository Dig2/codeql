# Query file metadata and alert message style guide

## Introduction

This document outlines the structure of CodeQL query files. You should adopt this structure when contributing custom queries to this repository, in order to ensure that new queries are consistent with the standard CodeQL queries.

## Query files (.ql extension)

Query files have the extension `.ql`. Each file has two distinct areas:

* Metadata area–displayed at the top of the file, contains the metadata that defines how results for the query are interpreted and gives a brief description of the purpose of the query.
* Query definition–defined using QL. The query includes a select statement, which defines the content and format of the results. For further information about writing QL, see the following topics:
  * [CodeQL documentation](https://codeql.github.com/docs/)
  * [QL language reference](https://codeql.github.com/docs/ql-language-reference/)
  * [CodeQL style guide](ql-style-guide.md)


For examples of query files for the languages supported by CodeQL, visit the following links:

* [C/C++ queries](https://codeql.github.com/codeql-query-help/cpp/)
* [C# queries](https://codeql.github.com/codeql-query-help/csharp/)
* [Go queries](https://codeql.github.com/codeql-query-help/go/)
* [Java queries](https://codeql.github.com/codeql-query-help/java/)
* [JavaScript queries](https://codeql.github.com/codeql-query-help/javascript/)
* [Python queries](https://codeql.github.com/codeql-query-help/python/)

## Metadata area

Query file metadata contains important information that defines the identifier and purpose of the query. The metadata is included as the content of a valid [QLDoc](https://codeql.github.com/docs/ql-language-reference/ql-language-specification/#qldoc) comment, on lines with leading whitespace followed by `*`, between an initial `/**` and a trailing `*/`. For example:

```ql
/**
 * @name Useless assignment to local variable
 * @description An assignment to a local variable that is not used later on, or whose value is always
 *              overwritten, has no effect.
 * @kind problem
 * @problem.severity warning
 * @id cs/useless-assignment-to-local
 * @tags maintainability
 *       external/cwe/cwe-563
 * @precision very-high
 */
 ```

To help others use your query, and to ensure that the query works correctly on LGTM, you should include all of the required information outlined below in the metadata, and as much of the optional information as possible. For further information on query metadata see [Metadata for CodeQL queries](https://codeql.github.com/docs/writing-codeql-queries/metadata-for-codeql-queries/) on codeql.github.com.




### Query name `@name`

You must specify an `@name` property for your query. This property defines the display name for the query. Query names should use sentence capitalization, but not include a full stop. For example:

* `@name Access to variable in enclosing class`
* `@name Array argument size mismatch`
* `@name Reference equality test on strings`
* `@name Return statement outside function`


### Query descriptions `@description`

You must define an `@description` property for your query. This property defines a short help message. Query descriptions should be written as a sentence or short-paragraph of plain prose, with sentence capitalization and full stop. The preferred pattern for alert queries is  "Syntax X causes behavior Y." Any code elements included in the description should be enclosed in single quotes. For example:


* `@description Using a format string with an incorrect format causes a 'System.FormatException'.`
* `@description Commented-out code makes the remaining code more difficult to read.`

### Query ID `@id`

You must specify an `@id` property for your query. It must be unique and should follow the standard CodeQL convention. That is, it should begin with the 'language code' for the language that the query analyzes followed by a forward slash. The following language codes are supported:

* C and C++: `cpp`
* C#: `cs`
* Go: `go`
* Java: `java`
* JavaScript and TypeScript: `js`
* Python: `py`

The `@id` should consist of a short noun phrase that identifies the issue that the query highlights. For example:



* `@id cs/command-line-injection`
* `@id java/string-concatenation-in-loop`

Further terms can be added to the `@id` to group queries that, for example, highlight similar issues or are of particular relevance to a certain framework. For example:

* `@id js/angular-js/missing-explicit-injection`
* `@id js/angular-js/duplicate-dependency`

Note, `@id` properties should be consistent for queries that highlight the same issue for different languages. For example, the following queries identify format strings that contain unsanitized input in Java and C++ code respectively:



* `@id java/tainted-format-string`
* `@id cpp/tainted-format-string`


### Query type `@kind`

`@kind` is a required property that defines the type of query. The main query types are:



<<<<<<< HEAD
*   alerts (`@kind problem`)
*   alerts containing path information (`@kind path-problem`)
*   metrics (`@kind metric`)
=======
* alerts (`@kind problem`)
* alerts containing path information (`@kind path-problem`)
>>>>>>> 3ae99b93

Alert queries (`@kind problem` or `path-problem`) support two further properties. These are added by GitHub staff after the query has been tested, prior to deployment to LGTM. The following information is for reference:



* `@precision`–broadly indicates the proportion of query results that are true positives, while also considering their context and relevance:
  * `low`
  * `medium`
  * `high`
  * `very-high`
* `@problem.severity`–defines the level of severity of the alert: 
  * `error`–an issue that is likely to cause incorrect program behavior, for example a crash or vulnerability.
  * `warning`–an issue that indicates a potential problem in the code, or makes the code fragile if another (unrelated) part of code is changed.
  * `recommendation`–an issue where the code behaves correctly, but it could be improved.

The values of `@precision` and `@problem.severity` assigned to a query that is part of the standard set determine how the results are displayed by LGTM. See [About alerts](https://help.semmle.com/lgtm-enterprise/user/help/about-alerts.html) and [Alert interest](https://lgtm.com/help/lgtm/alert-interest) for further information. For information about using custom queries in LGTM on a 'per-project' basis, see [Writing custom queries to include in LGTM analysis](https://lgtm.com/help/lgtm/writing-custom-queries) and [About adding custom queries](https://help.semmle.com/lgtm-enterprise/admin/help/about-adding-custom-queries.html).

## Query tags `@tags`

The `@tags` property is used to define categories that the query relates to. Each alert query should belong to one (or more, if necessary) of the following four top-level categories:

* `@tags correctness`–for queries that detect incorrect program behavior.
* `@tags maintainability`–for queries that detect patterns that make it harder for developers to make changes to the code.
* `@tags readability`–for queries that detect confusing patterns that make it harder for developers to read the code.
* `@tags security`–for queries that detect security weaknesses. See below for further information.

There are also more specific `@tags` that can be added. See, the following pages for examples of the low-level tags:

* [C/C++ queries](https://codeql.github.com/codeql-query-help/cpp/)
* [C# queries](https://codeql.github.com/codeql-query-help/csharp/)
* [Go queries](https://codeql.github.com/codeql-query-help/go/)
* [Java queries](https://codeql.github.com/codeql-query-help/java/)
* [JavaScript queries](https://codeql.github.com/codeql-query-help/javascript/)
* [Python queries](https://codeql.github.com/codeql-query-help/python/)

Metric queries (`@kind metric`) may have the `summary` tag. If SARIF output is used, the results of these queries can be found at `run[].properties.metricResults`.

If necessary, you can also define your own low-level tags to categorize the queries specific to your project or organization. When creating your own tags, you should:

* Use all lower-case letters, including for acronyms and proper nouns, with no spaces. All characters apart from * and @ are accepted.
* Use a forward slash / to indicate a hierarchical relationship between tags if necessary. For example, a query with tag `foo/bar` is also interpreted as also having tag `foo`, but not `bar`.
* Use a single-word `@tags` name. Multiple words, separated with hyphens, can be used for clarity if necessary.

#### Security query `@tags`

If your query is a security query, use one or more `@tags` to associate it with the relevant CWEs. Add `@tags` for the most specific Base Weakness or Class Weakness in [View 1000](https://cwe.mitre.org/data/definitions/1000.html), using the parent/child relationship. For example:

| `@tags security` | `external/cwe/cwe-022`|
|-|-|
||`external/cwe/cwe-023` |
||`external/cwe/cwe-036` |
||`external/cwe/cwe-073` |

When you tag a query like this, the associated CWE pages from [MITRE.org](https://cwe.mitre.org/index.html) will automatically appear in the reference section of its associated qhelp file.

#### Metric/summary `@tags`

Code Scanning may use tags to identify queries with specific meanings across languages. Currently, there is only one such tag: `lines-of-code`. The sum of the results for queries with this tag that return a single number column ([example for JavaScript](https://github.com/github/codeql/blob/c47d680d65f09a851e41d4edad58ffa7486b5431/java/ql/src/Metrics/Summaries/LinesOfCode.ql)) is interpreted by Code Scanning as the lines of code under the source root present in the database. Each language should have exactly one query of this form.


## QL area

### Alert messages

The select clause of each alert query defines the alert message that is displayed for each result found by the query. Alert messages are strings that concisely describe the problem that the alert is highlighting and, if possible, also provide some context. For consistency, alert messages should adhere to the following guidelines:

* Each message should be a complete, standalone sentence. That is, it should be capitalized and have proper punctuation, including a full stop.
* The message should factually describe the problem that is being highlighted–it should not contain recommendations about how to fix the problem or value judgements.
* Program element references should be in 'single quotes' to distinguish them from ordinary words. Quotes are not needed around substitutions (`$@`).
* Avoid constant alert message strings and include some context, if possible. For example, `The class 'Foo' is duplicated as 'Bar'.` is preferable to `This class is duplicated here.`
* Where you reference another program element, link to it if possible using a substitution (`$@`). Links should be used inline in the sentence, rather than as parenthesised lists or appositions.
* When a message contains multiple links, construct a sentence that has the most variable link (that is, the link with most targets) last. For further information, see [Defining the results of a query](https://codeql.github.com/docs/writing-codeql-queries/defining-the-results-of-a-query/).

For examples of select clauses and alert messages, see the query source files at the following pages:

* [C/C++ queries](https://codeql.github.com/codeql-query-help/cpp/)
* [C# queries](https://codeql.github.com/codeql-query-help/csharp/)
* [Go queries](https://codeql.github.com/codeql-query-help/go/)
* [Java queries](https://codeql.github.com/codeql-query-help/java/)
* [JavaScript queries](https://codeql.github.com/codeql-query-help/javascript/)
* [Python queries](https://codeql.github.com/codeql-query-help/python/)

<<<<<<< HEAD
For further information on query writing, see [CodeQL queries](https://help.semmle.com/QL/learn-ql/ql/writing-queries/writing-queries.html). For more information on learning CodeQL, see [Learning CodeQL](https://help.semmle.com/QL/learn-ql/index.html).

## Metric results

The `select` clause of a summary metric query must have one of the following result patterns:
- Just a `number`
  - This indicates a metric without a specific location in the codebase, for example the total lines of code in a codebase.
- A code `entity` followed by a `number`
  - This indicates a metric with a specific location in the codebase, for example the lines of code within a file. The `entity` here must have a valid location in the source code.
=======
For further information on query writing, see [CodeQL queries](https://codeql.github.com/docs/writing-codeql-queries/codeql-queries/). For more information on learning CodeQL, see [CodeQL documentation](https://codeql.github.com/docs/).
>>>>>>> 3ae99b93
<|MERGE_RESOLUTION|>--- conflicted
+++ resolved
@@ -102,14 +102,9 @@
 
 
 
-<<<<<<< HEAD
-*   alerts (`@kind problem`)
-*   alerts containing path information (`@kind path-problem`)
-*   metrics (`@kind metric`)
-=======
 * alerts (`@kind problem`)
 * alerts containing path information (`@kind path-problem`)
->>>>>>> 3ae99b93
+* metrics (`@kind metric`)
 
 Alert queries (`@kind problem` or `path-problem`) support two further properties. These are added by GitHub staff after the query has been tested, prior to deployment to LGTM. The following information is for reference:
 
@@ -192,8 +187,7 @@
 * [JavaScript queries](https://codeql.github.com/codeql-query-help/javascript/)
 * [Python queries](https://codeql.github.com/codeql-query-help/python/)
 
-<<<<<<< HEAD
-For further information on query writing, see [CodeQL queries](https://help.semmle.com/QL/learn-ql/ql/writing-queries/writing-queries.html). For more information on learning CodeQL, see [Learning CodeQL](https://help.semmle.com/QL/learn-ql/index.html).
+For further information on query writing, see [CodeQL queries](https://codeql.github.com/docs/writing-codeql-queries/codeql-queries/). For more information on learning CodeQL, see [CodeQL documentation](https://codeql.github.com/docs/).
 
 ## Metric results
 
@@ -202,6 +196,4 @@
   - This indicates a metric without a specific location in the codebase, for example the total lines of code in a codebase.
 - A code `entity` followed by a `number`
   - This indicates a metric with a specific location in the codebase, for example the lines of code within a file. The `entity` here must have a valid location in the source code.
-=======
-For further information on query writing, see [CodeQL queries](https://codeql.github.com/docs/writing-codeql-queries/codeql-queries/). For more information on learning CodeQL, see [CodeQL documentation](https://codeql.github.com/docs/).
->>>>>>> 3ae99b93
+
