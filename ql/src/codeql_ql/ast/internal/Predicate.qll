--- conflicted
+++ resolved
@@ -152,13 +152,9 @@
       strictcount(PredicateOrBuiltin p0 |
         resolveCall(call, p0) and
         // aliases are expected to resolve to multiple.
-<<<<<<< HEAD
-        not exists(p0.getDeclaration().(ClasslessPredicate).getAlias()) and
+        not exists(p0.(ClasslessPredicate).getAlias())
         // overridden predicates may have multiple targets
-        not p0.getDeclaration().(ClassPredicate).isOverride()
-=======
-        not exists(p0.(ClasslessPredicate).getAlias())
->>>>>>> 4238a5be
+        not p0.(ClassPredicate).isOverride()
       ) and
     c > 1 and
     resolveCall(call, p)
