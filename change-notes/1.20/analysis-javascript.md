# Improvements to JavaScript analysis

## General improvements

* Support for popular libraries has been improved. Consequently, queries may produce more results on code bases that use the following features:
  - client-side code, for example [React](https://reactjs.org/)
  - server-side code, for example [hapi](https://hapijs.com/)

## New queries

| **Query**                                     | **Tags**                                             | **Purpose**                                                                                                                                                                 |
|-----------------------------------------------|------------------------------------------------------|-----------------------------------------------------------------------------------------------------------------------------------------------------------------------------|
| Double escaping or unescaping (`js/double-escaping`) | correctness, security, external/cwe/cwe-116 | Highlights potential double escaping or unescaping of special characters, indicating a possible violation of [CWE-116](https://cwe.mitre.org/data/definitions/116.html). Results are shown on LGTM by default. |
| Incomplete URL substring sanitization | correctness, security, external/cwe/cwe-020 | Highlights URL sanitizers that are likely to be incomplete, indicating a violation of [CWE-020](https://cwe.mitre.org/data/definitions/20.html). Results shown on LGTM by default. |
| Incorrect suffix check (`js/incorrect-suffix-check`) | correctness, security, external/cwe/cwe-020 | Highlights error-prone suffix checks based on `indexOf`, indicating a potential violation of [CWE-20](https://cwe.mitre.org/data/definitions/20.html). Results are shown on LGTM by default. |
| Useless comparison test (`js/useless-comparison-test`) | correctness | Highlights code that is unreachable due to a numeric comparison that is always true or always false. Results are shown on LGTM by default. |

## Changes to existing queries

| **Query**                                  | **Expected impact**          | **Change**                                                                   |
|--------------------------------------------|------------------------------|------------------------------------------------------------------------------|
| Client-side cross-site scripting           | More results                 | This rule now recognizes WinJS functions that are vulnerable to HTML injection. |
<<<<<<< HEAD
| Insecure randomness | More results | This rule now flags insecure uses of `crypto.pseudoRandomBytes`. |
| Unused variable, import, function or class | Fewer false-positive results | This rule now flags fewer variables that are implictly used by JSX elements. |
=======
| Unused parameter                           | Fewer false-positive results | This rule no longer flags parameters with leading underscore. |
| Unused variable, import, function or class | Fewer false-positive results | This rule now flags fewer variables that are implictly used by JSX elements, and no longer flags variables with leading underscore. |
>>>>>>> 06dd5f36

## Changes to QL libraries<|MERGE_RESOLUTION|>--- conflicted
+++ resolved
@@ -20,12 +20,8 @@
 | **Query**                                  | **Expected impact**          | **Change**                                                                   |
 |--------------------------------------------|------------------------------|------------------------------------------------------------------------------|
 | Client-side cross-site scripting           | More results                 | This rule now recognizes WinJS functions that are vulnerable to HTML injection. |
-<<<<<<< HEAD
 | Insecure randomness | More results | This rule now flags insecure uses of `crypto.pseudoRandomBytes`. |
-| Unused variable, import, function or class | Fewer false-positive results | This rule now flags fewer variables that are implictly used by JSX elements. |
-=======
 | Unused parameter                           | Fewer false-positive results | This rule no longer flags parameters with leading underscore. |
 | Unused variable, import, function or class | Fewer false-positive results | This rule now flags fewer variables that are implictly used by JSX elements, and no longer flags variables with leading underscore. |
->>>>>>> 06dd5f36
 
 ## Changes to QL libraries