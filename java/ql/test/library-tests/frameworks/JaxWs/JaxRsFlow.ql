--- conflicted
+++ resolved
@@ -1,63 +1,20 @@
 import java
-<<<<<<< HEAD
-import TestUtilities.InlineFlowTest
-=======
 import semmle.code.java.dataflow.TaintTracking
 import semmle.code.java.dataflow.FlowSources
-import TestUtilities.InlineExpectationsTest
+import TestUtilities.InlineFlowTest
 
-class TaintFlowConf extends TaintTracking::Configuration {
-  TaintFlowConf() { this = "qltest:frameworks:jax-rs-taint" }
-
+class TaintFlowConf extends DefaultTaintFlowConf {
   override predicate isSource(DataFlow::Node n) {
-    n.asExpr().(MethodAccess).getMethod().hasName("taint")
+    super.isSource(n)
     or
     n instanceof RemoteFlowSource
   }
-
-  override predicate isSink(DataFlow::Node n) {
-    exists(MethodAccess ma | ma.getMethod().hasName("sink") | n.asExpr() = ma.getAnArgument())
-  }
-
-  override int fieldFlowBranchLimit() { result = 1000 }
 }
 
-class ValueFlowConf extends DataFlow::Configuration {
-  ValueFlowConf() { this = "qltest:frameworks:jax-rs-value" }
-
+class ValueFlowConf extends DefaultValueFlowConf {
   override predicate isSource(DataFlow::Node n) {
-    n.asExpr().(MethodAccess).getMethod().hasName("taint")
+    super.isSource(n)
     or
     n instanceof RemoteFlowSource
   }
-
-  override predicate isSink(DataFlow::Node n) {
-    exists(MethodAccess ma | ma.getMethod().hasName("sink") | n.asExpr() = ma.getAnArgument())
-  }
-
-  override int fieldFlowBranchLimit() { result = 1000 }
-}
-
-class HasFlowTest extends InlineExpectationsTest {
-  HasFlowTest() { this = "HasFlowTest" }
-
-  override string getARelevantTag() { result = ["hasTaintFlow", "hasValueFlow"] }
-
-  override predicate hasActualResult(Location location, string element, string tag, string value) {
-    tag = "hasTaintFlow" and
-    exists(DataFlow::Node src, DataFlow::Node sink, TaintFlowConf conf | conf.hasFlow(src, sink) |
-      not any(ValueFlowConf vconf).hasFlow(src, sink) and
-      sink.getLocation() = location and
-      element = sink.toString() and
-      value = ""
-    )
-    or
-    tag = "hasValueFlow" and
-    exists(DataFlow::Node src, DataFlow::Node sink, ValueFlowConf conf | conf.hasFlow(src, sink) |
-      sink.getLocation() = location and
-      element = sink.toString() and
-      value = ""
-    )
-  }
-}
->>>>>>> 47b5165f
+}