/**
 * Provides classes for modelling the Node.js standard library.
 */

import javascript
import semmle.javascript.frameworks.HTTP
import semmle.javascript.security.SensitiveActions

module NodeJSLib {

  /**
   * Gets a reference to the 'process' object.
   */
  DataFlow::SourceNode process() {
    result = DataFlow::globalVarRef("process") or
    result = DataFlow::moduleImport("process")
  }

  /**
   * Gets a reference to a member of the 'process' object.
   */
  private DataFlow::SourceNode processMember(string member) {
    result = process().getAPropertyRead(member) or
    result = DataFlow::moduleMember("process", member)
  }

  /**
   * Holds if `call` is an invocation of `http.createServer` or `https.createServer`.
   */
  predicate isCreateServer(CallExpr call) {
    call = DataFlow::moduleMember(HTTP::httpOrHttps(), "createServer").getAnInvocation().asExpr()
  }

  /**
   * A Node.js HTTP response.
   *
   * A server library that provides an (enhanced) NodesJS HTTP response
   * object should implement a library specific subclass of this class.
   */
  abstract class ResponseExpr extends HTTP::Servers::StandardResponseExpr {
  }

  /**
   * A Node.js HTTP request.
   *
   * A server library that provides an (enhanced) NodesJS HTTP request
   * object should implement a library specific subclass of this class.
   */
  abstract class RequestExpr extends HTTP::Servers::StandardRequestExpr {
  }

  /**
   * A function used as an Node.js server route handler.
   *
   * By default, only handlers installed by an Node.js server route setup are recognized,
   * but support for other kinds of route handlers can be added by implementing
   * additional subclasses of this class.
   */
  abstract class RouteHandler extends HTTP::Servers::StandardRouteHandler, DataFlow::FunctionNode {

    /**
     * Gets the parameter of the route handler that contains the request object.
     */
    SimpleParameter getRequestParameter() {
      result = getFunction().getParameter(0)
    }

    /**
     * Gets the parameter of the route handler that contains the response object.
     */
    SimpleParameter getResponseParameter() {
      result = getFunction().getParameter(1)
    }
  }

  /**
   * A route handler installed by a route setup.
   */
  class StandardRouteHandler extends RouteHandler {
    StandardRouteHandler() {
      this = any(RouteSetup setup).getARouteHandler()
    }
  }

  /**
   * A Node.js response source, that is, the response parameter of a
   * route handler.
   */
  private class ResponseSource extends HTTP::Servers::ResponseSource {
    RouteHandler rh;

    ResponseSource() {
      this = DataFlow::parameterNode(rh.getResponseParameter())
    }

    /**
     * Gets the route handler that provides this response.
     */
    override RouteHandler getRouteHandler() {
      result = rh
    }
  }

  /**
   * A Node.js request source, that is, the request parameter of a
   * route handler.
   */
  private class RequestSource extends HTTP::Servers::RequestSource {
    RouteHandler rh;

    RequestSource() {
      this = DataFlow::parameterNode(rh.getRequestParameter())
    }

    /**
     * Gets the route handler that handles this request.
     */
    override RouteHandler getRouteHandler() {
      result = rh
    }
  }

  /**
   * A builtin Node.js HTTP response.
   */
  private class BuiltinRouteHandlerResponseExpr extends ResponseExpr {
    BuiltinRouteHandlerResponseExpr() { src instanceof ResponseSource }
  }

  /**
   * A builtin Node.js HTTP request.
   */
  private class BuiltinRouteHandlerRequestExpr extends RequestExpr {
    BuiltinRouteHandlerRequestExpr() { src instanceof RequestSource }
  }

  /**
   * An access to a user-controlled Node.js request input.
   */
  private class RequestInputAccess extends HTTP::RequestInputAccess {
    RequestExpr request;
    string kind;

    RequestInputAccess() {
      // `req.url`
      kind = "url" and
      this.asExpr().(PropAccess).accesses(request, "url")
      or
      exists (PropAccess headers |
        // `req.headers.cookie`
        kind = "cookie" and
        headers.accesses(request, "headers") and
        this.asExpr().(PropAccess).accesses(headers, "cookie")
      )
      or
      exists (RequestHeaderAccess access | this = access |
        request = access.getRequest() and
        kind = "header")
    }

    override RouteHandler getRouteHandler() {
      result = request.getRouteHandler()
    }

    override string getKind() {
      result = kind
    }
  }

  /**
   * An access to an HTTP header (other than "Cookie") on an incoming Node.js request object.
   */
  private class RequestHeaderAccess extends HTTP::RequestHeaderAccess {
    RequestExpr request;

    RequestHeaderAccess() {
      exists (PropAccess headers, string name |
        // `req.headers.<name>`
        name != "cookie" and
        headers.accesses(request, "headers") and
        this.asExpr().(PropAccess).accesses(headers, name)
      )
    }

    override string getAHeaderName() {
      result = this.(DataFlow::PropRead).getPropertyName().toLowerCase()
    }

    override RouteHandler getRouteHandler() {
      result = request.getRouteHandler()
    }

    override string getKind() {
      result = "header"
    }

    RequestExpr getRequest() {
      result = request
    }
  }

  class RouteSetup extends CallExpr, HTTP::Servers::StandardRouteSetup {
    ServerDefinition server;
    Expr handler;

    RouteSetup() {
      server.flowsTo(this) and
      handler = getArgument(0)
      or
      server.flowsTo(getReceiver()) and
      this.(MethodCallExpr).getMethodName().regexpMatch("on(ce)?") and
      getArgument(0).getStringValue() = "request" and
      handler = getArgument(1)
    }

    override DataFlow::SourceNode getARouteHandler() {
      result.(DataFlow::SourceNode).flowsTo(handler.flow()) or
      result.(DataFlow::TrackedNode).flowsTo(handler.flow())
    }

    override Expr getServer() {
      result = server
    }

    /**
     * Gets the expression for the handler registered by this setup.
     */
    Expr getRouteHandlerExpr() {
      result = handler
    }

  }

  private abstract class HeaderDefinition extends HTTP::Servers::StandardHeaderDefinition {

    ResponseExpr r;

    HeaderDefinition(){
      astNode.getReceiver() = r
    }

    override HTTP::RouteHandler getRouteHandler(){
      result = r.getRouteHandler()
    }

  }

  /**
   * A call to the `setHeader` method of an HTTP response.
   */
  private class SetHeader extends HeaderDefinition {
    SetHeader() {
      astNode.getMethodName() = "setHeader"
    }
  }

  /**
   * A call to the `writeHead` method of an HTTP response.
   */
  private class WriteHead extends HeaderDefinition {
    WriteHead() {
      astNode.getMethodName() = "writeHead" and
      astNode.getNumArgument() > 1
    }

    override predicate definesExplicitly(string headerName, Expr headerValue) {
      exists (DataFlow::SourceNode headers, string header |
        headers.flowsToExpr(astNode.getLastArgument()) and
        headers.hasPropertyWrite(header, DataFlow::valueNode(headerValue)) and
        headerName = header.toLowerCase()
      )
    }
  }

  /**
   * A call to a path-module method that preserves taint.
   */
  private class PathFlowTarget extends TaintTracking::AdditionalTaintStep, DataFlow::CallNode {
    DataFlow::Node tainted;

    PathFlowTarget() {
      exists (string methodName | this = DataFlow::moduleMember("path", methodName).getACall() |
        // getters
        (methodName = "basename" and tainted = getArgument(0)) or
        (methodName = "dirname" and tainted = getArgument(0)) or
        (methodName = "extname" and tainted = getArgument(0)) or

        // transformers
        (methodName = "join" and tainted = getAnArgument()) or
        (methodName = "normalize" and tainted = getArgument(0)) or
        (methodName = "relative" and tainted = getArgument([0..1])) or
        (methodName = "resolve" and tainted = getAnArgument()) or
        (methodName = "toNamespacedPath" and tainted = getArgument(0))
      )
    }

    override predicate step(DataFlow::Node pred, DataFlow::Node succ) {
      pred = tainted and succ = this
    }

  }

  /**
   * An expression passed as the first argument to the `write` or `end` method
   * of an HTTP response.
   */
  private class ResponseSendArgument extends HTTP::ResponseSendArgument {
    HTTP::RouteHandler rh;

    ResponseSendArgument() {
      exists (MethodCallExpr mce, string m | m = "write" or m = "end" |
        mce.calls(any(ResponseExpr e | e.getRouteHandler() = rh), m) and
        this = mce.getArgument(0) and
        // don't mistake callback functions as data
        not this.analyze().getAValue() instanceof AbstractFunction
      )
    }

    override HTTP::RouteHandler getRouteHandler() { result = rh }
  }

  /**
   * An expression that creates a new Node.js server.
   */
  class ServerDefinition extends HTTP::Servers::StandardServerDefinition {
    ServerDefinition() {
      isCreateServer(this)
    }
  }

  /** An expression that is passed as `http.request({ auth: <expr> }, ...)`. */
  class Credentials extends CredentialsExpr {

    Credentials() {
      this = DataFlow::moduleMember(HTTP::httpOrHttps(), "request").getACall().getOptionArgument(0, "auth").asExpr()
    }

    override string getCredentialsKind() {
      result = "credentials"
    }

  }

  /**
   * A call a process-terminating function, such as `process.exit`.
   */
  class ProcessTermination extends SensitiveAction, DataFlow::ValueNode {
    override CallExpr astNode;

    ProcessTermination() {
      this = DataFlow::moduleImport("exit").getAnInvocation()
      or
      this = processMember("exit").getACall()
    }

  }

  /**
   * Holds if the `i`th parameter of method `methodName` of the Node.js
   * `fs` module might represent a file path.
   *
   * We determine this by looking for an externs declaration for
   * `fs.methodName` where the `i`th parameter's name is `filename` or
   * `path` or a variation thereof.
   */
  private predicate fsFileParam(string methodName, int i) {
    exists (ExternalMemberDecl decl, Function f, JSDocParamTag p, string n |
      decl.hasQualifiedName("fs", methodName) and f = decl.getInit() and
      p.getDocumentedParameter() = f.getParameter(i).getAVariable() and
      n = p.getName().toLowerCase() |
      n = "filename" or n.regexpMatch("(old|new|src|dst|)path")
    )
  }

  /**
   * Holds if the `i`th parameter of method `methodName` of the Node.js
   * `fs` module might represent a data parameter or buffer or a callback 
   * that receives the data.
   *
   * We determine this by looking for an externs declaration for
   * `fs.methodName` where the `i`th parameter's name is `data` or
   * `buffer` or a 'callback'.
   */
  private predicate fsDataParam(string methodName, int i, string n) {
    exists (ExternalMemberDecl decl, Function f, JSDocParamTag p |
      decl.hasQualifiedName("fs", methodName) and f = decl.getInit() and
      p.getDocumentedParameter() = f.getParameter(i).getAVariable() and
      n = p.getName().toLowerCase() |
      n = "data" or n = "buffer" or n = "callback"
    )
  }
  /**
   * A member `member` from module `fs` or its drop-in replacements `graceful-fs` or `fs-extra`.
   */
  private DataFlow::SourceNode fsModuleMember(string member) {
    exists (string moduleName |
      moduleName = "fs" or
      moduleName = "graceful-fs" or
      moduleName = "fs-extra" |
      result = DataFlow::moduleMember(moduleName, member)
    )
  }

  
  /**
   * A call to a method from module `fs`, `graceful-fs` or `fs-extra`.
   */
  private class NodeJSFileSystemAccessCall extends FileSystemAccess, DataFlow::CallNode {
    string methodName;

    NodeJSFileSystemAccessCall() {
      this = fsModuleMember(methodName).getACall()
    }

    string getMethodName() {
        result = methodName
    }

    override DataFlow::Node getDataNode() {
      (
        methodName = "readFileSync" and 
        result = this
      ) 
      or
      exists (int i, string paramName | fsDataParam(methodName, i, paramName) |
      (
        paramName = "callback" and
        exists (DataFlow::ParameterNode p, string n | 
          p = getCallback(i).getAParameter() and
          n = p.getName().toLowerCase() and
          result = p |
          n = "data" or n = "buffer" or n = "string"
        )
      ) 
      or
        result = getArgument(i))
    }

    override DataFlow::Node getAPathArgument() {
      exists (int i | fsFileParam(methodName, i) | 
        result = getArgument(i))
    }
  }

  /** Only NodeJSSystemFileAccessCalls that write data to 'fs' */
  private class NodeJSFileSystemAccessWriteCall extends FileSystemWriteAccess, NodeJSFileSystemAccessCall {
      NodeJSFileSystemAccessWriteCall () {
          this.getMethodName() = "appendFile" or
          this.getMethodName() = "appendFileSync" or
          this.getMethodName() = "write" or
          this.getMethodName() = "writeFile" or
          this.getMethodName() = "writeFileSync" or
          this.getMethodName() = "writeSync"
      }
  }

  /** Only NodeJSSystemFileAccessCalls that read data from 'fs' */
  private class NodeJSFileSystemAccessReadCall extends FileSystemReadAccess, NodeJSFileSystemAccessCall {
      NodeJSFileSystemAccessReadCall () {
          this.getMethodName() = "read" or
          this.getMethodName() = "readSync" or
          this.getMethodName() = "readFile" or
          this.getMethodName() = "readFileSync" 
      }
  }
  
  /**
   * A call to write corresponds to a pattern where file stream is open first with 'createWriteStream', followed by 'write' or 'end' call
   */
   private class NodeJSFileSystemWrite extends FileSystemWriteAccess, DataFlow::CallNode {

      NodeJSFileSystemAccessCall init;

      NodeJSFileSystemWrite() {
        exists (NodeJSFileSystemAccessCall n |
            n.getCalleeName() = "createWriteStream" and init = n |
            this = n.getAMemberCall("write") or 
            this = n.getAMemberCall("end")
        )
      }
      
      override DataFlow::Node getDataNode() {
          result = this.getArgument(0)
      } 

      override DataFlow::Node getAPathArgument() {
          result = init.getAPathArgument()
      }
   }
  
  /**
   * A call to read corresponds to a pattern where file stream is open first with createReadStream, followed by 'read' call
   */
   private class NodeJSFileSystemRead extends FileSystemReadAccess, DataFlow::CallNode {

      NodeJSFileSystemAccessCall init;

      NodeJSFileSystemRead() {
        exists (NodeJSFileSystemAccessCall n | 
            n.getCalleeName() = "createReadStream" and init = n |
            this = n.getAMemberCall("read")
        )
      }

      override DataFlow::Node getDataNode() {
        result = this
      }

      override DataFlow::Node getAPathArgument() {
          result = init.getAPathArgument()
      }
   }

   /**
   * A call to read corresponds to a pattern where file stream is open first with createReadStream, followed by 'pipe' call
   */
   private class NodeJSFileSystemPipe extends FileSystemReadAccess, DataFlow::CallNode {

      NodeJSFileSystemAccessCall init;

      NodeJSFileSystemPipe() {
        exists (NodeJSFileSystemAccessCall n | 
            n.getCalleeName() = "createReadStream" and init = n |
            this = n.getAMemberCall("pipe")
        )
      }

      override DataFlow::Node getDataNode() {
        result = this.getArgument(0)
      }

      override DataFlow::Node getAPathArgument() {
          result = init.getAPathArgument()
      }
   }
   
  /** 
   * An 'on' event where data comes in as a parameter (usage: readstream.on('data', chunk)) 
   */
  private class NodeJSFileSystemReadDataEvent extends FileSystemReadAccess, DataFlow::CallNode {

    NodeJSFileSystemAccessCall init;

    NodeJSFileSystemReadDataEvent() {
      exists(NodeJSFileSystemAccessCall n |
        n.getCalleeName() = "createReadStream" and init = n |
        this = n.getAMethodCall("on") and
        this.getArgument(0).mayHaveStringValue("data")
      )
    }

    override DataFlow::Node getDataNode() {
        result = this.getCallback(1).getParameter(0)
    }
    
    override DataFlow::Node getAPathArgument() {
      result = init.getAPathArgument()
    }
  }

  /**
   * A data flow node that contains a file name or an array of file names from the local file system.
   */
  private class NodeJSFileNameSource extends FileNameSource {

    NodeJSFileNameSource() {
      exists (string name |
        name = "readdir" or
        name = "realpath" |
        this = fsModuleMember(name).getACall().getCallback([1..2]).getParameter(1) or
        this = fsModuleMember(name + "Sync").getACall()
      )
    }

  }

  /**
   * A call to a method from module `child_process`.
   */
  private class ChildProcessMethodCall extends SystemCommandExecution, DataFlow::CallNode {
    string methodName;

    ChildProcessMethodCall() {
      this = DataFlow::moduleMember("child_process", methodName).getACall()
    }

    override DataFlow::Node getACommandArgument() {
      // check whether this is an invocation of an exec/spawn/fork method
      (
        methodName = "exec" or
        methodName = "execSync" or
        methodName = "execFile" or
        methodName = "execFileSync" or
        methodName = "spawn" or
        methodName = "spawnSync" or
        methodName = "fork"
      )
      and
      // all of the above methods take the command as their first argument
      result = getArgument(0)
    }

    override DataFlow::Node getArgumentList() {
      (
       methodName = "execFile" or
       methodName = "execFileSync" or
       methodName = "fork" or
       methodName = "spawn" or
       methodName = "spawnSync"
      )
      and
      // all of the above methods take the argument list as their second argument
      result = getArgument(1)
    }
  }

  /**
   * A function that looks like a Node.js route handler.
   *
   * For example, this could be the function `function(req, res){...}`.
   */
  class RouteHandlerCandidate extends HTTP::RouteHandlerCandidate, DataFlow::FunctionNode {

    override Function astNode;

    RouteHandlerCandidate() {
      exists (string request, string response |
        (request = "request" or request = "req") and
        (response = "response" or response = "res") and
        // heuristic: parameter names match the Node.js documentation
        astNode.getNumParameter() = 2 and
        astNode.getParameter(0).getName() = request and
        astNode.getParameter(1).getName() = response |
        not (
          // heuristic: not a class method (Node.js invokes this with a function call)
          astNode = any(MethodDefinition def).getBody() or
          // heuristic: does not return anything (Node.js will not use the return value)
          exists(astNode.getAReturnStmt().getExpr()) or
          // heuristic: is not invoked (Node.js invokes this at a call site we cannot reason precisely about)
          exists(DataFlow::InvokeNode cs | cs.getACallee() = astNode)
        )
      )
    }
  }

  /**
   * Tracking for `RouteHandlerCandidate`.
   */
  private class TrackedRouteHandlerCandidate extends DataFlow::TrackedNode {

    TrackedRouteHandlerCandidate() {
      this instanceof RouteHandlerCandidate
    }

  }

  /**
   * A function that looks like a Node.js route handler and flows to a route setup.
   */
  private class TrackedRouteHandlerCandidateWithSetup extends RouteHandler, HTTP::Servers::StandardRouteHandler, DataFlow::ValueNode {

    override Function astNode;

    TrackedRouteHandlerCandidateWithSetup() {
      exists(TrackedRouteHandlerCandidate tracked |
        tracked.flowsTo(any(RouteSetup s).getRouteHandlerExpr().flow()) and
        this = tracked
      )
    }

  }

  /**
   * A call to a method from module `vm`
   */
  class VmModuleMethodCall extends DataFlow::CallNode {
    string methodName;

    VmModuleMethodCall() {
      this = DataFlow::moduleMember("vm", methodName).getACall()
    }

    /**
     * Gets the code to be executed as part of this call.
     */
    DataFlow::Node getACodeArgument() {
      (
        methodName = "runInContext" or
        methodName = "runInNewContext" or
        methodName = "runInThisContext"
      )
      and
      // all of the above methods take the command as their first argument
      result = getArgument(0)
    }
  }

  /**
   * A call that looks like a route setup on a Node.js server.
   *
   * For example, this could be the call `server.on("request", handler)`
   * where it is unknown if `server` is a Node.js server.
   */
  class RouteSetupCandidate extends HTTP::RouteSetupCandidate, DataFlow::MethodCallNode {

    DataFlow::ValueNode arg;

    RouteSetupCandidate() {
      getMethodName() = "createServer" and
      arg = getArgument(0)
      or
      getMethodName().regexpMatch("on(ce)?") and
      getArgument(0).mayHaveStringValue("request") and
      arg = getArgument(1)
    }

    override DataFlow::ValueNode getARouteHandlerArg() {
      result = arg
    }
  }

  /**
   * A data flow node that is an HTTP or HTTPS client request made by a Node.js application, for example `http.request(url)`.
   */
  abstract class CustomNodeJSClientRequest extends CustomClientRequest {

  }

  /**
   * A data flow node that is an HTTP or HTTPS client request made by a Node.js application, for example `http.request(url)`.
   */
  class NodeJSClientRequest extends ClientRequest {

    NodeJSClientRequest() {
      this instanceof CustomNodeJSClientRequest
    }

  }

  /**
   * A model of a URL request in the Node.js `http` library.
   */
  private class NodeHttpUrlRequest extends CustomNodeJSClientRequest {

    DataFlow::Node url;

    NodeHttpUrlRequest() {
      exists (string moduleName, DataFlow::SourceNode callee |
        this = callee.getACall() |
        (moduleName = "http" or moduleName = "https") and
        (
          callee = DataFlow::moduleMember(moduleName, any(HTTP::RequestMethodName m).toLowerCase())
          or
          callee = DataFlow::moduleMember(moduleName, "request")
        ) and
        url = getArgument(0)
      )
    }

    override DataFlow::Node getUrl() {
      result = url
    }

  }

  /**
   * A data flow node that is the parameter of a result callback for an HTTP or HTTPS request made by a Node.js process, for example `res` in `https.request(url, (res) => {})`.
   */
  private class ClientRequestCallbackParam extends DataFlow::ParameterNode, RemoteFlowSource {
    ClientRequestCallbackParam() {
      exists(NodeJSClientRequest req |
        this = req.(DataFlow::MethodCallNode).getCallback(1).getParameter(0)
      )
    }

    override string getSourceType() {
      result = "NodeJSClientRequest callback parameter"
    }
  }

  /**
   * A data flow node that is the parameter of a data callback for an HTTP or HTTPS request made by a Node.js process, for example `body` in `http.request(url, (res) => {res.on('data', (body) => {})})`.
   */
  private class ClientRequestCallbackData extends RemoteFlowSource {
    ClientRequestCallbackData() {
      exists(ClientRequestCallbackParam rcp, DataFlow::MethodCallNode mcn |
        rcp.getAMethodCall("on") = mcn and
        mcn.getArgument(0).mayHaveStringValue("data") and
        this = mcn.getCallback(1).getParameter(0)
      )
    }

    override string getSourceType() {
      result = "http.request data parameter"
    }
  }
<<<<<<< HEAD
  
  /**
   * An argument to client request.write () method, can be used to write body to a HTTP or HTTPS POST/PUT request, 
   * or request option (like headers, cookies, even url) 
   */
  class HttpRequestWriteArgument extends HTTP::RequestBody, DataFlow::Node {
    HttpRequestWriteArgument () {
      exists(CustomClientRequest req |
        this = req.getAMethodCall("write").getArgument(0) or
        this = req.getArgument(0))
    }
  }
=======

>>>>>>> d44761ea

  /**
   * A data flow node that is registered as a callback for an HTTP or HTTPS request made by a Node.js process, for example the function `handler` in `http.request(url).on(message, handler)`.
   */
  class ClientRequestHandler extends DataFlow::FunctionNode {
    string handledEvent;
    NodeJSClientRequest clientRequest;

    ClientRequestHandler() {
      exists(DataFlow::MethodCallNode mcn |
        clientRequest.getAMethodCall("on") = mcn and
        mcn.getArgument(0).mayHaveStringValue(handledEvent) and
        flowsTo(mcn.getArgument(1))
      )
    }

    /**
     * Gets the name of an event this callback is registered for.
     */
    string getAHandledEvent() {
      result = handledEvent
    }

    /**
     * Gets a request this callback is registered for.
     */
    NodeJSClientRequest getClientRequest() {
      result = clientRequest
    }
  }

  /**
   * A data flow node that is the parameter of a response callback for an HTTP or HTTPS request made by a Node.js process, for example `res` in `http.request(url).on('response', (res) => {})`.
   */
  private class ClientRequestResponseEvent extends RemoteFlowSource, DataFlow::ParameterNode {
    ClientRequestResponseEvent() {
      exists(ClientRequestHandler handler |
        this = handler.getParameter(0) and
        handler.getAHandledEvent() = "response"
      )
    }

    override string getSourceType() {
      result = "NodeJSClientRequest response event"
    }
  }

  /**
   * A data flow node that is the parameter of a data callback for an HTTP or HTTPS request made by a Node.js process, for example `chunk` in `http.request(url).on('response', (res) => {res.on('data', (chunk) => {})})`.
   */
  private class ClientRequestDataEvent extends RemoteFlowSource {
    ClientRequestDataEvent() {
      exists(DataFlow::MethodCallNode mcn, ClientRequestResponseEvent cr |
        cr.getAMethodCall("on") = mcn and
        mcn.getArgument(0).mayHaveStringValue("data") and
        this = mcn.getCallback(1).getParameter(0)
      )
    }

    override string getSourceType() {
      result = "NodeJSClientRequest data event"
    }
  }

  /**
   * A data flow node that is a login callback for an HTTP or HTTPS request made by a Node.js process.
   */
  private class ClientRequestLoginHandler extends ClientRequestHandler {
    ClientRequestLoginHandler() {
      getAHandledEvent() = "login"
    }
  }

  /**
   * A data flow node that is a parameter of a login callback for an HTTP or HTTPS request made by a Node.js process, for example `res` in `http.request(url).on('login', (res, callback) => {})`.
   */
  private class ClientRequestLoginEvent extends RemoteFlowSource {
    ClientRequestLoginEvent() {
      exists(ClientRequestLoginHandler handler |
        this = handler.getParameter(0)
      )
    }

    override string getSourceType() {
      result = "NodeJSClientRequest login event"
    }
  }

  /**
   * A data flow node that is the login callback provided by an HTTP or HTTPS request made by a Node.js process, for example `callback` in `http.request(url).on('login', (res, callback) => {})`.
   */
  class ClientRequestLoginCallback extends DataFlow::ParameterNode {
    ClientRequestLoginCallback() {
      exists(ClientRequestLoginHandler handler |
        this = handler.getParameter(1)
      )
    }
  }

  /**
   * A data flow node that is the username passed to the login callback provided by an HTTP or HTTPS request made by a Node.js process, for example `username` in `http.request(url).on('login', (res, cb) => {cb(username, password)})`.
   */
  private class ClientRequestLoginUsername extends CredentialsExpr {
    ClientRequestLoginUsername() {
      exists(ClientRequestLoginCallback callback |
        this = callback.getACall().getArgument(0).asExpr()
      )
    }

    override string getCredentialsKind() {
      result = "Node.js http(s) client login username"
    }
  }

  /**
   * A data flow node that is the password passed to the login callback provided by an HTTP or HTTPS request made by a Node.js process, for example `password` in `http.request(url).on('login', (res, cb) => {cb(username, password)})`.
   */
  private class ClientRequestLoginPassword extends CredentialsExpr {
    ClientRequestLoginPassword() {
      exists(ClientRequestLoginCallback callback |
        this = callback.getACall().getArgument(1).asExpr()
      )
    }

    override string getCredentialsKind() {
      result = "Node.js http(s) client login password"
    }
  }


  /**
   * A data flow node that is the parameter of an error callback for an HTTP or HTTPS request made by a Node.js process, for example `err` in `http.request(url).on('error', (err) => {})`.
   */
  private class ClientRequestErrorEvent extends RemoteFlowSource {
    ClientRequestErrorEvent() {
      exists(ClientRequestHandler handler |
        this = handler.getParameter(0) and
        handler.getAHandledEvent() = "error"
      )
    }

    override string getSourceType() {
      result = "NodeJSClientRequest error event"
    }
  }
}<|MERGE_RESOLUTION|>--- conflicted
+++ resolved
@@ -794,7 +794,6 @@
       result = "http.request data parameter"
     }
   }
-<<<<<<< HEAD
   
   /**
    * An argument to client request.write () method, can be used to write body to a HTTP or HTTPS POST/PUT request, 
@@ -807,11 +806,8 @@
         this = req.getArgument(0))
     }
   }
-=======
-
->>>>>>> d44761ea
-
-  /**
+
+ /**
    * A data flow node that is registered as a callback for an HTTP or HTTPS request made by a Node.js process, for example the function `handler` in `http.request(url).on(message, handler)`.
    */
   class ClientRequestHandler extends DataFlow::FunctionNode {
