/**
 * Provides classes that represent the input values of IR instructions.
 */

private import internal.IRInternal
private import Instruction
private import IRBlock
private import internal.OperandImports as Imports
private import Imports::MemoryAccessKind
private import Imports::IRType
private import Imports::Overlap
private import Imports::OperandTag

cached
private newtype TOperand =
  TRegisterOperand(Instruction useInstr, RegisterOperandTag tag, Instruction defInstr) {
    defInstr = Construction::getRegisterOperandDefinition(useInstr, tag) and
    not Construction::isInCycle(useInstr) and
    strictcount(Construction::getRegisterOperandDefinition(useInstr, tag)) = 1
  } or
  TNonPhiMemoryOperand(Instruction useInstr, MemoryOperandTag tag) {
    useInstr.getOpcode().hasOperand(tag)
  } or
  TPhiOperand(
    PhiInstruction useInstr, Instruction defInstr, IRBlock predecessorBlock, Overlap overlap
  ) {
    defInstr = Construction::getPhiOperandDefinition(useInstr, predecessorBlock, overlap)
  }

/**
 * Base class for all register operands. This is a placeholder for the IPA union type that we will
 * eventually use for this purpose.
 */
private class RegisterOperandBase extends TRegisterOperand {
  /** Gets a textual representation of this element. */
  abstract string toString();
}

/**
 * Returns the register operand with the specified parameters.
 */
private RegisterOperandBase registerOperand(
  Instruction useInstr, RegisterOperandTag tag, Instruction defInstr
) {
  result = TRegisterOperand(useInstr, tag, defInstr)
}

/**
 * Base class for all non-Phi memory operands. This is a placeholder for the IPA union type that we
 * will eventually use for this purpose.
 */
private class NonPhiMemoryOperandBase extends TNonPhiMemoryOperand {
  /** Gets a textual representation of this element. */
  abstract string toString();
}

/**
 * Returns the non-Phi memory operand with the specified parameters.
 */
private NonPhiMemoryOperandBase nonPhiMemoryOperand(Instruction useInstr, MemoryOperandTag tag) {
  result = TNonPhiMemoryOperand(useInstr, tag)
}

/**
 * Base class for all Phi operands. This is a placeholder for the IPA union type that we will
 * eventually use for this purpose.
 */
private class PhiOperandBase extends TPhiOperand {
  abstract string toString();
}

/**
 * Returns the Phi operand with the specified parameters.
 */
private PhiOperandBase phiOperand(
  Instruction useInstr, Instruction defInstr, IRBlock predecessorBlock, Overlap overlap
) {
  result = TPhiOperand(useInstr, defInstr, predecessorBlock, overlap)
}

/**
 * An operand of an `Instruction`. The operand represents a use of the result of one instruction
 * (the defining instruction) in another instruction (the use instruction)
 */
class Operand extends TOperand {
  /** Gets a textual representation of this element. */
  string toString() { result = "Operand" }

  /**
   * Gets the location of the source code for this operand.
   */
  final Language::Location getLocation() { result = getUse().getLocation() }

  /**
   * Gets the function that contains this operand.
   */
  final IRFunction getEnclosingIRFunction() { result = getUse().getEnclosingIRFunction() }

  /**
   * Gets the `Instruction` that consumes this operand.
   */
  Instruction getUse() { none() }

  /**
   * Gets the `Instruction` whose result is the value of the operand. Unlike
   * `getDef`, this also has a result when `isDefinitionInexact` holds, which
   * means that the resulting instruction may only _partially_ or _potentially_
   * be the value of this operand.
   */
  Instruction getAnyDef() { none() }

  /**
   * Gets the `Instruction` whose result is the value of the operand. Unlike
   * `getAnyDef`, this also has no result when `isDefinitionInexact` holds,
   * which means that the resulting instruction must always be exactly the be
   * the value of this operand.
   */
  final Instruction getDef() {
    result = this.getAnyDef() and
    getDefinitionOverlap() instanceof MustExactlyOverlap
  }

  /**
   * DEPRECATED: renamed to `getUse`.
   *
   * Gets the `Instruction` that consumes this operand.
   */
  deprecated final Instruction getUseInstruction() { result = getUse() }

  /**
   * DEPRECATED: use `getAnyDef` or `getDef`. The exact replacement for this
   * predicate is `getAnyDef`, but most uses of this predicate should probably
   * be replaced with `getDef`.
   *
   * Gets the `Instruction` whose result is the value of the operand.
   */
  deprecated final Instruction getDefinitionInstruction() { result = getAnyDef() }

  /**
   * Gets the overlap relationship between the operand's definition and its use.
   */
  Overlap getDefinitionOverlap() { none() }

  /**
   * Holds if the result of the definition instruction does not exactly overlap this use.
   */
  final predicate isDefinitionInexact() { not getDefinitionOverlap() instanceof MustExactlyOverlap }

  /**
   * Gets a prefix to use when dumping the operand in an operand list.
   */
  string getDumpLabel() { result = "" }

  /**
   * Gets a string that uniquely identifies this operand on its use instruction.
   */
  string getDumpId() { result = "" }

  /**
   * Gets a string describing this operand, suitable for display in IR dumps. This consists of the
   * result ID of the instruction consumed by the operand, plus a label identifying the operand
   * kind.
   *
   * For example: `this:r3_5`
   */
  final string getDumpString() {
    result = getDumpLabel() + getInexactSpecifier() + getDefinitionId()
  }

  /**
   * Gets a string containing the identifier of the definition of this use, or `m?` if the
   * definition is not modeled in SSA.
   */
  private string getDefinitionId() {
    result = getAnyDef().getResultId()
    or
    not exists(getAnyDef()) and result = "m?"
  }

  /**
   * Gets a string prefix to prepend to the operand's definition ID in an IR dump, specifying whether the operand is
   * an exact or inexact use of its definition. For an inexact use, the prefix is "~". For an exact use, the prefix is
   * the empty string.
   */
  private string getInexactSpecifier() {
    if isDefinitionInexact() then result = "~" else result = ""
  }

  /**
   * Get the order in which the operand should be sorted in the operand list.
   */
  int getDumpSortOrder() { result = -1 }

  /**
   * Gets the type of the value consumed by this operand. This is usually the same as the
   * result type of the definition instruction consumed by this operand. For register operands,
   * this is always the case. For some memory operands, the operand type may be different from
   * the definition type, such as in the case of a partial read or a read from a pointer that
   * has been cast to a different type.
   */
  Language::LanguageType getLanguageType() { result = getAnyDef().getResultLanguageType() }

  /**
   * Gets the language-neutral type of the value consumed by this operand. This is usually the same
   * as the result type of the definition instruction consumed by this operand. For register
   * operands, this is always the case. For some memory operands, the operand type may be different
   * from the definition type, such as in the case of a partial read or a read from a pointer that
   * has been cast to a different type.
   */
  final IRType getIRType() { result = getLanguageType().getIRType() }

  /**
   * Gets the type of the value consumed by this operand. This is usually the same as the
   * result type of the definition instruction consumed by this operand. For register operands,
   * this is always the case. For some memory operands, the operand type may be different from
   * the definition type, such as in the case of a partial read or a read from a pointer that
   * has been cast to a different type.
   */
  final Language::Type getType() { getLanguageType().hasType(result, _) }

  /**
   * Holds if the value consumed by this operand is a glvalue. If this
   * holds, the value of the operand represents the address of a location,
   * and the type of the location is given by `getType()`. If this does
   * not hold, the value of the operand represents a value whose type is
   * given by `getType()`.
   */
  final predicate isGLValue() { getLanguageType().hasType(_, true) }

  /**
   * Gets the size of the value consumed by this operand, in bytes. If the operand does not have
   * a known constant size, this predicate does not hold.
   */
  final int getSize() { result = getLanguageType().getByteSize() }
}

/**
 * An operand that consumes a memory result (e.g. the `LoadOperand` on a `Load` instruction).
 */
class MemoryOperand extends Operand {
  MemoryOperand() {
    this instanceof NonPhiMemoryOperandBase or
    this instanceof PhiOperandBase
  }

  /**
   * Gets the kind of memory access performed by the operand.
   */
  MemoryAccessKind getMemoryAccess() { result = getUse().getOpcode().getReadMemoryAccess() }

  /**
   * Holds if the memory access performed by this operand will not always read from every bit in the
   * memory location. This is most commonly used for memory accesses that may or may not actually
   * occur depending on runtime state (for example, the write side effect of an output parameter
   * that is not written to on all paths), or for accesses where the memory location is a
   * conservative estimate of the memory that might actually be accessed at runtime (for example,
   * the global side effects of a function call).
   */
  predicate hasMayReadMemoryAccess() { getUse().getOpcode().hasMayReadMemoryAccess() }

  /**
   * Returns the operand that holds the memory address from which the current operand loads its
   * value, if any. For example, in `r3 = Load r1, m2`, the result of `getAddressOperand()` for `m2`
   * is `r1`.
   */
  final AddressOperand getAddressOperand() {
    getMemoryAccess().usesAddressOperand() and
    result.getUse() = getUse()
  }
}

/**
 * An operand that is not an operand of a `PhiInstruction`.
 */
class NonPhiOperand extends Operand {
  Instruction useInstr;
  OperandTag tag;

  NonPhiOperand() {
    this = registerOperand(useInstr, tag, _) or
    this = nonPhiMemoryOperand(useInstr, tag)
  }

  final override Instruction getUse() { result = useInstr }

  final override string getDumpLabel() { result = tag.getLabel() }

  final override string getDumpId() { result = tag.getId() }

  final override int getDumpSortOrder() { result = tag.getSortOrder() }

  /**
   * Gets the `OperandTag` that specifies how this operand is used by its `Instruction`.
   */
  final OperandTag getOperandTag() { result = tag }
}

/**
 * An operand that consumes a register (non-memory) result.
 */
class RegisterOperand extends NonPhiOperand, RegisterOperandBase {
  override RegisterOperandTag tag;
  Instruction defInstr;

  RegisterOperand() { this = registerOperand(useInstr, tag, defInstr) }

  final override string toString() { result = tag.toString() }

  final override Instruction getAnyDef() { result = defInstr }

  final override Overlap getDefinitionOverlap() {
    // All register results overlap exactly with their uses.
    result instanceof MustExactlyOverlap
  }
}

/**
 * A memory operand other than the operand of a `Phi` instruction.
 */
class NonPhiMemoryOperand extends NonPhiOperand, MemoryOperand, NonPhiMemoryOperandBase {
  override MemoryOperandTag tag;

  NonPhiMemoryOperand() { this = nonPhiMemoryOperand(useInstr, tag) }

  final override string toString() { result = tag.toString() }

  final override Instruction getAnyDef() {
    result = unique(Instruction defInstr | hasDefinition(defInstr, _))
  }

  final override Overlap getDefinitionOverlap() { hasDefinition(_, result) }

  pragma[noinline]
  private predicate hasDefinition(Instruction defInstr, Overlap overlap) {
    defInstr = Construction::getMemoryOperandDefinition(useInstr, tag, overlap) and
    not Construction::isInCycle(useInstr) and
    strictcount(Construction::getMemoryOperandDefinition(useInstr, tag, _)) = 1
  }

  /**
   * Holds if the operand totally overlaps with its definition and consumes the
   * bit range `[startBitOffset, endBitOffset)` relative to the start address of the definition.
   */
  predicate getUsedInterval(int startBitOffset, int endBitOffset) {
    Construction::getUsedInterval(this, startBitOffset, endBitOffset)
  }
}

/**
 * A memory operand whose type may be different from the type of the result of its definition.
 */
class TypedOperand extends NonPhiMemoryOperand {
  override TypedOperandTag tag;

  final override Language::LanguageType getLanguageType() {
    result = Construction::getInstructionOperandType(useInstr, tag)
  }
}

/**
 * The address operand of an instruction that loads or stores a value from
 * memory (e.g. `Load`, `Store`).
 */
class AddressOperand extends RegisterOperand {
  override AddressOperandTag tag;
}

/**
 * The buffer size operand of an instruction that represents a read or write of
 * a buffer.
 */
class BufferSizeOperand extends RegisterOperand {
  override BufferSizeOperandTag tag;
}

/**
 * The source value operand of an instruction that loads a value from memory (e.g. `Load`,
 * `ReturnValue`, `ThrowValue`).
 */
class LoadOperand extends TypedOperand {
  override LoadOperandTag tag;
}

/**
 * The source value operand of a `Store` instruction.
 */
class StoreValueOperand extends RegisterOperand {
  override StoreValueOperandTag tag;
}

/**
 * The sole operand of a unary instruction (e.g. `Convert`, `Negate`, `Copy`).
 */
class UnaryOperand extends RegisterOperand {
  override UnaryOperandTag tag;
}

/**
 * The left operand of a binary instruction (e.g. `Add`, `CompareEQ`).
 */
class LeftOperand extends RegisterOperand {
  override LeftOperandTag tag;
}

/**
 * The right operand of a binary instruction (e.g. `Add`, `CompareEQ`).
 */
class RightOperand extends RegisterOperand {
  override RightOperandTag tag;
}

/**
 * The condition operand of a `ConditionalBranch` or `Switch` instruction.
 */
class ConditionOperand extends RegisterOperand {
  override ConditionOperandTag tag;
}

/**
 * The operand representing the target function of an `Call` instruction.
 */
class CallTargetOperand extends RegisterOperand {
  override CallTargetOperandTag tag;
}

/**
 * An operand representing an argument to a function call. This includes both
 * positional arguments (represented by `PositionalArgumentOperand`) and the
 * implicit `this` argument, if any (represented by `ThisArgumentOperand`).
 */
class ArgumentOperand extends RegisterOperand {
  override ArgumentOperandTag tag;
}

/**
 * An operand representing the implicit 'this' argument to a member function
 * call.
 */
class ThisArgumentOperand extends ArgumentOperand {
  override ThisArgumentOperandTag tag;
}

/**
 * An operand representing an argument to a function call.
 */
class PositionalArgumentOperand extends ArgumentOperand {
  override PositionalArgumentOperandTag tag;

  /**
   * Gets the zero-based index of the argument.
   */
  final int getIndex() { result = tag.getArgIndex() }
}

/**
 * An operand representing memory read as a side effect of evaluating another instruction.
 */
class SideEffectOperand extends TypedOperand {
  override SideEffectOperandTag tag;
}

/**
 * An operand of a `PhiInstruction`.
 */
class PhiInputOperand extends MemoryOperand, PhiOperandBase {
  PhiInstruction useInstr;
  Instruction defInstr;
  IRBlock predecessorBlock;
  Overlap overlap;

  PhiInputOperand() { this = phiOperand(useInstr, defInstr, predecessorBlock, overlap) }

  override string toString() { result = "Phi" }

  final override PhiInstruction getUse() { result = useInstr }

  final override Instruction getAnyDef() { result = defInstr }

  final override Overlap getDefinitionOverlap() { result = overlap }

  final override int getDumpSortOrder() { result = 11 + getPredecessorBlock().getDisplayIndex() }

  final override string getDumpLabel() {
    result = "from " + getPredecessorBlock().getDisplayIndex().toString() + ":"
  }

<<<<<<< HEAD
  final override string getDumpId() {
    result = getPredecessorBlock().getDisplayIndex().toString()
  }
=======
  final override string getDumpId() { result = getPredecessorBlock().getDisplayIndex().toString() }
>>>>>>> 7f2aa81d

  /**
   * Gets the predecessor block from which this value comes.
   */
  final IRBlock getPredecessorBlock() { result = predecessorBlock }

  final override MemoryAccessKind getMemoryAccess() { result instanceof PhiMemoryAccess }
}

/**
 * The total operand of a Chi node, representing the previous value of the memory.
 */
class ChiTotalOperand extends NonPhiMemoryOperand {
  override ChiTotalOperandTag tag;

  final override MemoryAccessKind getMemoryAccess() { result instanceof ChiTotalMemoryAccess }
}

/**
 * The partial operand of a Chi node, representing the value being written to part of the memory.
 */
class ChiPartialOperand extends NonPhiMemoryOperand {
  override ChiPartialOperandTag tag;

  final override MemoryAccessKind getMemoryAccess() { result instanceof ChiPartialMemoryAccess }
}<|MERGE_RESOLUTION|>--- conflicted
+++ resolved
@@ -484,13 +484,7 @@
     result = "from " + getPredecessorBlock().getDisplayIndex().toString() + ":"
   }
 
-<<<<<<< HEAD
-  final override string getDumpId() {
-    result = getPredecessorBlock().getDisplayIndex().toString()
-  }
-=======
   final override string getDumpId() { result = getPredecessorBlock().getDisplayIndex().toString() }
->>>>>>> 7f2aa81d
 
   /**
    * Gets the predecessor block from which this value comes.
