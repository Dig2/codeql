ssa.cpp:
#   13| int ChiPhiNode(Point*, bool, bool)
#   13|   Block 0
<<<<<<< HEAD
#   13|     v0_0(void)           = EnterFunction               : 
#   13|     m0_1(unknown)        = AliasedDefinition           : 
#   13|     mu0_2(unknown)       = UnmodeledDefinition         : 
#   13|     r0_3(glval<Point *>) = VariableAddress[p]          : 
#   13|     m0_4(Point *)        = InitializeParameter[p]      : &:r0_3
#   13|     r0_5(Point *)        = Load                        : &:r0_3, m0_4
#   13|     m0_6(unknown)        = InitializeIndirection[p]    : &:r0_5
#   13|     m0_7(unknown)        = Chi                         : total:m0_1, partial:m0_6
#   13|     r0_8(glval<bool>)    = VariableAddress[which1]     : 
#   13|     m0_9(bool)           = InitializeParameter[which1] : &:r0_8
#   13|     r0_10(glval<bool>)   = VariableAddress[which2]     : 
#   13|     m0_11(bool)          = InitializeParameter[which2] : &:r0_10
#   14|     r0_12(glval<bool>)   = VariableAddress[which1]     : 
#   14|     r0_13(bool)          = Load                        : &:r0_12, m0_9
#   14|     v0_14(void)          = ConditionalBranch           : r0_13
=======
#   13|     v13_1(void)           = EnterFunction               : 
#   13|     m13_2(unknown)        = AliasedDefinition           : 
#   13|     mu13_3(unknown)       = UnmodeledDefinition         : 
#   13|     r13_4(glval<Point *>) = VariableAddress[p]          : 
#   13|     m13_5(Point *)        = InitializeParameter[p]      : &:r13_4
#   13|     r13_6(glval<bool>)    = VariableAddress[which1]     : 
#   13|     m13_7(bool)           = InitializeParameter[which1] : &:r13_6
#   13|     r13_8(glval<bool>)    = VariableAddress[which2]     : 
#   13|     m13_9(bool)           = InitializeParameter[which2] : &:r13_8
#   14|     r14_1(glval<bool>)    = VariableAddress[which1]     : 
#   14|     r14_2(bool)           = Load                        : &:r14_1, m13_7
#   14|     v14_3(void)           = ConditionalBranch           : r14_2
>>>>>>> cd1a3e9b
#-----|   False -> Block 2
#-----|   True -> Block 1

#   15|   Block 1
<<<<<<< HEAD
#   15|     r1_0(glval<Point *>) = VariableAddress[p] : 
#   15|     r1_1(Point *)        = Load               : &:r1_0, m0_4
#   15|     r1_2(glval<int>)     = FieldAddress[x]    : r1_1
#   15|     r1_3(int)            = Load               : &:r1_2, ~m0_7
#   15|     r1_4(int)            = Constant[1]        : 
#   15|     r1_5(int)            = Add                : r1_3, r1_4
#   15|     m1_6(int)            = Store              : &:r1_2, r1_5
#   15|     m1_7(unknown)        = Chi                : total:m0_7, partial:m1_6
#-----|   Goto -> Block 3

#   18|   Block 2
#   18|     r2_0(glval<Point *>) = VariableAddress[p] : 
#   18|     r2_1(Point *)        = Load               : &:r2_0, m0_4
#   18|     r2_2(glval<int>)     = FieldAddress[y]    : r2_1
#   18|     r2_3(int)            = Load               : &:r2_2, ~m0_7
#   18|     r2_4(int)            = Constant[1]        : 
#   18|     r2_5(int)            = Add                : r2_3, r2_4
#   18|     m2_6(int)            = Store              : &:r2_2, r2_5
#   18|     m2_7(unknown)        = Chi                : total:m0_7, partial:m2_6
#-----|   Goto -> Block 3

#   21|   Block 3
#   21|     m3_0(unknown)     = Phi                     : from 1:~m1_7, from 2:~m2_7
#   21|     r3_1(glval<bool>) = VariableAddress[which2] : 
#   21|     r3_2(bool)        = Load                    : &:r3_1, m0_11
#   21|     v3_3(void)        = ConditionalBranch       : r3_2
=======
#   15|     r15_1(glval<Point *>) = VariableAddress[p] : 
#   15|     r15_2(Point *)        = Load               : &:r15_1, m13_5
#   15|     r15_3(glval<int>)     = FieldAddress[x]    : r15_2
#   15|     r15_4(int)            = Load               : &:r15_3, ~m13_2
#   15|     r15_5(int)            = Constant[1]        : 
#   15|     r15_6(int)            = Add                : r15_4, r15_5
#   15|     m15_7(int)            = Store              : &:r15_3, r15_6
#   15|     m15_8(unknown)        = Chi                : total:m13_2, partial:m15_7
#-----|   Goto -> Block 3

#   18|   Block 2
#   18|     r18_1(glval<Point *>) = VariableAddress[p] : 
#   18|     r18_2(Point *)        = Load               : &:r18_1, m13_5
#   18|     r18_3(glval<int>)     = FieldAddress[y]    : r18_2
#   18|     r18_4(int)            = Load               : &:r18_3, ~m13_2
#   18|     r18_5(int)            = Constant[1]        : 
#   18|     r18_6(int)            = Add                : r18_4, r18_5
#   18|     m18_7(int)            = Store              : &:r18_3, r18_6
#   18|     m18_8(unknown)        = Chi                : total:m13_2, partial:m18_7
#-----|   Goto -> Block 3

#   21|   Block 3
#   21|     m21_1(unknown)     = Phi                     : from 1:~m15_8, from 2:~m18_8
#   21|     r21_2(glval<bool>) = VariableAddress[which2] : 
#   21|     r21_3(bool)        = Load                    : &:r21_2, m13_9
#   21|     v21_4(void)        = ConditionalBranch       : r21_3
>>>>>>> cd1a3e9b
#-----|   False -> Block 5
#-----|   True -> Block 4

#   22|   Block 4
#   22|     r22_1(glval<Point *>) = VariableAddress[p] : 
#   22|     r22_2(Point *)        = Load               : &:r22_1, m13_5
#   22|     r22_3(glval<int>)     = FieldAddress[x]    : r22_2
#   22|     r22_4(int)            = Load               : &:r22_3, ~m21_1
#   22|     r22_5(int)            = Constant[1]        : 
#   22|     r22_6(int)            = Add                : r22_4, r22_5
#   22|     m22_7(int)            = Store              : &:r22_3, r22_6
#   22|     m22_8(unknown)        = Chi                : total:m21_1, partial:m22_7
#-----|   Goto -> Block 6

#   25|   Block 5
#   25|     r25_1(glval<Point *>) = VariableAddress[p] : 
#   25|     r25_2(Point *)        = Load               : &:r25_1, m13_5
#   25|     r25_3(glval<int>)     = FieldAddress[y]    : r25_2
#   25|     r25_4(int)            = Load               : &:r25_3, ~m21_1
#   25|     r25_5(int)            = Constant[1]        : 
#   25|     r25_6(int)            = Add                : r25_4, r25_5
#   25|     m25_7(int)            = Store              : &:r25_3, r25_6
#   25|     m25_8(unknown)        = Chi                : total:m21_1, partial:m25_7
#-----|   Goto -> Block 6

#   28|   Block 6
<<<<<<< HEAD
#   28|     m6_0(unknown)        = Phi                      : from 4:~m4_7, from 5:~m5_7
#   28|     r6_1(glval<int>)     = VariableAddress[#return] : 
#   28|     r6_2(glval<Point *>) = VariableAddress[p]       : 
#   28|     r6_3(Point *)        = Load                     : &:r6_2, m0_4
#   28|     r6_4(glval<int>)     = FieldAddress[x]          : r6_3
#   28|     r6_5(int)            = Load                     : &:r6_4, ~m6_0
#   28|     r6_6(glval<Point *>) = VariableAddress[p]       : 
#   28|     r6_7(Point *)        = Load                     : &:r6_6, m0_4
#   28|     r6_8(glval<int>)     = FieldAddress[y]          : r6_7
#   28|     r6_9(int)            = Load                     : &:r6_8, ~m6_0
#   28|     r6_10(int)           = Add                      : r6_5, r6_9
#   28|     m6_11(int)           = Store                    : &:r6_1, r6_10
#   13|     v6_12(void)          = ReturnIndirection        : &:r0_5, ~m6_0
#   13|     r6_13(glval<int>)    = VariableAddress[#return] : 
#   13|     v6_14(void)          = ReturnValue              : &:r6_13, m6_11
#   13|     v6_15(void)          = UnmodeledUse             : mu*
#   13|     v6_16(void)          = AliasedUse               : ~m6_0
#   13|     v6_17(void)          = ExitFunction             : 
=======
#   28|     m28_1(unknown)        = Phi                      : from 4:~m22_8, from 5:~m25_8
#   28|     r28_2(glval<int>)     = VariableAddress[#return] : 
#   28|     r28_3(glval<Point *>) = VariableAddress[p]       : 
#   28|     r28_4(Point *)        = Load                     : &:r28_3, m13_5
#   28|     r28_5(glval<int>)     = FieldAddress[x]          : r28_4
#   28|     r28_6(int)            = Load                     : &:r28_5, ~m28_1
#   28|     r28_7(glval<Point *>) = VariableAddress[p]       : 
#   28|     r28_8(Point *)        = Load                     : &:r28_7, m13_5
#   28|     r28_9(glval<int>)     = FieldAddress[y]          : r28_8
#   28|     r28_10(int)           = Load                     : &:r28_9, ~m28_1
#   28|     r28_11(int)           = Add                      : r28_6, r28_10
#   28|     m28_12(int)           = Store                    : &:r28_2, r28_11
#   13|     r13_10(glval<int>)    = VariableAddress[#return] : 
#   13|     v13_11(void)          = ReturnValue              : &:r13_10, m28_12
#   13|     v13_12(void)          = UnmodeledUse             : mu*
#   13|     v13_13(void)          = AliasedUse               : ~m28_1
#   13|     v13_14(void)          = ExitFunction             : 
>>>>>>> cd1a3e9b

#   31| int UnreachableViaGoto()
#   31|   Block 0
#   31|     v31_1(void)       = EnterFunction            : 
#   31|     m31_2(unknown)    = AliasedDefinition        : 
#   31|     mu31_3(unknown)   = UnmodeledDefinition      : 
#   32|     v32_1(void)       = NoOp                     : 
#   34|     v34_1(void)       = NoOp                     : 
#   35|     r35_1(glval<int>) = VariableAddress[#return] : 
#   35|     r35_2(int)        = Constant[0]              : 
#   35|     m35_3(int)        = Store                    : &:r35_1, r35_2
#   31|     r31_4(glval<int>) = VariableAddress[#return] : 
#   31|     v31_5(void)       = ReturnValue              : &:r31_4, m35_3
#   31|     v31_6(void)       = UnmodeledUse             : mu*
#   31|     v31_7(void)       = AliasedUse               : ~m31_2
#   31|     v31_8(void)       = ExitFunction             : 

#   38| int UnreachableIf(bool)
#   38|   Block 0
#   38|     v38_1(void)        = EnterFunction          : 
#   38|     m38_2(unknown)     = AliasedDefinition      : 
#   38|     mu38_3(unknown)    = UnmodeledDefinition    : 
#   38|     r38_4(glval<bool>) = VariableAddress[b]     : 
#   38|     m38_5(bool)        = InitializeParameter[b] : &:r38_4
#   39|     r39_1(glval<int>)  = VariableAddress[x]     : 
#   39|     r39_2(int)         = Constant[5]            : 
#   39|     m39_3(int)         = Store                  : &:r39_1, r39_2
#   40|     r40_1(glval<int>)  = VariableAddress[y]     : 
#   40|     r40_2(int)         = Constant[10]           : 
#   40|     m40_3(int)         = Store                  : &:r40_1, r40_2
#   41|     r41_1(glval<bool>) = VariableAddress[b]     : 
#   41|     r41_2(bool)        = Load                   : &:r41_1, m38_5
#   41|     v41_3(void)        = ConditionalBranch      : r41_2
#-----|   False -> Block 4
#-----|   True -> Block 2

#   38|   Block 1
#   38|     m38_6(int)        = Phi                      : from 3:m46_3, from 5:m51_3
#   38|     r38_7(glval<int>) = VariableAddress[#return] : 
#   38|     v38_8(void)       = ReturnValue              : &:r38_7, m38_6
#   38|     v38_9(void)       = UnmodeledUse             : mu*
#   38|     v38_10(void)      = AliasedUse               : ~m38_2
#   38|     v38_11(void)      = ExitFunction             : 

#   42|   Block 2
#   42|     r42_1(glval<int>) = VariableAddress[x] : 
#   42|     r42_2(int)        = Load               : &:r42_1, m39_3
#   42|     r42_3(glval<int>) = VariableAddress[y] : 
#   42|     r42_4(int)        = Load               : &:r42_3, m40_3
#   42|     r42_5(bool)       = CompareEQ          : r42_2, r42_4
#   42|     v42_6(void)       = ConditionalBranch  : r42_5
#-----|   False -> Block 3
#-----|   True -> Block 6

#   46|   Block 3
#   46|     r46_1(glval<int>) = VariableAddress[#return] : 
#   46|     r46_2(int)        = Constant[0]              : 
#   46|     m46_3(int)        = Store                    : &:r46_1, r46_2
#-----|   Goto -> Block 1

#   50|   Block 4
#   50|     r50_1(glval<int>) = VariableAddress[x] : 
#   50|     r50_2(int)        = Load               : &:r50_1, m39_3
#   50|     r50_3(glval<int>) = VariableAddress[y] : 
#   50|     r50_4(int)        = Load               : &:r50_3, m40_3
#   50|     r50_5(bool)       = CompareLT          : r50_2, r50_4
#   50|     v50_6(void)       = ConditionalBranch  : r50_5
#-----|   False -> Block 6
#-----|   True -> Block 5

#   51|   Block 5
#   51|     r51_1(glval<int>) = VariableAddress[#return] : 
#   51|     r51_2(int)        = Constant[0]              : 
#   51|     m51_3(int)        = Store                    : &:r51_1, r51_2
#-----|   Goto -> Block 1

#   38|   Block 6
#   38|     v38_12(void) = Unreached : 

#   59| int DoWhileFalse()
#   59|   Block 0
#   59|     v59_1(void)       = EnterFunction       : 
#   59|     m59_2(unknown)    = AliasedDefinition   : 
#   59|     mu59_3(unknown)   = UnmodeledDefinition : 
#   60|     r60_1(glval<int>) = VariableAddress[i]  : 
#   60|     r60_2(int)        = Constant[0]         : 
#   60|     m60_3(int)        = Store               : &:r60_1, r60_2
#   62|     r62_1(glval<int>) = VariableAddress[i]  : 
#   62|     r62_2(int)        = Load                : &:r62_1, m60_3
#   62|     r62_3(int)        = Constant[1]         : 
#   62|     r62_4(int)        = Add                 : r62_2, r62_3
#   62|     m62_5(int)        = Store               : &:r62_1, r62_4
#   63|     r63_1(bool)       = Constant[0]         : 
#   63|     v63_2(void)       = ConditionalBranch   : r63_1
#-----|   False -> Block 1
#-----|   True -> Block 2

#   65|   Block 1
#   65|     r65_1(glval<int>) = VariableAddress[#return] : 
#   65|     r65_2(glval<int>) = VariableAddress[i]       : 
#   65|     r65_3(int)        = Load                     : &:r65_2, m62_5
#   65|     m65_4(int)        = Store                    : &:r65_1, r65_3
#   59|     r59_4(glval<int>) = VariableAddress[#return] : 
#   59|     v59_5(void)       = ReturnValue              : &:r59_4, m65_4
#   59|     v59_6(void)       = UnmodeledUse             : mu*
#   59|     v59_7(void)       = AliasedUse               : ~m59_2
#   59|     v59_8(void)       = ExitFunction             : 

#   59|   Block 2
#   59|     v59_9(void) = Unreached : 

#   68| void chiNodeAtEndOfLoop(int, char*)
#   68|   Block 0
<<<<<<< HEAD
#   68|     v0_0(void)          = EnterFunction            : 
#   68|     m0_1(unknown)       = AliasedDefinition        : 
#   68|     mu0_2(unknown)      = UnmodeledDefinition      : 
#   68|     r0_3(glval<int>)    = VariableAddress[n]       : 
#   68|     m0_4(int)           = InitializeParameter[n]   : &:r0_3
#   68|     r0_5(glval<char *>) = VariableAddress[p]       : 
#   68|     m0_6(char *)        = InitializeParameter[p]   : &:r0_5
#   68|     r0_7(char *)        = Load                     : &:r0_5, m0_6
#   68|     m0_8(unknown)       = InitializeIndirection[p] : &:r0_7
#   68|     m0_9(unknown)       = Chi                      : total:m0_1, partial:m0_8
=======
#   68|     v68_1(void)          = EnterFunction          : 
#   68|     m68_2(unknown)       = AliasedDefinition      : 
#   68|     mu68_3(unknown)      = UnmodeledDefinition    : 
#   68|     r68_4(glval<int>)    = VariableAddress[n]     : 
#   68|     m68_5(int)           = InitializeParameter[n] : &:r68_4
#   68|     r68_6(glval<char *>) = VariableAddress[p]     : 
#   68|     m68_7(char *)        = InitializeParameter[p] : &:r68_6
>>>>>>> cd1a3e9b
#-----|   Goto -> Block 3

#   70|   Block 1
#   70|     r70_1(char)          = Constant[0]        : 
#   70|     r70_2(glval<char *>) = VariableAddress[p] : 
#   70|     r70_3(char *)        = Load               : &:r70_2, m69_1
#   70|     r70_4(int)           = Constant[1]        : 
#   70|     r70_5(char *)        = PointerAdd[1]      : r70_3, r70_4
#   70|     m70_6(char *)        = Store              : &:r70_2, r70_5
#   70|     r70_7(glval<char>)   = CopyValue          : r70_3
#   70|     m70_8(char)          = Store              : &:r70_7, r70_1
#   70|     m70_9(unknown)       = Chi                : total:m69_3, partial:m70_8
#-----|   Goto (back edge) -> Block 3

#   71|   Block 2
<<<<<<< HEAD
#   71|     v2_0(void) = NoOp              : 
#   68|     v2_1(void) = ReturnIndirection : &:r0_7, ~m3_0
#   68|     v2_2(void) = ReturnVoid        : 
#   68|     v2_3(void) = UnmodeledUse      : mu*
#   68|     v2_4(void) = AliasedUse        : ~m3_0
#   68|     v2_5(void) = ExitFunction      : 

#   69|   Block 3
#   69|     m3_0(unknown)    = Phi                : from 0:~m0_9, from 1:~m1_8
#   69|     m3_1(int)        = Phi                : from 0:m0_4, from 1:m3_7
#   69|     m3_2(char *)     = Phi                : from 0:m0_6, from 1:m1_5
#   69|     r3_3(glval<int>) = VariableAddress[n] : 
#   69|     r3_4(int)        = Load               : &:r3_3, m3_1
#   69|     r3_5(int)        = Constant[1]        : 
#   69|     r3_6(int)        = Sub                : r3_4, r3_5
#   69|     m3_7(int)        = Store              : &:r3_3, r3_6
#   69|     r3_8(int)        = Constant[0]        : 
#   69|     r3_9(bool)       = CompareGT          : r3_4, r3_8
#   69|     v3_10(void)      = ConditionalBranch  : r3_9
=======
#   71|     v71_1(void)  = NoOp         : 
#   68|     v68_8(void)  = ReturnVoid   : 
#   68|     v68_9(void)  = UnmodeledUse : mu*
#   68|     v68_10(void) = AliasedUse   : ~m69_3
#   68|     v68_11(void) = ExitFunction : 

#   69|   Block 3
#   69|     m69_1(char *)     = Phi                : from 0:m68_7, from 1:m70_6
#   69|     m69_2(int)        = Phi                : from 0:m68_5, from 1:m69_8
#   69|     m69_3(unknown)    = Phi                : from 0:~m68_2, from 1:~m70_9
#   69|     r69_4(glval<int>) = VariableAddress[n] : 
#   69|     r69_5(int)        = Load               : &:r69_4, m69_2
#   69|     r69_6(int)        = Constant[1]        : 
#   69|     r69_7(int)        = Sub                : r69_5, r69_6
#   69|     m69_8(int)        = Store              : &:r69_4, r69_7
#   69|     r69_9(int)        = Constant[0]        : 
#   69|     r69_10(bool)      = CompareGT          : r69_5, r69_9
#   69|     v69_11(void)      = ConditionalBranch  : r69_10
>>>>>>> cd1a3e9b
#-----|   False -> Block 2
#-----|   True -> Block 1

#   75| void ScalarPhi(bool)
#   75|   Block 0
#   75|     v75_1(void)        = EnterFunction          : 
#   75|     m75_2(unknown)     = AliasedDefinition      : 
#   75|     mu75_3(unknown)    = UnmodeledDefinition    : 
#   75|     r75_4(glval<bool>) = VariableAddress[b]     : 
#   75|     m75_5(bool)        = InitializeParameter[b] : &:r75_4
#   76|     r76_1(glval<int>)  = VariableAddress[x]     : 
#   76|     r76_2(int)         = Constant[0]            : 
#   76|     m76_3(int)         = Store                  : &:r76_1, r76_2
#   77|     r77_1(glval<int>)  = VariableAddress[y]     : 
#   77|     r77_2(int)         = Constant[1]            : 
#   77|     m77_3(int)         = Store                  : &:r77_1, r77_2
#   78|     r78_1(glval<int>)  = VariableAddress[z]     : 
#   78|     r78_2(int)         = Constant[2]            : 
#   78|     m78_3(int)         = Store                  : &:r78_1, r78_2
#   79|     r79_1(glval<bool>) = VariableAddress[b]     : 
#   79|     r79_2(bool)        = Load                   : &:r79_1, m75_5
#   79|     v79_3(void)        = ConditionalBranch      : r79_2
#-----|   False -> Block 2
#-----|   True -> Block 1

#   80|   Block 1
#   80|     r80_1(int)        = Constant[3]        : 
#   80|     r80_2(glval<int>) = VariableAddress[x] : 
#   80|     m80_3(int)        = Store              : &:r80_2, r80_1
#   81|     r81_1(int)        = Constant[4]        : 
#   81|     r81_2(glval<int>) = VariableAddress[y] : 
#   81|     m81_3(int)        = Store              : &:r81_2, r81_1
#-----|   Goto -> Block 3

#   84|   Block 2
#   84|     r84_1(int)        = Constant[5]        : 
#   84|     r84_2(glval<int>) = VariableAddress[x] : 
#   84|     m84_3(int)        = Store              : &:r84_2, r84_1
#-----|   Goto -> Block 3

#   86|   Block 3
#   86|     m86_1(int)        = Phi                      : from 1:m81_3, from 2:m77_3
#   86|     m86_2(int)        = Phi                      : from 1:m80_3, from 2:m84_3
#   86|     r86_3(glval<int>) = VariableAddress[x_merge] : 
#   86|     r86_4(glval<int>) = VariableAddress[x]       : 
#   86|     r86_5(int)        = Load                     : &:r86_4, m86_2
#   86|     m86_6(int)        = Store                    : &:r86_3, r86_5
#   87|     r87_1(glval<int>) = VariableAddress[y_merge] : 
#   87|     r87_2(glval<int>) = VariableAddress[y]       : 
#   87|     r87_3(int)        = Load                     : &:r87_2, m86_1
#   87|     m87_4(int)        = Store                    : &:r87_1, r87_3
#   88|     r88_1(glval<int>) = VariableAddress[z_merge] : 
#   88|     r88_2(glval<int>) = VariableAddress[z]       : 
#   88|     r88_3(int)        = Load                     : &:r88_2, m78_3
#   88|     m88_4(int)        = Store                    : &:r88_1, r88_3
#   89|     v89_1(void)       = NoOp                     : 
#   75|     v75_6(void)       = ReturnVoid               : 
#   75|     v75_7(void)       = UnmodeledUse             : mu*
#   75|     v75_8(void)       = AliasedUse               : ~m75_2
#   75|     v75_9(void)       = ExitFunction             : 

#   91| void MustExactlyOverlap(Point)
#   91|   Block 0
#   91|     v91_1(void)         = EnterFunction          : 
#   91|     m91_2(unknown)      = AliasedDefinition      : 
#   91|     mu91_3(unknown)     = UnmodeledDefinition    : 
#   91|     r91_4(glval<Point>) = VariableAddress[a]     : 
#   91|     m91_5(Point)        = InitializeParameter[a] : &:r91_4
#   92|     r92_1(glval<Point>) = VariableAddress[b]     : 
#   92|     r92_2(glval<Point>) = VariableAddress[a]     : 
#   92|     r92_3(Point)        = Load                   : &:r92_2, m91_5
#   92|     m92_4(Point)        = Store                  : &:r92_1, r92_3
#   93|     v93_1(void)         = NoOp                   : 
#   91|     v91_6(void)         = ReturnVoid             : 
#   91|     v91_7(void)         = UnmodeledUse           : mu*
#   91|     v91_8(void)         = AliasedUse             : ~m91_2
#   91|     v91_9(void)         = ExitFunction           : 

#   95| void MustExactlyOverlapEscaped(Point)
#   95|   Block 0
#   95|     v95_1(void)           = EnterFunction                : 
#   95|     m95_2(unknown)        = AliasedDefinition            : 
#   95|     mu95_3(unknown)       = UnmodeledDefinition          : 
#   95|     r95_4(glval<Point>)   = VariableAddress[a]           : 
#   95|     m95_5(Point)          = InitializeParameter[a]       : &:r95_4
#   95|     m95_6(unknown)        = Chi                          : total:m95_2, partial:m95_5
#   96|     r96_1(glval<Point>)   = VariableAddress[b]           : 
#   96|     r96_2(glval<Point>)   = VariableAddress[a]           : 
#   96|     r96_3(Point)          = Load                         : &:r96_2, m95_5
#   96|     m96_4(Point)          = Store                        : &:r96_1, r96_3
#   97|     r97_1(glval<unknown>) = FunctionAddress[Escape]      : 
#   97|     r97_2(glval<Point>)   = VariableAddress[a]           : 
#   97|     r97_3(Point *)        = CopyValue                    : r97_2
#   97|     r97_4(void *)         = Convert                      : r97_3
#   97|     v97_5(void)           = Call                         : func:r97_1, 0:r97_4
#   97|     m97_6(unknown)        = ^CallSideEffect              : ~m95_6
#   97|     m97_7(unknown)        = Chi                          : total:m95_6, partial:m97_6
#   97|     v97_8(void)           = ^BufferReadSideEffect[0]     : &:r97_4, ~m97_7
#   97|     m97_9(unknown)        = ^BufferMayWriteSideEffect[0] : &:r97_4
#   97|     m97_10(unknown)       = Chi                          : total:m97_7, partial:m97_9
#   98|     v98_1(void)           = NoOp                         : 
#   95|     v95_7(void)           = ReturnVoid                   : 
#   95|     v95_8(void)           = UnmodeledUse                 : mu*
#   95|     v95_9(void)           = AliasedUse                   : ~m97_7
#   95|     v95_10(void)          = ExitFunction                 : 

#  100| void MustTotallyOverlap(Point)
#  100|   Block 0
#  100|     v100_1(void)         = EnterFunction          : 
#  100|     m100_2(unknown)      = AliasedDefinition      : 
#  100|     mu100_3(unknown)     = UnmodeledDefinition    : 
#  100|     r100_4(glval<Point>) = VariableAddress[a]     : 
#  100|     m100_5(Point)        = InitializeParameter[a] : &:r100_4
#  101|     r101_1(glval<int>)   = VariableAddress[x]     : 
#  101|     r101_2(glval<Point>) = VariableAddress[a]     : 
#  101|     r101_3(glval<int>)   = FieldAddress[x]        : r101_2
#  101|     r101_4(int)          = Load                   : &:r101_3, ~m100_5
#  101|     m101_5(int)          = Store                  : &:r101_1, r101_4
#  102|     r102_1(glval<int>)   = VariableAddress[y]     : 
#  102|     r102_2(glval<Point>) = VariableAddress[a]     : 
#  102|     r102_3(glval<int>)   = FieldAddress[y]        : r102_2
#  102|     r102_4(int)          = Load                   : &:r102_3, ~m100_5
#  102|     m102_5(int)          = Store                  : &:r102_1, r102_4
#  103|     v103_1(void)         = NoOp                   : 
#  100|     v100_6(void)         = ReturnVoid             : 
#  100|     v100_7(void)         = UnmodeledUse           : mu*
#  100|     v100_8(void)         = AliasedUse             : ~m100_2
#  100|     v100_9(void)         = ExitFunction           : 

#  105| void MustTotallyOverlapEscaped(Point)
#  105|   Block 0
#  105|     v105_1(void)           = EnterFunction                : 
#  105|     m105_2(unknown)        = AliasedDefinition            : 
#  105|     mu105_3(unknown)       = UnmodeledDefinition          : 
#  105|     r105_4(glval<Point>)   = VariableAddress[a]           : 
#  105|     m105_5(Point)          = InitializeParameter[a]       : &:r105_4
#  105|     m105_6(unknown)        = Chi                          : total:m105_2, partial:m105_5
#  106|     r106_1(glval<int>)     = VariableAddress[x]           : 
#  106|     r106_2(glval<Point>)   = VariableAddress[a]           : 
#  106|     r106_3(glval<int>)     = FieldAddress[x]              : r106_2
#  106|     r106_4(int)            = Load                         : &:r106_3, ~m105_5
#  106|     m106_5(int)            = Store                        : &:r106_1, r106_4
#  107|     r107_1(glval<int>)     = VariableAddress[y]           : 
#  107|     r107_2(glval<Point>)   = VariableAddress[a]           : 
#  107|     r107_3(glval<int>)     = FieldAddress[y]              : r107_2
#  107|     r107_4(int)            = Load                         : &:r107_3, ~m105_5
#  107|     m107_5(int)            = Store                        : &:r107_1, r107_4
#  108|     r108_1(glval<unknown>) = FunctionAddress[Escape]      : 
#  108|     r108_2(glval<Point>)   = VariableAddress[a]           : 
#  108|     r108_3(Point *)        = CopyValue                    : r108_2
#  108|     r108_4(void *)         = Convert                      : r108_3
#  108|     v108_5(void)           = Call                         : func:r108_1, 0:r108_4
#  108|     m108_6(unknown)        = ^CallSideEffect              : ~m105_6
#  108|     m108_7(unknown)        = Chi                          : total:m105_6, partial:m108_6
#  108|     v108_8(void)           = ^BufferReadSideEffect[0]     : &:r108_4, ~m108_7
#  108|     m108_9(unknown)        = ^BufferMayWriteSideEffect[0] : &:r108_4
#  108|     m108_10(unknown)       = Chi                          : total:m108_7, partial:m108_9
#  109|     v109_1(void)           = NoOp                         : 
#  105|     v105_7(void)           = ReturnVoid                   : 
#  105|     v105_8(void)           = UnmodeledUse                 : mu*
#  105|     v105_9(void)           = AliasedUse                   : ~m108_7
#  105|     v105_10(void)          = ExitFunction                 : 

#  111| void MayPartiallyOverlap(int, int)
#  111|   Block 0
#  111|     v111_1(void)         = EnterFunction          : 
#  111|     m111_2(unknown)      = AliasedDefinition      : 
#  111|     mu111_3(unknown)     = UnmodeledDefinition    : 
#  111|     r111_4(glval<int>)   = VariableAddress[x]     : 
#  111|     m111_5(int)          = InitializeParameter[x] : &:r111_4
#  111|     r111_6(glval<int>)   = VariableAddress[y]     : 
#  111|     m111_7(int)          = InitializeParameter[y] : &:r111_6
#  112|     r112_1(glval<Point>) = VariableAddress[a]     : 
#  112|     m112_2(Point)        = Uninitialized[a]       : &:r112_1
#  112|     r112_3(glval<int>)   = FieldAddress[x]        : r112_1
#  112|     r112_4(glval<int>)   = VariableAddress[x]     : 
#  112|     r112_5(int)          = Load                   : &:r112_4, m111_5
#  112|     m112_6(int)          = Store                  : &:r112_3, r112_5
#  112|     m112_7(Point)        = Chi                    : total:m112_2, partial:m112_6
#  112|     r112_8(glval<int>)   = FieldAddress[y]        : r112_1
#  112|     r112_9(glval<int>)   = VariableAddress[y]     : 
#  112|     r112_10(int)         = Load                   : &:r112_9, m111_7
#  112|     m112_11(int)         = Store                  : &:r112_8, r112_10
#  112|     m112_12(Point)       = Chi                    : total:m112_7, partial:m112_11
#  113|     r113_1(glval<Point>) = VariableAddress[b]     : 
#  113|     r113_2(glval<Point>) = VariableAddress[a]     : 
#  113|     r113_3(Point)        = Load                   : &:r113_2, ~m112_12
#  113|     m113_4(Point)        = Store                  : &:r113_1, r113_3
#  114|     v114_1(void)         = NoOp                   : 
#  111|     v111_8(void)         = ReturnVoid             : 
#  111|     v111_9(void)         = UnmodeledUse           : mu*
#  111|     v111_10(void)        = AliasedUse             : ~m111_2
#  111|     v111_11(void)        = ExitFunction           : 

#  116| void MayPartiallyOverlapEscaped(int, int)
#  116|   Block 0
#  116|     v116_1(void)           = EnterFunction                : 
#  116|     m116_2(unknown)        = AliasedDefinition            : 
#  116|     mu116_3(unknown)       = UnmodeledDefinition          : 
#  116|     r116_4(glval<int>)     = VariableAddress[x]           : 
#  116|     m116_5(int)            = InitializeParameter[x]       : &:r116_4
#  116|     r116_6(glval<int>)     = VariableAddress[y]           : 
#  116|     m116_7(int)            = InitializeParameter[y]       : &:r116_6
#  117|     r117_1(glval<Point>)   = VariableAddress[a]           : 
#  117|     m117_2(Point)          = Uninitialized[a]             : &:r117_1
#  117|     m117_3(unknown)        = Chi                          : total:m116_2, partial:m117_2
#  117|     r117_4(glval<int>)     = FieldAddress[x]              : r117_1
#  117|     r117_5(glval<int>)     = VariableAddress[x]           : 
#  117|     r117_6(int)            = Load                         : &:r117_5, m116_5
#  117|     m117_7(int)            = Store                        : &:r117_4, r117_6
#  117|     m117_8(unknown)        = Chi                          : total:m117_3, partial:m117_7
#  117|     r117_9(glval<int>)     = FieldAddress[y]              : r117_1
#  117|     r117_10(glval<int>)    = VariableAddress[y]           : 
#  117|     r117_11(int)           = Load                         : &:r117_10, m116_7
#  117|     m117_12(int)           = Store                        : &:r117_9, r117_11
#  117|     m117_13(unknown)       = Chi                          : total:m117_8, partial:m117_12
#  118|     r118_1(glval<Point>)   = VariableAddress[b]           : 
#  118|     r118_2(glval<Point>)   = VariableAddress[a]           : 
#  118|     r118_3(Point)          = Load                         : &:r118_2, ~m117_13
#  118|     m118_4(Point)          = Store                        : &:r118_1, r118_3
#  119|     r119_1(glval<unknown>) = FunctionAddress[Escape]      : 
#  119|     r119_2(glval<Point>)   = VariableAddress[a]           : 
#  119|     r119_3(Point *)        = CopyValue                    : r119_2
#  119|     r119_4(void *)         = Convert                      : r119_3
#  119|     v119_5(void)           = Call                         : func:r119_1, 0:r119_4
#  119|     m119_6(unknown)        = ^CallSideEffect              : ~m117_13
#  119|     m119_7(unknown)        = Chi                          : total:m117_13, partial:m119_6
#  119|     v119_8(void)           = ^BufferReadSideEffect[0]     : &:r119_4, ~m119_7
#  119|     m119_9(unknown)        = ^BufferMayWriteSideEffect[0] : &:r119_4
#  119|     m119_10(unknown)       = Chi                          : total:m119_7, partial:m119_9
#  120|     v120_1(void)           = NoOp                         : 
#  116|     v116_8(void)           = ReturnVoid                   : 
#  116|     v116_9(void)           = UnmodeledUse                 : mu*
#  116|     v116_10(void)          = AliasedUse                   : ~m119_7
#  116|     v116_11(void)          = ExitFunction                 : 

#  122| void MergeMustExactlyOverlap(bool, int, int)
#  122|   Block 0
#  122|     v122_1(void)         = EnterFunction           : 
#  122|     m122_2(unknown)      = AliasedDefinition       : 
#  122|     mu122_3(unknown)     = UnmodeledDefinition     : 
#  122|     r122_4(glval<bool>)  = VariableAddress[c]      : 
#  122|     m122_5(bool)         = InitializeParameter[c]  : &:r122_4
#  122|     r122_6(glval<int>)   = VariableAddress[x1]     : 
#  122|     m122_7(int)          = InitializeParameter[x1] : &:r122_6
#  122|     r122_8(glval<int>)   = VariableAddress[x2]     : 
#  122|     m122_9(int)          = InitializeParameter[x2] : &:r122_8
#  123|     r123_1(glval<Point>) = VariableAddress[a]      : 
#  123|     m123_2(Point)        = Uninitialized[a]        : &:r123_1
#  123|     r123_3(glval<int>)   = FieldAddress[x]         : r123_1
#  123|     r123_4(int)          = Constant[0]             : 
#  123|     m123_5(int)          = Store                   : &:r123_3, r123_4
#  123|     m123_6(Point)        = Chi                     : total:m123_2, partial:m123_5
#  123|     r123_7(glval<int>)   = FieldAddress[y]         : r123_1
#  123|     r123_8(int)          = Constant[0]             : 
#  123|     m123_9(int)          = Store                   : &:r123_7, r123_8
#  123|     m123_10(Point)       = Chi                     : total:m123_6, partial:m123_9
#  124|     r124_1(glval<bool>)  = VariableAddress[c]      : 
#  124|     r124_2(bool)         = Load                    : &:r124_1, m122_5
#  124|     v124_3(void)         = ConditionalBranch       : r124_2
#-----|   False -> Block 2
#-----|   True -> Block 1

#  125|   Block 1
#  125|     r125_1(glval<int>)   = VariableAddress[x1] : 
#  125|     r125_2(int)          = Load                : &:r125_1, m122_7
#  125|     r125_3(glval<Point>) = VariableAddress[a]  : 
#  125|     r125_4(glval<int>)   = FieldAddress[x]     : r125_3
#  125|     m125_5(int)          = Store               : &:r125_4, r125_2
#  125|     m125_6(Point)        = Chi                 : total:m123_10, partial:m125_5
#-----|   Goto -> Block 3

#  128|   Block 2
#  128|     r128_1(glval<int>)   = VariableAddress[x2] : 
#  128|     r128_2(int)          = Load                : &:r128_1, m122_9
#  128|     r128_3(glval<Point>) = VariableAddress[a]  : 
#  128|     r128_4(glval<int>)   = FieldAddress[x]     : r128_3
#  128|     m128_5(int)          = Store               : &:r128_4, r128_2
#  128|     m128_6(Point)        = Chi                 : total:m123_10, partial:m128_5
#-----|   Goto -> Block 3

#  130|   Block 3
#  130|     m130_1(int)          = Phi                : from 1:m125_5, from 2:m128_5
#  130|     m130_2(Point)        = Phi                : from 1:m125_6, from 2:m128_6
#  130|     r130_3(glval<int>)   = VariableAddress[x] : 
#  130|     r130_4(glval<Point>) = VariableAddress[a] : 
#  130|     r130_5(glval<int>)   = FieldAddress[x]    : r130_4
#  130|     r130_6(int)          = Load               : &:r130_5, m130_1
#  130|     m130_7(int)          = Store              : &:r130_3, r130_6
#  131|     r131_1(glval<Point>) = VariableAddress[b] : 
#  131|     r131_2(glval<Point>) = VariableAddress[a] : 
#  131|     r131_3(Point)        = Load               : &:r131_2, m130_2
#  131|     m131_4(Point)        = Store              : &:r131_1, r131_3
#  132|     v132_1(void)         = NoOp               : 
#  122|     v122_10(void)        = ReturnVoid         : 
#  122|     v122_11(void)        = UnmodeledUse       : mu*
#  122|     v122_12(void)        = AliasedUse         : ~m122_2
#  122|     v122_13(void)        = ExitFunction       : 

#  134| void MergeMustExactlyWithMustTotallyOverlap(bool, Point, int)
#  134|   Block 0
#  134|     v134_1(void)         = EnterFunction           : 
#  134|     m134_2(unknown)      = AliasedDefinition       : 
#  134|     mu134_3(unknown)     = UnmodeledDefinition     : 
#  134|     r134_4(glval<bool>)  = VariableAddress[c]      : 
#  134|     m134_5(bool)         = InitializeParameter[c]  : &:r134_4
#  134|     r134_6(glval<Point>) = VariableAddress[p]      : 
#  134|     m134_7(Point)        = InitializeParameter[p]  : &:r134_6
#  134|     r134_8(glval<int>)   = VariableAddress[x1]     : 
#  134|     m134_9(int)          = InitializeParameter[x1] : &:r134_8
#  135|     r135_1(glval<Point>) = VariableAddress[a]      : 
#  135|     m135_2(Point)        = Uninitialized[a]        : &:r135_1
#  135|     r135_3(glval<int>)   = FieldAddress[x]         : r135_1
#  135|     r135_4(int)          = Constant[0]             : 
#  135|     m135_5(int)          = Store                   : &:r135_3, r135_4
#  135|     m135_6(Point)        = Chi                     : total:m135_2, partial:m135_5
#  135|     r135_7(glval<int>)   = FieldAddress[y]         : r135_1
#  135|     r135_8(int)          = Constant[0]             : 
#  135|     m135_9(int)          = Store                   : &:r135_7, r135_8
#  135|     m135_10(Point)       = Chi                     : total:m135_6, partial:m135_9
#  136|     r136_1(glval<bool>)  = VariableAddress[c]      : 
#  136|     r136_2(bool)         = Load                    : &:r136_1, m134_5
#  136|     v136_3(void)         = ConditionalBranch       : r136_2
#-----|   False -> Block 2
#-----|   True -> Block 1

#  137|   Block 1
#  137|     r137_1(glval<int>)   = VariableAddress[x1] : 
#  137|     r137_2(int)          = Load                : &:r137_1, m134_9
#  137|     r137_3(glval<Point>) = VariableAddress[a]  : 
#  137|     r137_4(glval<int>)   = FieldAddress[x]     : r137_3
#  137|     m137_5(int)          = Store               : &:r137_4, r137_2
#  137|     m137_6(Point)        = Chi                 : total:m135_10, partial:m137_5
#-----|   Goto -> Block 3

#  140|   Block 2
#  140|     r140_1(glval<Point>) = VariableAddress[p] : 
#  140|     r140_2(Point)        = Load               : &:r140_1, m134_7
#  140|     r140_3(glval<Point>) = VariableAddress[a] : 
#  140|     m140_4(Point)        = Store              : &:r140_3, r140_2
#-----|   Goto -> Block 3

#  142|   Block 3
#  142|     m142_1(int)          = Phi                : from 1:m137_5, from 2:~m140_4
#  142|     m142_2(Point)        = Phi                : from 1:m137_6, from 2:m140_4
#  142|     r142_3(glval<int>)   = VariableAddress[x] : 
#  142|     r142_4(glval<Point>) = VariableAddress[a] : 
#  142|     r142_5(glval<int>)   = FieldAddress[x]    : r142_4
#  142|     r142_6(int)          = Load               : &:r142_5, m142_1
#  142|     m142_7(int)          = Store              : &:r142_3, r142_6
#  143|     v143_1(void)         = NoOp               : 
#  134|     v134_10(void)        = ReturnVoid         : 
#  134|     v134_11(void)        = UnmodeledUse       : mu*
#  134|     v134_12(void)        = AliasedUse         : ~m134_2
#  134|     v134_13(void)        = ExitFunction       : 

#  145| void MergeMustExactlyWithMayPartiallyOverlap(bool, Point, int)
#  145|   Block 0
#  145|     v145_1(void)         = EnterFunction           : 
#  145|     m145_2(unknown)      = AliasedDefinition       : 
#  145|     mu145_3(unknown)     = UnmodeledDefinition     : 
#  145|     r145_4(glval<bool>)  = VariableAddress[c]      : 
#  145|     m145_5(bool)         = InitializeParameter[c]  : &:r145_4
#  145|     r145_6(glval<Point>) = VariableAddress[p]      : 
#  145|     m145_7(Point)        = InitializeParameter[p]  : &:r145_6
#  145|     r145_8(glval<int>)   = VariableAddress[x1]     : 
#  145|     m145_9(int)          = InitializeParameter[x1] : &:r145_8
#  146|     r146_1(glval<Point>) = VariableAddress[a]      : 
#  146|     m146_2(Point)        = Uninitialized[a]        : &:r146_1
#  146|     r146_3(glval<int>)   = FieldAddress[x]         : r146_1
#  146|     r146_4(int)          = Constant[0]             : 
#  146|     m146_5(int)          = Store                   : &:r146_3, r146_4
#  146|     m146_6(Point)        = Chi                     : total:m146_2, partial:m146_5
#  146|     r146_7(glval<int>)   = FieldAddress[y]         : r146_1
#  146|     r146_8(int)          = Constant[0]             : 
#  146|     m146_9(int)          = Store                   : &:r146_7, r146_8
#  146|     m146_10(Point)       = Chi                     : total:m146_6, partial:m146_9
#  147|     r147_1(glval<bool>)  = VariableAddress[c]      : 
#  147|     r147_2(bool)         = Load                    : &:r147_1, m145_5
#  147|     v147_3(void)         = ConditionalBranch       : r147_2
#-----|   False -> Block 2
#-----|   True -> Block 1

#  148|   Block 1
#  148|     r148_1(glval<int>)   = VariableAddress[x1] : 
#  148|     r148_2(int)          = Load                : &:r148_1, m145_9
#  148|     r148_3(glval<Point>) = VariableAddress[a]  : 
#  148|     r148_4(glval<int>)   = FieldAddress[x]     : r148_3
#  148|     m148_5(int)          = Store               : &:r148_4, r148_2
#  148|     m148_6(Point)        = Chi                 : total:m146_10, partial:m148_5
#-----|   Goto -> Block 3

#  151|   Block 2
#  151|     r151_1(glval<Point>) = VariableAddress[p] : 
#  151|     r151_2(Point)        = Load               : &:r151_1, m145_7
#  151|     r151_3(glval<Point>) = VariableAddress[a] : 
#  151|     m151_4(Point)        = Store              : &:r151_3, r151_2
#-----|   Goto -> Block 3

#  153|   Block 3
#  153|     m153_1(Point)        = Phi                : from 1:m148_6, from 2:m151_4
#  153|     r153_2(glval<Point>) = VariableAddress[b] : 
#  153|     r153_3(glval<Point>) = VariableAddress[a] : 
#  153|     r153_4(Point)        = Load               : &:r153_3, m153_1
#  153|     m153_5(Point)        = Store              : &:r153_2, r153_4
#  154|     v154_1(void)         = NoOp               : 
#  145|     v145_10(void)        = ReturnVoid         : 
#  145|     v145_11(void)        = UnmodeledUse       : mu*
#  145|     v145_12(void)        = AliasedUse         : ~m145_2
#  145|     v145_13(void)        = ExitFunction       : 

#  156| void MergeMustTotallyOverlapWithMayPartiallyOverlap(bool, Rect, int)
#  156|   Block 0
#  156|     v156_1(void)         = EnterFunction             : 
#  156|     m156_2(unknown)      = AliasedDefinition         : 
#  156|     mu156_3(unknown)     = UnmodeledDefinition       : 
#  156|     r156_4(glval<bool>)  = VariableAddress[c]        : 
#  156|     m156_5(bool)         = InitializeParameter[c]    : &:r156_4
#  156|     r156_6(glval<Rect>)  = VariableAddress[r]        : 
#  156|     m156_7(Rect)         = InitializeParameter[r]    : &:r156_6
#  156|     r156_8(glval<int>)   = VariableAddress[x1]       : 
#  156|     m156_9(int)          = InitializeParameter[x1]   : &:r156_8
#  157|     r157_1(glval<Rect>)  = VariableAddress[a]        : 
#  157|     m157_2(Rect)         = Uninitialized[a]          : &:r157_1
#  157|     r157_3(glval<Point>) = FieldAddress[topLeft]     : r157_1
#  157|     r157_4(Point)        = Constant[0]               : 
#  157|     m157_5(Point)        = Store                     : &:r157_3, r157_4
#  157|     m157_6(Rect)         = Chi                       : total:m157_2, partial:m157_5
#  157|     r157_7(glval<Point>) = FieldAddress[bottomRight] : r157_1
#  157|     r157_8(Point)        = Constant[0]               : 
#  157|     m157_9(Point)        = Store                     : &:r157_7, r157_8
#  157|     m157_10(Rect)        = Chi                       : total:m157_6, partial:m157_9
#  158|     r158_1(glval<bool>)  = VariableAddress[c]        : 
#  158|     r158_2(bool)         = Load                      : &:r158_1, m156_5
#  158|     v158_3(void)         = ConditionalBranch         : r158_2
#-----|   False -> Block 2
#-----|   True -> Block 1

#  159|   Block 1
#  159|     r159_1(glval<int>)   = VariableAddress[x1]   : 
#  159|     r159_2(int)          = Load                  : &:r159_1, m156_9
#  159|     r159_3(glval<Rect>)  = VariableAddress[a]    : 
#  159|     r159_4(glval<Point>) = FieldAddress[topLeft] : r159_3
#  159|     r159_5(glval<int>)   = FieldAddress[x]       : r159_4
#  159|     m159_6(int)          = Store                 : &:r159_5, r159_2
#  159|     m159_7(Rect)         = Chi                   : total:m157_10, partial:m159_6
#-----|   Goto -> Block 3

#  162|   Block 2
#  162|     r162_1(glval<Rect>) = VariableAddress[r] : 
#  162|     r162_2(Rect)        = Load               : &:r162_1, m156_7
#  162|     r162_3(glval<Rect>) = VariableAddress[a] : 
#  162|     m162_4(Rect)        = Store              : &:r162_3, r162_2
#-----|   Goto -> Block 3

#  164|   Block 3
#  164|     m164_1(Rect)         = Phi                   : from 1:m159_7, from 2:m162_4
#  164|     r164_2(glval<Point>) = VariableAddress[b]    : 
#  164|     r164_3(glval<Rect>)  = VariableAddress[a]    : 
#  164|     r164_4(glval<Point>) = FieldAddress[topLeft] : r164_3
#  164|     r164_5(Point)        = Load                  : &:r164_4, ~m164_1
#  164|     m164_6(Point)        = Store                 : &:r164_2, r164_5
#  165|     v165_1(void)         = NoOp                  : 
#  156|     v156_10(void)        = ReturnVoid            : 
#  156|     v156_11(void)        = UnmodeledUse          : mu*
#  156|     v156_12(void)        = AliasedUse            : ~m156_2
#  156|     v156_13(void)        = ExitFunction          : 

#  171| void WrapperStruct(Wrapper)
#  171|   Block 0
#  171|     v171_1(void)           = EnterFunction          : 
#  171|     m171_2(unknown)        = AliasedDefinition      : 
#  171|     mu171_3(unknown)       = UnmodeledDefinition    : 
#  171|     r171_4(glval<Wrapper>) = VariableAddress[w]     : 
#  171|     m171_5(Wrapper)        = InitializeParameter[w] : &:r171_4
#  172|     r172_1(glval<Wrapper>) = VariableAddress[x]     : 
#  172|     r172_2(glval<Wrapper>) = VariableAddress[w]     : 
#  172|     r172_3(Wrapper)        = Load                   : &:r172_2, m171_5
#  172|     m172_4(Wrapper)        = Store                  : &:r172_1, r172_3
#  173|     r173_1(glval<int>)     = VariableAddress[a]     : 
#  173|     r173_2(glval<Wrapper>) = VariableAddress[w]     : 
#  173|     r173_3(glval<int>)     = FieldAddress[f]        : r173_2
#  173|     r173_4(int)            = Load                   : &:r173_3, ~m171_5
#  173|     m173_5(int)            = Store                  : &:r173_1, r173_4
#  174|     r174_1(int)            = Constant[5]            : 
#  174|     r174_2(glval<Wrapper>) = VariableAddress[w]     : 
#  174|     r174_3(glval<int>)     = FieldAddress[f]        : r174_2
#  174|     m174_4(int)            = Store                  : &:r174_3, r174_1
#  175|     r175_1(glval<Wrapper>) = VariableAddress[w]     : 
#  175|     r175_2(glval<int>)     = FieldAddress[f]        : r175_1
#  175|     r175_3(int)            = Load                   : &:r175_2, m174_4
#  175|     r175_4(glval<int>)     = VariableAddress[a]     : 
#  175|     m175_5(int)            = Store                  : &:r175_4, r175_3
#  176|     r176_1(glval<Wrapper>) = VariableAddress[w]     : 
#  176|     r176_2(Wrapper)        = Load                   : &:r176_1, ~m174_4
#  176|     r176_3(glval<Wrapper>) = VariableAddress[x]     : 
#  176|     m176_4(Wrapper)        = Store                  : &:r176_3, r176_2
#  177|     v177_1(void)           = NoOp                   : 
#  171|     v171_6(void)           = ReturnVoid             : 
#  171|     v171_7(void)           = UnmodeledUse           : mu*
#  171|     v171_8(void)           = AliasedUse             : ~m171_2
#  171|     v171_9(void)           = ExitFunction           : 

#  179| int AsmStmt(int*)
#  179|   Block 0
<<<<<<< HEAD
#  179|     v0_0(void)          = EnterFunction            : 
#  179|     m0_1(unknown)       = AliasedDefinition        : 
#  179|     mu0_2(unknown)      = UnmodeledDefinition      : 
#  179|     r0_3(glval<int *>)  = VariableAddress[p]       : 
#  179|     m0_4(int *)         = InitializeParameter[p]   : &:r0_3
#  179|     r0_5(int *)         = Load                     : &:r0_3, m0_4
#  179|     m0_6(unknown)       = InitializeIndirection[p] : &:r0_5
#  179|     m0_7(unknown)       = Chi                      : total:m0_1, partial:m0_6
#  180|     m0_8(unknown)       = InlineAsm                : ~mu0_2
#  180|     m0_9(unknown)       = Chi                      : total:m0_7, partial:m0_8
#  181|     r0_10(glval<int>)   = VariableAddress[#return] : 
#  181|     r0_11(glval<int *>) = VariableAddress[p]       : 
#  181|     r0_12(int *)        = Load                     : &:r0_11, m0_4
#  181|     r0_13(int)          = Load                     : &:r0_12, ~m0_9
#  181|     m0_14(int)          = Store                    : &:r0_10, r0_13
#  179|     v0_15(void)         = ReturnIndirection        : &:r0_5, ~m0_9
#  179|     r0_16(glval<int>)   = VariableAddress[#return] : 
#  179|     v0_17(void)         = ReturnValue              : &:r0_16, m0_14
#  179|     v0_18(void)         = UnmodeledUse             : mu*
#  179|     v0_19(void)         = AliasedUse               : ~m0_9
#  179|     v0_20(void)         = ExitFunction             : 

#  184| void AsmStmtWithOutputs(unsigned int&, unsigned int&, unsigned int&, unsigned int&)
#  184|   Block 0
#  184|     v0_0(void)                   = EnterFunction            : 
#  184|     m0_1(unknown)                = AliasedDefinition        : 
#  184|     mu0_2(unknown)               = UnmodeledDefinition      : 
#  184|     r0_3(glval<unsigned int &>)  = VariableAddress[a]       : 
#  184|     m0_4(unsigned int &)         = InitializeParameter[a]   : &:r0_3
#  184|     r0_5(unsigned int &)         = Load                     : &:r0_3, m0_4
#  184|     m0_6(unknown)                = InitializeIndirection[a] : &:r0_5
#  184|     m0_7(unknown)                = Chi                      : total:m0_1, partial:m0_6
#  184|     r0_8(glval<unsigned int &>)  = VariableAddress[b]       : 
#  184|     m0_9(unsigned int &)         = InitializeParameter[b]   : &:r0_8
#  184|     r0_10(unsigned int &)        = Load                     : &:r0_8, m0_9
#  184|     m0_11(unknown)               = InitializeIndirection[b] : &:r0_10
#  184|     m0_12(unknown)               = Chi                      : total:m0_7, partial:m0_11
#  184|     r0_13(glval<unsigned int &>) = VariableAddress[c]       : 
#  184|     m0_14(unsigned int &)        = InitializeParameter[c]   : &:r0_13
#  184|     r0_15(unsigned int &)        = Load                     : &:r0_13, m0_14
#  184|     m0_16(unknown)               = InitializeIndirection[c] : &:r0_15
#  184|     m0_17(unknown)               = Chi                      : total:m0_12, partial:m0_16
#  184|     r0_18(glval<unsigned int &>) = VariableAddress[d]       : 
#  184|     m0_19(unsigned int &)        = InitializeParameter[d]   : &:r0_18
#  184|     r0_20(unsigned int &)        = Load                     : &:r0_18, m0_19
#  184|     m0_21(unknown)               = InitializeIndirection[d] : &:r0_20
#  184|     m0_22(unknown)               = Chi                      : total:m0_17, partial:m0_21
#  189|     r0_23(glval<unsigned int &>) = VariableAddress[a]       : 
#  189|     r0_24(unsigned int &)        = Load                     : &:r0_23, m0_4
#  189|     r0_25(glval<unsigned int>)   = CopyValue                : r0_24
#  189|     r0_26(glval<unsigned int &>) = VariableAddress[b]       : 
#  189|     r0_27(unsigned int &)        = Load                     : &:r0_26, m0_9
#  189|     r0_28(glval<unsigned int>)   = CopyValue                : r0_27
#  190|     r0_29(glval<unsigned int &>) = VariableAddress[c]       : 
#  190|     r0_30(unsigned int &)        = Load                     : &:r0_29, m0_14
#  190|     r0_31(unsigned int)          = Load                     : &:r0_30, ~m0_22
#  190|     r0_32(glval<unsigned int &>) = VariableAddress[d]       : 
#  190|     r0_33(unsigned int &)        = Load                     : &:r0_32, m0_19
#  190|     r0_34(unsigned int)          = Load                     : &:r0_33, ~m0_22
#  186|     m0_35(unknown)               = InlineAsm                : ~mu0_2, 0:r0_25, 1:r0_28, 2:r0_31, 3:r0_34
#  186|     m0_36(unknown)               = Chi                      : total:m0_22, partial:m0_35
#  192|     v0_37(void)                  = NoOp                     : 
#  184|     v0_38(void)                  = ReturnIndirection        : &:r0_5, ~m0_36
#  184|     v0_39(void)                  = ReturnIndirection        : &:r0_10, ~m0_36
#  184|     v0_40(void)                  = ReturnIndirection        : &:r0_15, ~m0_36
#  184|     v0_41(void)                  = ReturnIndirection        : &:r0_20, ~m0_36
#  184|     v0_42(void)                  = ReturnVoid               : 
#  184|     v0_43(void)                  = UnmodeledUse             : mu*
#  184|     v0_44(void)                  = AliasedUse               : ~m0_36
#  184|     v0_45(void)                  = ExitFunction             : 

#  198| int PureFunctions(char*, char*, int)
#  198|   Block 0
#  198|     v0_0(void)            = EnterFunction               : 
#  198|     m0_1(unknown)         = AliasedDefinition           : 
#  198|     mu0_2(unknown)        = UnmodeledDefinition         : 
#  198|     r0_3(glval<char *>)   = VariableAddress[str1]       : 
#  198|     m0_4(char *)          = InitializeParameter[str1]   : &:r0_3
#  198|     r0_5(char *)          = Load                        : &:r0_3, m0_4
#  198|     m0_6(unknown)         = InitializeIndirection[str1] : &:r0_5
#  198|     m0_7(unknown)         = Chi                         : total:m0_1, partial:m0_6
#  198|     r0_8(glval<char *>)   = VariableAddress[str2]       : 
#  198|     m0_9(char *)          = InitializeParameter[str2]   : &:r0_8
#  198|     r0_10(char *)         = Load                        : &:r0_8, m0_9
#  198|     m0_11(unknown)        = InitializeIndirection[str2] : &:r0_10
#  198|     m0_12(unknown)        = Chi                         : total:m0_7, partial:m0_11
#  198|     r0_13(glval<int>)     = VariableAddress[x]          : 
#  198|     m0_14(int)            = InitializeParameter[x]      : &:r0_13
#  199|     r0_15(glval<int>)     = VariableAddress[ret]        : 
#  199|     r0_16(glval<unknown>) = FunctionAddress[strcmp]     : 
#  199|     r0_17(glval<char *>)  = VariableAddress[str1]       : 
#  199|     r0_18(char *)         = Load                        : &:r0_17, m0_4
#  199|     r0_19(char *)         = Convert                     : r0_18
#  199|     r0_20(glval<char *>)  = VariableAddress[str2]       : 
#  199|     r0_21(char *)         = Load                        : &:r0_20, m0_9
#  199|     r0_22(char *)         = Convert                     : r0_21
#  199|     r0_23(int)            = Call                        : func:r0_16, 0:r0_19, 1:r0_22
#  199|     v0_24(void)           = ^CallReadSideEffect         : ~m0_12
#  199|     m0_25(int)            = Store                       : &:r0_15, r0_23
#  200|     r0_26(glval<unknown>) = FunctionAddress[strlen]     : 
#  200|     r0_27(glval<char *>)  = VariableAddress[str1]       : 
#  200|     r0_28(char *)         = Load                        : &:r0_27, m0_4
#  200|     r0_29(char *)         = Convert                     : r0_28
#  200|     r0_30(int)            = Call                        : func:r0_26, 0:r0_29
#  200|     v0_31(void)           = ^CallReadSideEffect         : ~m0_12
#  200|     r0_32(glval<int>)     = VariableAddress[ret]        : 
#  200|     r0_33(int)            = Load                        : &:r0_32, m0_25
#  200|     r0_34(int)            = Add                         : r0_33, r0_30
#  200|     m0_35(int)            = Store                       : &:r0_32, r0_34
#  201|     r0_36(glval<unknown>) = FunctionAddress[abs]        : 
#  201|     r0_37(glval<int>)     = VariableAddress[x]          : 
#  201|     r0_38(int)            = Load                        : &:r0_37, m0_14
#  201|     r0_39(int)            = Call                        : func:r0_36, 0:r0_38
#  201|     r0_40(glval<int>)     = VariableAddress[ret]        : 
#  201|     r0_41(int)            = Load                        : &:r0_40, m0_35
#  201|     r0_42(int)            = Add                         : r0_41, r0_39
#  201|     m0_43(int)            = Store                       : &:r0_40, r0_42
#  202|     r0_44(glval<int>)     = VariableAddress[#return]    : 
#  202|     r0_45(glval<int>)     = VariableAddress[ret]        : 
#  202|     r0_46(int)            = Load                        : &:r0_45, m0_43
#  202|     m0_47(int)            = Store                       : &:r0_44, r0_46
#  198|     v0_48(void)           = ReturnIndirection           : &:r0_5, ~m0_12
#  198|     v0_49(void)           = ReturnIndirection           : &:r0_10, ~m0_12
#  198|     r0_50(glval<int>)     = VariableAddress[#return]    : 
#  198|     v0_51(void)           = ReturnValue                 : &:r0_50, m0_47
#  198|     v0_52(void)           = UnmodeledUse                : mu*
#  198|     v0_53(void)           = AliasedUse                  : ~m0_12
#  198|     v0_54(void)           = ExitFunction                : 
=======
#  179|     v179_1(void)         = EnterFunction            : 
#  179|     m179_2(unknown)      = AliasedDefinition        : 
#  179|     mu179_3(unknown)     = UnmodeledDefinition      : 
#  179|     r179_4(glval<int *>) = VariableAddress[p]       : 
#  179|     m179_5(int *)        = InitializeParameter[p]   : &:r179_4
#  180|     m180_1(unknown)      = InlineAsm                : ~mu179_3
#  180|     m180_2(unknown)      = Chi                      : total:m179_2, partial:m180_1
#  181|     r181_1(glval<int>)   = VariableAddress[#return] : 
#  181|     r181_2(glval<int *>) = VariableAddress[p]       : 
#  181|     r181_3(int *)        = Load                     : &:r181_2, m179_5
#  181|     r181_4(int)          = Load                     : &:r181_3, ~m180_2
#  181|     m181_5(int)          = Store                    : &:r181_1, r181_4
#  179|     r179_6(glval<int>)   = VariableAddress[#return] : 
#  179|     v179_7(void)         = ReturnValue              : &:r179_6, m181_5
#  179|     v179_8(void)         = UnmodeledUse             : mu*
#  179|     v179_9(void)         = AliasedUse               : ~m180_2
#  179|     v179_10(void)        = ExitFunction             : 

#  184| void AsmStmtWithOutputs(unsigned int&, unsigned int&, unsigned int&, unsigned int&)
#  184|   Block 0
#  184|     v184_1(void)                   = EnterFunction          : 
#  184|     m184_2(unknown)                = AliasedDefinition      : 
#  184|     mu184_3(unknown)               = UnmodeledDefinition    : 
#  184|     r184_4(glval<unsigned int &>)  = VariableAddress[a]     : 
#  184|     m184_5(unsigned int &)         = InitializeParameter[a] : &:r184_4
#  184|     r184_6(glval<unsigned int &>)  = VariableAddress[b]     : 
#  184|     m184_7(unsigned int &)         = InitializeParameter[b] : &:r184_6
#  184|     r184_8(glval<unsigned int &>)  = VariableAddress[c]     : 
#  184|     m184_9(unsigned int &)         = InitializeParameter[c] : &:r184_8
#  184|     r184_10(glval<unsigned int &>) = VariableAddress[d]     : 
#  184|     m184_11(unsigned int &)        = InitializeParameter[d] : &:r184_10
#  189|     r189_1(glval<unsigned int &>)  = VariableAddress[a]     : 
#  189|     r189_2(unsigned int &)         = Load                   : &:r189_1, m184_5
#  189|     r189_3(glval<unsigned int>)    = CopyValue              : r189_2
#  189|     r189_4(glval<unsigned int &>)  = VariableAddress[b]     : 
#  189|     r189_5(unsigned int &)         = Load                   : &:r189_4, m184_7
#  189|     r189_6(glval<unsigned int>)    = CopyValue              : r189_5
#  190|     r190_1(glval<unsigned int &>)  = VariableAddress[c]     : 
#  190|     r190_2(unsigned int &)         = Load                   : &:r190_1, m184_9
#  190|     r190_3(unsigned int)           = Load                   : &:r190_2, ~m184_2
#  190|     r190_4(glval<unsigned int &>)  = VariableAddress[d]     : 
#  190|     r190_5(unsigned int &)         = Load                   : &:r190_4, m184_11
#  190|     r190_6(unsigned int)           = Load                   : &:r190_5, ~m184_2
#  186|     m186_1(unknown)                = InlineAsm              : ~mu184_3, 0:r189_3, 1:r189_6, 2:r190_3, 3:r190_6
#  186|     m186_2(unknown)                = Chi                    : total:m184_2, partial:m186_1
#  192|     v192_1(void)                   = NoOp                   : 
#  184|     v184_12(void)                  = ReturnVoid             : 
#  184|     v184_13(void)                  = UnmodeledUse           : mu*
#  184|     v184_14(void)                  = AliasedUse             : ~m186_2
#  184|     v184_15(void)                  = ExitFunction           : 

#  198| int PureFunctions(char*, char*, int)
#  198|   Block 0
#  198|     v198_1(void)           = EnterFunction             : 
#  198|     m198_2(unknown)        = AliasedDefinition         : 
#  198|     mu198_3(unknown)       = UnmodeledDefinition       : 
#  198|     r198_4(glval<char *>)  = VariableAddress[str1]     : 
#  198|     m198_5(char *)         = InitializeParameter[str1] : &:r198_4
#  198|     r198_6(glval<char *>)  = VariableAddress[str2]     : 
#  198|     m198_7(char *)         = InitializeParameter[str2] : &:r198_6
#  198|     r198_8(glval<int>)     = VariableAddress[x]        : 
#  198|     m198_9(int)            = InitializeParameter[x]    : &:r198_8
#  199|     r199_1(glval<int>)     = VariableAddress[ret]      : 
#  199|     r199_2(glval<unknown>) = FunctionAddress[strcmp]   : 
#  199|     r199_3(glval<char *>)  = VariableAddress[str1]     : 
#  199|     r199_4(char *)         = Load                      : &:r199_3, m198_5
#  199|     r199_5(char *)         = Convert                   : r199_4
#  199|     r199_6(glval<char *>)  = VariableAddress[str2]     : 
#  199|     r199_7(char *)         = Load                      : &:r199_6, m198_7
#  199|     r199_8(char *)         = Convert                   : r199_7
#  199|     r199_9(int)            = Call                      : func:r199_2, 0:r199_5, 1:r199_8
#  199|     v199_10(void)          = ^CallReadSideEffect       : ~m198_2
#  199|     m199_11(int)           = Store                     : &:r199_1, r199_9
#  200|     r200_1(glval<unknown>) = FunctionAddress[strlen]   : 
#  200|     r200_2(glval<char *>)  = VariableAddress[str1]     : 
#  200|     r200_3(char *)         = Load                      : &:r200_2, m198_5
#  200|     r200_4(char *)         = Convert                   : r200_3
#  200|     r200_5(int)            = Call                      : func:r200_1, 0:r200_4
#  200|     v200_6(void)           = ^CallReadSideEffect       : ~m198_2
#  200|     r200_7(glval<int>)     = VariableAddress[ret]      : 
#  200|     r200_8(int)            = Load                      : &:r200_7, m199_11
#  200|     r200_9(int)            = Add                       : r200_8, r200_5
#  200|     m200_10(int)           = Store                     : &:r200_7, r200_9
#  201|     r201_1(glval<unknown>) = FunctionAddress[abs]      : 
#  201|     r201_2(glval<int>)     = VariableAddress[x]        : 
#  201|     r201_3(int)            = Load                      : &:r201_2, m198_9
#  201|     r201_4(int)            = Call                      : func:r201_1, 0:r201_3
#  201|     r201_5(glval<int>)     = VariableAddress[ret]      : 
#  201|     r201_6(int)            = Load                      : &:r201_5, m200_10
#  201|     r201_7(int)            = Add                       : r201_6, r201_4
#  201|     m201_8(int)            = Store                     : &:r201_5, r201_7
#  202|     r202_1(glval<int>)     = VariableAddress[#return]  : 
#  202|     r202_2(glval<int>)     = VariableAddress[ret]      : 
#  202|     r202_3(int)            = Load                      : &:r202_2, m201_8
#  202|     m202_4(int)            = Store                     : &:r202_1, r202_3
#  198|     r198_10(glval<int>)    = VariableAddress[#return]  : 
#  198|     v198_11(void)          = ReturnValue               : &:r198_10, m202_4
#  198|     v198_12(void)          = UnmodeledUse              : mu*
#  198|     v198_13(void)          = AliasedUse                : ~m198_2
#  198|     v198_14(void)          = ExitFunction              : 
>>>>>>> cd1a3e9b

#  207| int ModeledCallTarget(int)
#  207|   Block 0
#  207|     v207_1(void)           = EnterFunction                      : 
#  207|     m207_2(unknown)        = AliasedDefinition                  : 
#  207|     mu207_3(unknown)       = UnmodeledDefinition                : 
#  207|     r207_4(glval<int>)     = VariableAddress[x]                 : 
#  207|     m207_5(int)            = InitializeParameter[x]             : &:r207_4
#  207|     m207_6(unknown)        = Chi                                : total:m207_2, partial:m207_5
#  208|     r208_1(glval<int>)     = VariableAddress[y]                 : 
#  208|     m208_2(int)            = Uninitialized[y]                   : &:r208_1
#  208|     m208_3(unknown)        = Chi                                : total:m207_6, partial:m208_2
#  209|     r209_1(glval<unknown>) = FunctionAddress[memcpy]            : 
#  209|     r209_2(glval<int>)     = VariableAddress[y]                 : 
#  209|     r209_3(int *)          = CopyValue                          : r209_2
#  209|     r209_4(void *)         = Convert                            : r209_3
#  209|     r209_5(glval<int>)     = VariableAddress[x]                 : 
#  209|     r209_6(int *)          = CopyValue                          : r209_5
#  209|     r209_7(void *)         = Convert                            : r209_6
#  209|     r209_8(int)            = Constant[4]                        : 
#  209|     r209_9(void *)         = Call                               : func:r209_1, 0:r209_4, 1:r209_7, 2:r209_8
#  209|     v209_10(void)          = ^SizedBufferReadSideEffect[1]      : &:r209_7, r209_8, ~mu207_3
#  209|     m209_11(unknown)       = ^SizedBufferMustWriteSideEffect[0] : &:r209_4, r209_8
#  209|     m209_12(unknown)       = Chi                                : total:m208_3, partial:m209_11
#  210|     r210_1(glval<int>)     = VariableAddress[#return]           : 
#  210|     r210_2(glval<int>)     = VariableAddress[y]                 : 
#  210|     r210_3(int)            = Load                               : &:r210_2, ~m209_12
#  210|     m210_4(int)            = Store                              : &:r210_1, r210_3
#  207|     r207_7(glval<int>)     = VariableAddress[#return]           : 
#  207|     v207_8(void)           = ReturnValue                        : &:r207_7, m210_4
#  207|     v207_9(void)           = UnmodeledUse                       : mu*
#  207|     v207_10(void)          = AliasedUse                         : ~m207_2
#  207|     v207_11(void)          = ExitFunction                       : 

#  213| void InitArray()
#  213|   Block 0
#  213|     v213_1(void)            = EnterFunction            : 
#  213|     m213_2(unknown)         = AliasedDefinition        : 
#  213|     mu213_3(unknown)        = UnmodeledDefinition      : 
#  214|     r214_1(glval<char[32]>) = VariableAddress[a_pad]   : 
#  214|     r214_2(glval<char[32]>) = StringConstant[""]       : 
#  214|     r214_3(char[32])        = Load                     : &:r214_2, ~m213_2
#  214|     m214_4(char[32])        = Store                    : &:r214_1, r214_3
#  215|     r215_1(glval<char[4]>)  = VariableAddress[a_nopad] : 
#  215|     r215_2(glval<char[4]>)  = StringConstant["foo"]    : 
#  215|     r215_3(char[4])         = Load                     : &:r215_2, ~m213_2
#  215|     m215_4(char[4])         = Store                    : &:r215_1, r215_3
#  216|     r216_1(glval<char[5]>)  = VariableAddress[a_infer] : 
#  216|     r216_2(glval<char[5]>)  = StringConstant["blah"]   : 
#  216|     r216_3(char[5])         = Load                     : &:r216_2, ~m213_2
#  216|     m216_4(char[5])         = Store                    : &:r216_1, r216_3
#  217|     r217_1(glval<char[2]>)  = VariableAddress[b]       : 
#  217|     m217_2(char[2])         = Uninitialized[b]         : &:r217_1
#  218|     r218_1(glval<char[2]>)  = VariableAddress[c]       : 
#  218|     m218_2(char[2])         = Uninitialized[c]         : &:r218_1
#  218|     r218_3(int)             = Constant[0]              : 
#  218|     r218_4(glval<char>)     = PointerAdd[1]            : r218_1, r218_3
#  218|     r218_5(unknown[2])      = Constant[0]              : 
#  218|     m218_6(unknown[2])      = Store                    : &:r218_4, r218_5
#  219|     r219_1(glval<char[2]>)  = VariableAddress[d]       : 
#  219|     m219_2(char[2])         = Uninitialized[d]         : &:r219_1
#  219|     r219_3(int)             = Constant[0]              : 
#  219|     r219_4(glval<char>)     = PointerAdd[1]            : r219_1, r219_3
#  219|     r219_5(char)            = Constant[0]              : 
#  219|     m219_6(char)            = Store                    : &:r219_4, r219_5
#  219|     m219_7(char[2])         = Chi                      : total:m219_2, partial:m219_6
#  219|     r219_8(int)             = Constant[1]              : 
#  219|     r219_9(glval<char>)     = PointerAdd[1]            : r219_1, r219_8
#  219|     r219_10(char)           = Constant[0]              : 
#  219|     m219_11(char)           = Store                    : &:r219_9, r219_10
#  219|     m219_12(char[2])        = Chi                      : total:m219_7, partial:m219_11
#  220|     r220_1(glval<char[2]>)  = VariableAddress[e]       : 
#  220|     m220_2(char[2])         = Uninitialized[e]         : &:r220_1
#  220|     r220_3(int)             = Constant[0]              : 
#  220|     r220_4(glval<char>)     = PointerAdd[1]            : r220_1, r220_3
#  220|     r220_5(char)            = Constant[0]              : 
#  220|     m220_6(char)            = Store                    : &:r220_4, r220_5
#  220|     m220_7(char[2])         = Chi                      : total:m220_2, partial:m220_6
#  220|     r220_8(int)             = Constant[1]              : 
#  220|     r220_9(glval<char>)     = PointerAdd[1]            : r220_1, r220_8
#  220|     r220_10(char)           = Constant[1]              : 
#  220|     m220_11(char)           = Store                    : &:r220_9, r220_10
#  220|     m220_12(char[2])        = Chi                      : total:m220_7, partial:m220_11
#  221|     r221_1(glval<char[3]>)  = VariableAddress[f]       : 
#  221|     m221_2(char[3])         = Uninitialized[f]         : &:r221_1
#  221|     r221_3(int)             = Constant[0]              : 
#  221|     r221_4(glval<char>)     = PointerAdd[1]            : r221_1, r221_3
#  221|     r221_5(char)            = Constant[0]              : 
#  221|     m221_6(char)            = Store                    : &:r221_4, r221_5
#  221|     m221_7(char[3])         = Chi                      : total:m221_2, partial:m221_6
#  221|     r221_8(int)             = Constant[1]              : 
#  221|     r221_9(glval<char>)     = PointerAdd[1]            : r221_1, r221_8
#  221|     r221_10(unknown[2])     = Constant[0]              : 
#  221|     m221_11(unknown[2])     = Store                    : &:r221_9, r221_10
#  221|     m221_12(char[3])        = Chi                      : total:m221_7, partial:m221_11
#  222|     v222_1(void)            = NoOp                     : 
#  213|     v213_4(void)            = ReturnVoid               : 
#  213|     v213_5(void)            = UnmodeledUse             : mu*
#  213|     v213_6(void)            = AliasedUse               : ~m213_2
#  213|     v213_7(void)            = ExitFunction             : 

#  226| char StringLiteralAliasing()
#  226|   Block 0
#  226|     v226_1(void)           = EnterFunction                 : 
#  226|     m226_2(unknown)        = AliasedDefinition             : 
#  226|     mu226_3(unknown)       = UnmodeledDefinition           : 
#  227|     r227_1(glval<unknown>) = FunctionAddress[ExternalFunc] : 
#  227|     v227_2(void)           = Call                          : func:r227_1
#  227|     m227_3(unknown)        = ^CallSideEffect               : ~m226_2
#  227|     m227_4(unknown)        = Chi                           : total:m226_2, partial:m227_3
#  229|     r229_1(glval<char *>)  = VariableAddress[s]            : 
#  229|     r229_2(glval<char[8]>) = StringConstant["Literal"]     : 
#  229|     r229_3(char *)         = Convert                       : r229_2
#  229|     m229_4(char *)         = Store                         : &:r229_1, r229_3
#  230|     r230_1(glval<char>)    = VariableAddress[#return]      : 
#  230|     r230_2(glval<char *>)  = VariableAddress[s]            : 
#  230|     r230_3(char *)         = Load                          : &:r230_2, m229_4
#  230|     r230_4(int)            = Constant[2]                   : 
#  230|     r230_5(glval<char>)    = PointerAdd[1]                 : r230_3, r230_4
#  230|     r230_6(char)           = Load                          : &:r230_5, ~m226_2
#  230|     m230_7(char)           = Store                         : &:r230_1, r230_6
#  226|     r226_4(glval<char>)    = VariableAddress[#return]      : 
#  226|     v226_5(void)           = ReturnValue                   : &:r226_4, m230_7
#  226|     v226_6(void)           = UnmodeledUse                  : mu*
#  226|     v226_7(void)           = AliasedUse                    : ~m227_4
#  226|     v226_8(void)           = ExitFunction                  : 

#  235| void Constructible::Constructible(int)
#  235|   Block 0
#  235|     v235_1(void)                 = EnterFunction          : 
#  235|     m235_2(unknown)              = AliasedDefinition      : 
#  235|     mu235_3(unknown)             = UnmodeledDefinition    : 
#  235|     r235_4(glval<Constructible>) = InitializeThis         : 
#  235|     r235_5(glval<int>)           = VariableAddress[x]     : 
#  235|     m235_6(int)                  = InitializeParameter[x] : &:r235_5
#  235|     v235_7(void)                 = NoOp                   : 
#  235|     v235_8(void)                 = ReturnVoid             : 
#  235|     v235_9(void)                 = UnmodeledUse           : mu*
#  235|     v235_10(void)                = AliasedUse             : ~m235_2
#  235|     v235_11(void)                = ExitFunction           : 

#  236| void Constructible::g()
#  236|   Block 0
#  236|     v236_1(void)                 = EnterFunction       : 
#  236|     m236_2(unknown)              = AliasedDefinition   : 
#  236|     mu236_3(unknown)             = UnmodeledDefinition : 
#  236|     r236_4(glval<Constructible>) = InitializeThis      : 
#  236|     v236_5(void)                 = NoOp                : 
#  236|     v236_6(void)                 = ReturnVoid          : 
#  236|     v236_7(void)                 = UnmodeledUse        : mu*
#  236|     v236_8(void)                 = AliasedUse          : ~m236_2
#  236|     v236_9(void)                 = ExitFunction        : 

#  239| void ExplicitConstructorCalls()
#  239|   Block 0
#  239|     v239_1(void)                 = EnterFunction                   : 
#  239|     m239_2(unknown)              = AliasedDefinition               : 
#  239|     mu239_3(unknown)             = UnmodeledDefinition             : 
#  240|     r240_1(glval<Constructible>) = VariableAddress[c]              : 
#  240|     m240_2(Constructible)        = Uninitialized[c]                : &:r240_1
#  240|     r240_3(glval<unknown>)       = FunctionAddress[Constructible]  : 
#  240|     r240_4(int)                  = Constant[1]                     : 
#  240|     v240_5(void)                 = Call                            : func:r240_3, this:r240_1, 0:r240_4
#  240|     m240_6(unknown)              = ^CallSideEffect                 : ~m239_2
#  240|     m240_7(unknown)              = Chi                             : total:m239_2, partial:m240_6
#  240|     m240_8(Constructible)        = ^IndirectMayWriteSideEffect[-1] : &:r240_1
#  240|     m240_9(Constructible)        = Chi                             : total:m240_2, partial:m240_8
#  241|     r241_1(glval<Constructible>) = VariableAddress[c]              : 
#  241|     r241_2(glval<unknown>)       = FunctionAddress[g]              : 
#  241|     v241_3(void)                 = Call                            : func:r241_2, this:r241_1
#  241|     m241_4(unknown)              = ^CallSideEffect                 : ~m240_7
#  241|     m241_5(unknown)              = Chi                             : total:m240_7, partial:m241_4
#  241|     v241_6(void)                 = ^BufferReadSideEffect[-1]       : &:r241_1, ~m240_9
#  241|     m241_7(Constructible)        = ^IndirectMayWriteSideEffect[-1] : &:r241_1
#  241|     m241_8(Constructible)        = Chi                             : total:m240_9, partial:m241_7
#  242|     r242_1(glval<Constructible>) = VariableAddress[c]              : 
#  242|     r242_2(glval<unknown>)       = FunctionAddress[g]              : 
#  242|     v242_3(void)                 = Call                            : func:r242_2, this:r242_1
#  242|     m242_4(unknown)              = ^CallSideEffect                 : ~m241_5
#  242|     m242_5(unknown)              = Chi                             : total:m241_5, partial:m242_4
#  242|     v242_6(void)                 = ^BufferReadSideEffect[-1]       : &:r242_1, ~m241_8
#  242|     m242_7(Constructible)        = ^IndirectMayWriteSideEffect[-1] : &:r242_1
#  242|     m242_8(Constructible)        = Chi                             : total:m241_8, partial:m242_7
#  243|     r243_1(glval<Constructible>) = VariableAddress[c2]             : 
#  243|     m243_2(Constructible)        = Uninitialized[c2]               : &:r243_1
#  243|     r243_3(glval<unknown>)       = FunctionAddress[Constructible]  : 
#  243|     r243_4(int)                  = Constant[2]                     : 
#  243|     v243_5(void)                 = Call                            : func:r243_3, this:r243_1, 0:r243_4
#  243|     m243_6(unknown)              = ^CallSideEffect                 : ~m242_5
#  243|     m243_7(unknown)              = Chi                             : total:m242_5, partial:m243_6
#  243|     m243_8(Constructible)        = ^IndirectMayWriteSideEffect[-1] : &:r243_1
#  243|     m243_9(Constructible)        = Chi                             : total:m243_2, partial:m243_8
#  244|     r244_1(glval<Constructible>) = VariableAddress[c2]             : 
#  244|     r244_2(glval<unknown>)       = FunctionAddress[g]              : 
#  244|     v244_3(void)                 = Call                            : func:r244_2, this:r244_1
#  244|     m244_4(unknown)              = ^CallSideEffect                 : ~m243_7
#  244|     m244_5(unknown)              = Chi                             : total:m243_7, partial:m244_4
#  244|     v244_6(void)                 = ^BufferReadSideEffect[-1]       : &:r244_1, ~m243_9
#  244|     m244_7(Constructible)        = ^IndirectMayWriteSideEffect[-1] : &:r244_1
#  244|     m244_8(Constructible)        = Chi                             : total:m243_9, partial:m244_7
#  245|     v245_1(void)                 = NoOp                            : 
#  239|     v239_4(void)                 = ReturnVoid                      : 
#  239|     v239_5(void)                 = UnmodeledUse                    : mu*
#  239|     v239_6(void)                 = AliasedUse                      : ~m244_5
#  239|     v239_7(void)                 = ExitFunction                    : <|MERGE_RESOLUTION|>--- conflicted
+++ resolved
@@ -1,95 +1,51 @@
 ssa.cpp:
 #   13| int ChiPhiNode(Point*, bool, bool)
 #   13|   Block 0
-<<<<<<< HEAD
-#   13|     v0_0(void)           = EnterFunction               : 
-#   13|     m0_1(unknown)        = AliasedDefinition           : 
-#   13|     mu0_2(unknown)       = UnmodeledDefinition         : 
-#   13|     r0_3(glval<Point *>) = VariableAddress[p]          : 
-#   13|     m0_4(Point *)        = InitializeParameter[p]      : &:r0_3
-#   13|     r0_5(Point *)        = Load                        : &:r0_3, m0_4
-#   13|     m0_6(unknown)        = InitializeIndirection[p]    : &:r0_5
-#   13|     m0_7(unknown)        = Chi                         : total:m0_1, partial:m0_6
-#   13|     r0_8(glval<bool>)    = VariableAddress[which1]     : 
-#   13|     m0_9(bool)           = InitializeParameter[which1] : &:r0_8
-#   13|     r0_10(glval<bool>)   = VariableAddress[which2]     : 
-#   13|     m0_11(bool)          = InitializeParameter[which2] : &:r0_10
-#   14|     r0_12(glval<bool>)   = VariableAddress[which1]     : 
-#   14|     r0_13(bool)          = Load                        : &:r0_12, m0_9
-#   14|     v0_14(void)          = ConditionalBranch           : r0_13
-=======
 #   13|     v13_1(void)           = EnterFunction               : 
 #   13|     m13_2(unknown)        = AliasedDefinition           : 
 #   13|     mu13_3(unknown)       = UnmodeledDefinition         : 
 #   13|     r13_4(glval<Point *>) = VariableAddress[p]          : 
 #   13|     m13_5(Point *)        = InitializeParameter[p]      : &:r13_4
-#   13|     r13_6(glval<bool>)    = VariableAddress[which1]     : 
-#   13|     m13_7(bool)           = InitializeParameter[which1] : &:r13_6
-#   13|     r13_8(glval<bool>)    = VariableAddress[which2]     : 
-#   13|     m13_9(bool)           = InitializeParameter[which2] : &:r13_8
+#   13|     r13_6(Point *)        = Load                        : &:r13_4, m13_5
+#   13|     m13_7(unknown)        = InitializeIndirection[p]    : &:r13_6
+#   13|     m13_8(unknown)        = Chi                         : total:m13_2, partial:m13_7
+#   13|     r13_9(glval<bool>)    = VariableAddress[which1]     : 
+#   13|     m13_10(bool)          = InitializeParameter[which1] : &:r13_9
+#   13|     r13_11(glval<bool>)   = VariableAddress[which2]     : 
+#   13|     m13_12(bool)          = InitializeParameter[which2] : &:r13_11
 #   14|     r14_1(glval<bool>)    = VariableAddress[which1]     : 
-#   14|     r14_2(bool)           = Load                        : &:r14_1, m13_7
+#   14|     r14_2(bool)           = Load                        : &:r14_1, m13_10
 #   14|     v14_3(void)           = ConditionalBranch           : r14_2
->>>>>>> cd1a3e9b
 #-----|   False -> Block 2
 #-----|   True -> Block 1
 
 #   15|   Block 1
-<<<<<<< HEAD
-#   15|     r1_0(glval<Point *>) = VariableAddress[p] : 
-#   15|     r1_1(Point *)        = Load               : &:r1_0, m0_4
-#   15|     r1_2(glval<int>)     = FieldAddress[x]    : r1_1
-#   15|     r1_3(int)            = Load               : &:r1_2, ~m0_7
-#   15|     r1_4(int)            = Constant[1]        : 
-#   15|     r1_5(int)            = Add                : r1_3, r1_4
-#   15|     m1_6(int)            = Store              : &:r1_2, r1_5
-#   15|     m1_7(unknown)        = Chi                : total:m0_7, partial:m1_6
-#-----|   Goto -> Block 3
-
-#   18|   Block 2
-#   18|     r2_0(glval<Point *>) = VariableAddress[p] : 
-#   18|     r2_1(Point *)        = Load               : &:r2_0, m0_4
-#   18|     r2_2(glval<int>)     = FieldAddress[y]    : r2_1
-#   18|     r2_3(int)            = Load               : &:r2_2, ~m0_7
-#   18|     r2_4(int)            = Constant[1]        : 
-#   18|     r2_5(int)            = Add                : r2_3, r2_4
-#   18|     m2_6(int)            = Store              : &:r2_2, r2_5
-#   18|     m2_7(unknown)        = Chi                : total:m0_7, partial:m2_6
-#-----|   Goto -> Block 3
-
-#   21|   Block 3
-#   21|     m3_0(unknown)     = Phi                     : from 1:~m1_7, from 2:~m2_7
-#   21|     r3_1(glval<bool>) = VariableAddress[which2] : 
-#   21|     r3_2(bool)        = Load                    : &:r3_1, m0_11
-#   21|     v3_3(void)        = ConditionalBranch       : r3_2
-=======
 #   15|     r15_1(glval<Point *>) = VariableAddress[p] : 
 #   15|     r15_2(Point *)        = Load               : &:r15_1, m13_5
 #   15|     r15_3(glval<int>)     = FieldAddress[x]    : r15_2
-#   15|     r15_4(int)            = Load               : &:r15_3, ~m13_2
+#   15|     r15_4(int)            = Load               : &:r15_3, ~m13_8
 #   15|     r15_5(int)            = Constant[1]        : 
 #   15|     r15_6(int)            = Add                : r15_4, r15_5
 #   15|     m15_7(int)            = Store              : &:r15_3, r15_6
-#   15|     m15_8(unknown)        = Chi                : total:m13_2, partial:m15_7
+#   15|     m15_8(unknown)        = Chi                : total:m13_8, partial:m15_7
 #-----|   Goto -> Block 3
 
 #   18|   Block 2
 #   18|     r18_1(glval<Point *>) = VariableAddress[p] : 
 #   18|     r18_2(Point *)        = Load               : &:r18_1, m13_5
 #   18|     r18_3(glval<int>)     = FieldAddress[y]    : r18_2
-#   18|     r18_4(int)            = Load               : &:r18_3, ~m13_2
+#   18|     r18_4(int)            = Load               : &:r18_3, ~m13_8
 #   18|     r18_5(int)            = Constant[1]        : 
 #   18|     r18_6(int)            = Add                : r18_4, r18_5
 #   18|     m18_7(int)            = Store              : &:r18_3, r18_6
-#   18|     m18_8(unknown)        = Chi                : total:m13_2, partial:m18_7
+#   18|     m18_8(unknown)        = Chi                : total:m13_8, partial:m18_7
 #-----|   Goto -> Block 3
 
 #   21|   Block 3
 #   21|     m21_1(unknown)     = Phi                     : from 1:~m15_8, from 2:~m18_8
 #   21|     r21_2(glval<bool>) = VariableAddress[which2] : 
-#   21|     r21_3(bool)        = Load                    : &:r21_2, m13_9
+#   21|     r21_3(bool)        = Load                    : &:r21_2, m13_12
 #   21|     v21_4(void)        = ConditionalBranch       : r21_3
->>>>>>> cd1a3e9b
 #-----|   False -> Block 5
 #-----|   True -> Block 4
 
@@ -116,26 +72,6 @@
 #-----|   Goto -> Block 6
 
 #   28|   Block 6
-<<<<<<< HEAD
-#   28|     m6_0(unknown)        = Phi                      : from 4:~m4_7, from 5:~m5_7
-#   28|     r6_1(glval<int>)     = VariableAddress[#return] : 
-#   28|     r6_2(glval<Point *>) = VariableAddress[p]       : 
-#   28|     r6_3(Point *)        = Load                     : &:r6_2, m0_4
-#   28|     r6_4(glval<int>)     = FieldAddress[x]          : r6_3
-#   28|     r6_5(int)            = Load                     : &:r6_4, ~m6_0
-#   28|     r6_6(glval<Point *>) = VariableAddress[p]       : 
-#   28|     r6_7(Point *)        = Load                     : &:r6_6, m0_4
-#   28|     r6_8(glval<int>)     = FieldAddress[y]          : r6_7
-#   28|     r6_9(int)            = Load                     : &:r6_8, ~m6_0
-#   28|     r6_10(int)           = Add                      : r6_5, r6_9
-#   28|     m6_11(int)           = Store                    : &:r6_1, r6_10
-#   13|     v6_12(void)          = ReturnIndirection        : &:r0_5, ~m6_0
-#   13|     r6_13(glval<int>)    = VariableAddress[#return] : 
-#   13|     v6_14(void)          = ReturnValue              : &:r6_13, m6_11
-#   13|     v6_15(void)          = UnmodeledUse             : mu*
-#   13|     v6_16(void)          = AliasedUse               : ~m6_0
-#   13|     v6_17(void)          = ExitFunction             : 
-=======
 #   28|     m28_1(unknown)        = Phi                      : from 4:~m22_8, from 5:~m25_8
 #   28|     r28_2(glval<int>)     = VariableAddress[#return] : 
 #   28|     r28_3(glval<Point *>) = VariableAddress[p]       : 
@@ -148,12 +84,12 @@
 #   28|     r28_10(int)           = Load                     : &:r28_9, ~m28_1
 #   28|     r28_11(int)           = Add                      : r28_6, r28_10
 #   28|     m28_12(int)           = Store                    : &:r28_2, r28_11
-#   13|     r13_10(glval<int>)    = VariableAddress[#return] : 
-#   13|     v13_11(void)          = ReturnValue              : &:r13_10, m28_12
-#   13|     v13_12(void)          = UnmodeledUse             : mu*
-#   13|     v13_13(void)          = AliasedUse               : ~m28_1
-#   13|     v13_14(void)          = ExitFunction             : 
->>>>>>> cd1a3e9b
+#   13|     v13_13(void)          = ReturnIndirection        : &:r13_6, ~m28_1
+#   13|     r13_14(glval<int>)    = VariableAddress[#return] : 
+#   13|     v13_15(void)          = ReturnValue              : &:r13_14, m28_12
+#   13|     v13_16(void)          = UnmodeledUse             : mu*
+#   13|     v13_17(void)          = AliasedUse               : ~m28_1
+#   13|     v13_18(void)          = ExitFunction             : 
 
 #   31| int UnreachableViaGoto()
 #   31|   Block 0
@@ -267,26 +203,16 @@
 
 #   68| void chiNodeAtEndOfLoop(int, char*)
 #   68|   Block 0
-<<<<<<< HEAD
-#   68|     v0_0(void)          = EnterFunction            : 
-#   68|     m0_1(unknown)       = AliasedDefinition        : 
-#   68|     mu0_2(unknown)      = UnmodeledDefinition      : 
-#   68|     r0_3(glval<int>)    = VariableAddress[n]       : 
-#   68|     m0_4(int)           = InitializeParameter[n]   : &:r0_3
-#   68|     r0_5(glval<char *>) = VariableAddress[p]       : 
-#   68|     m0_6(char *)        = InitializeParameter[p]   : &:r0_5
-#   68|     r0_7(char *)        = Load                     : &:r0_5, m0_6
-#   68|     m0_8(unknown)       = InitializeIndirection[p] : &:r0_7
-#   68|     m0_9(unknown)       = Chi                      : total:m0_1, partial:m0_8
-=======
-#   68|     v68_1(void)          = EnterFunction          : 
-#   68|     m68_2(unknown)       = AliasedDefinition      : 
-#   68|     mu68_3(unknown)      = UnmodeledDefinition    : 
-#   68|     r68_4(glval<int>)    = VariableAddress[n]     : 
-#   68|     m68_5(int)           = InitializeParameter[n] : &:r68_4
-#   68|     r68_6(glval<char *>) = VariableAddress[p]     : 
-#   68|     m68_7(char *)        = InitializeParameter[p] : &:r68_6
->>>>>>> cd1a3e9b
+#   68|     v68_1(void)          = EnterFunction            : 
+#   68|     m68_2(unknown)       = AliasedDefinition        : 
+#   68|     mu68_3(unknown)      = UnmodeledDefinition      : 
+#   68|     r68_4(glval<int>)    = VariableAddress[n]       : 
+#   68|     m68_5(int)           = InitializeParameter[n]   : &:r68_4
+#   68|     r68_6(glval<char *>) = VariableAddress[p]       : 
+#   68|     m68_7(char *)        = InitializeParameter[p]   : &:r68_6
+#   68|     r68_8(char *)        = Load                     : &:r68_6, m68_7
+#   68|     m68_9(unknown)       = InitializeIndirection[p] : &:r68_8
+#   68|     m68_10(unknown)      = Chi                      : total:m68_2, partial:m68_9
 #-----|   Goto -> Block 3
 
 #   70|   Block 1
@@ -302,37 +228,17 @@
 #-----|   Goto (back edge) -> Block 3
 
 #   71|   Block 2
-<<<<<<< HEAD
-#   71|     v2_0(void) = NoOp              : 
-#   68|     v2_1(void) = ReturnIndirection : &:r0_7, ~m3_0
-#   68|     v2_2(void) = ReturnVoid        : 
-#   68|     v2_3(void) = UnmodeledUse      : mu*
-#   68|     v2_4(void) = AliasedUse        : ~m3_0
-#   68|     v2_5(void) = ExitFunction      : 
-
-#   69|   Block 3
-#   69|     m3_0(unknown)    = Phi                : from 0:~m0_9, from 1:~m1_8
-#   69|     m3_1(int)        = Phi                : from 0:m0_4, from 1:m3_7
-#   69|     m3_2(char *)     = Phi                : from 0:m0_6, from 1:m1_5
-#   69|     r3_3(glval<int>) = VariableAddress[n] : 
-#   69|     r3_4(int)        = Load               : &:r3_3, m3_1
-#   69|     r3_5(int)        = Constant[1]        : 
-#   69|     r3_6(int)        = Sub                : r3_4, r3_5
-#   69|     m3_7(int)        = Store              : &:r3_3, r3_6
-#   69|     r3_8(int)        = Constant[0]        : 
-#   69|     r3_9(bool)       = CompareGT          : r3_4, r3_8
-#   69|     v3_10(void)      = ConditionalBranch  : r3_9
-=======
-#   71|     v71_1(void)  = NoOp         : 
-#   68|     v68_8(void)  = ReturnVoid   : 
-#   68|     v68_9(void)  = UnmodeledUse : mu*
-#   68|     v68_10(void) = AliasedUse   : ~m69_3
-#   68|     v68_11(void) = ExitFunction : 
+#   71|     v71_1(void)  = NoOp              : 
+#   68|     v68_11(void) = ReturnIndirection : &:r68_8, ~m69_3
+#   68|     v68_12(void) = ReturnVoid        : 
+#   68|     v68_13(void) = UnmodeledUse      : mu*
+#   68|     v68_14(void) = AliasedUse        : ~m69_3
+#   68|     v68_15(void) = ExitFunction      : 
 
 #   69|   Block 3
 #   69|     m69_1(char *)     = Phi                : from 0:m68_7, from 1:m70_6
 #   69|     m69_2(int)        = Phi                : from 0:m68_5, from 1:m69_8
-#   69|     m69_3(unknown)    = Phi                : from 0:~m68_2, from 1:~m70_9
+#   69|     m69_3(unknown)    = Phi                : from 0:~m68_10, from 1:~m70_9
 #   69|     r69_4(glval<int>) = VariableAddress[n] : 
 #   69|     r69_5(int)        = Load               : &:r69_4, m69_2
 #   69|     r69_6(int)        = Constant[1]        : 
@@ -341,7 +247,6 @@
 #   69|     r69_9(int)        = Constant[0]        : 
 #   69|     r69_10(bool)      = CompareGT          : r69_5, r69_9
 #   69|     v69_11(void)      = ConditionalBranch  : r69_10
->>>>>>> cd1a3e9b
 #-----|   False -> Block 2
 #-----|   True -> Block 1
 
@@ -847,237 +752,134 @@
 
 #  179| int AsmStmt(int*)
 #  179|   Block 0
-<<<<<<< HEAD
-#  179|     v0_0(void)          = EnterFunction            : 
-#  179|     m0_1(unknown)       = AliasedDefinition        : 
-#  179|     mu0_2(unknown)      = UnmodeledDefinition      : 
-#  179|     r0_3(glval<int *>)  = VariableAddress[p]       : 
-#  179|     m0_4(int *)         = InitializeParameter[p]   : &:r0_3
-#  179|     r0_5(int *)         = Load                     : &:r0_3, m0_4
-#  179|     m0_6(unknown)       = InitializeIndirection[p] : &:r0_5
-#  179|     m0_7(unknown)       = Chi                      : total:m0_1, partial:m0_6
-#  180|     m0_8(unknown)       = InlineAsm                : ~mu0_2
-#  180|     m0_9(unknown)       = Chi                      : total:m0_7, partial:m0_8
-#  181|     r0_10(glval<int>)   = VariableAddress[#return] : 
-#  181|     r0_11(glval<int *>) = VariableAddress[p]       : 
-#  181|     r0_12(int *)        = Load                     : &:r0_11, m0_4
-#  181|     r0_13(int)          = Load                     : &:r0_12, ~m0_9
-#  181|     m0_14(int)          = Store                    : &:r0_10, r0_13
-#  179|     v0_15(void)         = ReturnIndirection        : &:r0_5, ~m0_9
-#  179|     r0_16(glval<int>)   = VariableAddress[#return] : 
-#  179|     v0_17(void)         = ReturnValue              : &:r0_16, m0_14
-#  179|     v0_18(void)         = UnmodeledUse             : mu*
-#  179|     v0_19(void)         = AliasedUse               : ~m0_9
-#  179|     v0_20(void)         = ExitFunction             : 
-
-#  184| void AsmStmtWithOutputs(unsigned int&, unsigned int&, unsigned int&, unsigned int&)
-#  184|   Block 0
-#  184|     v0_0(void)                   = EnterFunction            : 
-#  184|     m0_1(unknown)                = AliasedDefinition        : 
-#  184|     mu0_2(unknown)               = UnmodeledDefinition      : 
-#  184|     r0_3(glval<unsigned int &>)  = VariableAddress[a]       : 
-#  184|     m0_4(unsigned int &)         = InitializeParameter[a]   : &:r0_3
-#  184|     r0_5(unsigned int &)         = Load                     : &:r0_3, m0_4
-#  184|     m0_6(unknown)                = InitializeIndirection[a] : &:r0_5
-#  184|     m0_7(unknown)                = Chi                      : total:m0_1, partial:m0_6
-#  184|     r0_8(glval<unsigned int &>)  = VariableAddress[b]       : 
-#  184|     m0_9(unsigned int &)         = InitializeParameter[b]   : &:r0_8
-#  184|     r0_10(unsigned int &)        = Load                     : &:r0_8, m0_9
-#  184|     m0_11(unknown)               = InitializeIndirection[b] : &:r0_10
-#  184|     m0_12(unknown)               = Chi                      : total:m0_7, partial:m0_11
-#  184|     r0_13(glval<unsigned int &>) = VariableAddress[c]       : 
-#  184|     m0_14(unsigned int &)        = InitializeParameter[c]   : &:r0_13
-#  184|     r0_15(unsigned int &)        = Load                     : &:r0_13, m0_14
-#  184|     m0_16(unknown)               = InitializeIndirection[c] : &:r0_15
-#  184|     m0_17(unknown)               = Chi                      : total:m0_12, partial:m0_16
-#  184|     r0_18(glval<unsigned int &>) = VariableAddress[d]       : 
-#  184|     m0_19(unsigned int &)        = InitializeParameter[d]   : &:r0_18
-#  184|     r0_20(unsigned int &)        = Load                     : &:r0_18, m0_19
-#  184|     m0_21(unknown)               = InitializeIndirection[d] : &:r0_20
-#  184|     m0_22(unknown)               = Chi                      : total:m0_17, partial:m0_21
-#  189|     r0_23(glval<unsigned int &>) = VariableAddress[a]       : 
-#  189|     r0_24(unsigned int &)        = Load                     : &:r0_23, m0_4
-#  189|     r0_25(glval<unsigned int>)   = CopyValue                : r0_24
-#  189|     r0_26(glval<unsigned int &>) = VariableAddress[b]       : 
-#  189|     r0_27(unsigned int &)        = Load                     : &:r0_26, m0_9
-#  189|     r0_28(glval<unsigned int>)   = CopyValue                : r0_27
-#  190|     r0_29(glval<unsigned int &>) = VariableAddress[c]       : 
-#  190|     r0_30(unsigned int &)        = Load                     : &:r0_29, m0_14
-#  190|     r0_31(unsigned int)          = Load                     : &:r0_30, ~m0_22
-#  190|     r0_32(glval<unsigned int &>) = VariableAddress[d]       : 
-#  190|     r0_33(unsigned int &)        = Load                     : &:r0_32, m0_19
-#  190|     r0_34(unsigned int)          = Load                     : &:r0_33, ~m0_22
-#  186|     m0_35(unknown)               = InlineAsm                : ~mu0_2, 0:r0_25, 1:r0_28, 2:r0_31, 3:r0_34
-#  186|     m0_36(unknown)               = Chi                      : total:m0_22, partial:m0_35
-#  192|     v0_37(void)                  = NoOp                     : 
-#  184|     v0_38(void)                  = ReturnIndirection        : &:r0_5, ~m0_36
-#  184|     v0_39(void)                  = ReturnIndirection        : &:r0_10, ~m0_36
-#  184|     v0_40(void)                  = ReturnIndirection        : &:r0_15, ~m0_36
-#  184|     v0_41(void)                  = ReturnIndirection        : &:r0_20, ~m0_36
-#  184|     v0_42(void)                  = ReturnVoid               : 
-#  184|     v0_43(void)                  = UnmodeledUse             : mu*
-#  184|     v0_44(void)                  = AliasedUse               : ~m0_36
-#  184|     v0_45(void)                  = ExitFunction             : 
-
-#  198| int PureFunctions(char*, char*, int)
-#  198|   Block 0
-#  198|     v0_0(void)            = EnterFunction               : 
-#  198|     m0_1(unknown)         = AliasedDefinition           : 
-#  198|     mu0_2(unknown)        = UnmodeledDefinition         : 
-#  198|     r0_3(glval<char *>)   = VariableAddress[str1]       : 
-#  198|     m0_4(char *)          = InitializeParameter[str1]   : &:r0_3
-#  198|     r0_5(char *)          = Load                        : &:r0_3, m0_4
-#  198|     m0_6(unknown)         = InitializeIndirection[str1] : &:r0_5
-#  198|     m0_7(unknown)         = Chi                         : total:m0_1, partial:m0_6
-#  198|     r0_8(glval<char *>)   = VariableAddress[str2]       : 
-#  198|     m0_9(char *)          = InitializeParameter[str2]   : &:r0_8
-#  198|     r0_10(char *)         = Load                        : &:r0_8, m0_9
-#  198|     m0_11(unknown)        = InitializeIndirection[str2] : &:r0_10
-#  198|     m0_12(unknown)        = Chi                         : total:m0_7, partial:m0_11
-#  198|     r0_13(glval<int>)     = VariableAddress[x]          : 
-#  198|     m0_14(int)            = InitializeParameter[x]      : &:r0_13
-#  199|     r0_15(glval<int>)     = VariableAddress[ret]        : 
-#  199|     r0_16(glval<unknown>) = FunctionAddress[strcmp]     : 
-#  199|     r0_17(glval<char *>)  = VariableAddress[str1]       : 
-#  199|     r0_18(char *)         = Load                        : &:r0_17, m0_4
-#  199|     r0_19(char *)         = Convert                     : r0_18
-#  199|     r0_20(glval<char *>)  = VariableAddress[str2]       : 
-#  199|     r0_21(char *)         = Load                        : &:r0_20, m0_9
-#  199|     r0_22(char *)         = Convert                     : r0_21
-#  199|     r0_23(int)            = Call                        : func:r0_16, 0:r0_19, 1:r0_22
-#  199|     v0_24(void)           = ^CallReadSideEffect         : ~m0_12
-#  199|     m0_25(int)            = Store                       : &:r0_15, r0_23
-#  200|     r0_26(glval<unknown>) = FunctionAddress[strlen]     : 
-#  200|     r0_27(glval<char *>)  = VariableAddress[str1]       : 
-#  200|     r0_28(char *)         = Load                        : &:r0_27, m0_4
-#  200|     r0_29(char *)         = Convert                     : r0_28
-#  200|     r0_30(int)            = Call                        : func:r0_26, 0:r0_29
-#  200|     v0_31(void)           = ^CallReadSideEffect         : ~m0_12
-#  200|     r0_32(glval<int>)     = VariableAddress[ret]        : 
-#  200|     r0_33(int)            = Load                        : &:r0_32, m0_25
-#  200|     r0_34(int)            = Add                         : r0_33, r0_30
-#  200|     m0_35(int)            = Store                       : &:r0_32, r0_34
-#  201|     r0_36(glval<unknown>) = FunctionAddress[abs]        : 
-#  201|     r0_37(glval<int>)     = VariableAddress[x]          : 
-#  201|     r0_38(int)            = Load                        : &:r0_37, m0_14
-#  201|     r0_39(int)            = Call                        : func:r0_36, 0:r0_38
-#  201|     r0_40(glval<int>)     = VariableAddress[ret]        : 
-#  201|     r0_41(int)            = Load                        : &:r0_40, m0_35
-#  201|     r0_42(int)            = Add                         : r0_41, r0_39
-#  201|     m0_43(int)            = Store                       : &:r0_40, r0_42
-#  202|     r0_44(glval<int>)     = VariableAddress[#return]    : 
-#  202|     r0_45(glval<int>)     = VariableAddress[ret]        : 
-#  202|     r0_46(int)            = Load                        : &:r0_45, m0_43
-#  202|     m0_47(int)            = Store                       : &:r0_44, r0_46
-#  198|     v0_48(void)           = ReturnIndirection           : &:r0_5, ~m0_12
-#  198|     v0_49(void)           = ReturnIndirection           : &:r0_10, ~m0_12
-#  198|     r0_50(glval<int>)     = VariableAddress[#return]    : 
-#  198|     v0_51(void)           = ReturnValue                 : &:r0_50, m0_47
-#  198|     v0_52(void)           = UnmodeledUse                : mu*
-#  198|     v0_53(void)           = AliasedUse                  : ~m0_12
-#  198|     v0_54(void)           = ExitFunction                : 
-=======
 #  179|     v179_1(void)         = EnterFunction            : 
 #  179|     m179_2(unknown)      = AliasedDefinition        : 
 #  179|     mu179_3(unknown)     = UnmodeledDefinition      : 
 #  179|     r179_4(glval<int *>) = VariableAddress[p]       : 
 #  179|     m179_5(int *)        = InitializeParameter[p]   : &:r179_4
+#  179|     r179_6(int *)        = Load                     : &:r179_4, m179_5
+#  179|     m179_7(unknown)      = InitializeIndirection[p] : &:r179_6
+#  179|     m179_8(unknown)      = Chi                      : total:m179_2, partial:m179_7
 #  180|     m180_1(unknown)      = InlineAsm                : ~mu179_3
-#  180|     m180_2(unknown)      = Chi                      : total:m179_2, partial:m180_1
+#  180|     m180_2(unknown)      = Chi                      : total:m179_8, partial:m180_1
 #  181|     r181_1(glval<int>)   = VariableAddress[#return] : 
 #  181|     r181_2(glval<int *>) = VariableAddress[p]       : 
 #  181|     r181_3(int *)        = Load                     : &:r181_2, m179_5
 #  181|     r181_4(int)          = Load                     : &:r181_3, ~m180_2
 #  181|     m181_5(int)          = Store                    : &:r181_1, r181_4
-#  179|     r179_6(glval<int>)   = VariableAddress[#return] : 
-#  179|     v179_7(void)         = ReturnValue              : &:r179_6, m181_5
-#  179|     v179_8(void)         = UnmodeledUse             : mu*
-#  179|     v179_9(void)         = AliasedUse               : ~m180_2
-#  179|     v179_10(void)        = ExitFunction             : 
+#  179|     v179_9(void)         = ReturnIndirection        : &:r179_6, ~m180_2
+#  179|     r179_10(glval<int>)  = VariableAddress[#return] : 
+#  179|     v179_11(void)        = ReturnValue              : &:r179_10, m181_5
+#  179|     v179_12(void)        = UnmodeledUse             : mu*
+#  179|     v179_13(void)        = AliasedUse               : ~m180_2
+#  179|     v179_14(void)        = ExitFunction             : 
 
 #  184| void AsmStmtWithOutputs(unsigned int&, unsigned int&, unsigned int&, unsigned int&)
 #  184|   Block 0
-#  184|     v184_1(void)                   = EnterFunction          : 
-#  184|     m184_2(unknown)                = AliasedDefinition      : 
-#  184|     mu184_3(unknown)               = UnmodeledDefinition    : 
-#  184|     r184_4(glval<unsigned int &>)  = VariableAddress[a]     : 
-#  184|     m184_5(unsigned int &)         = InitializeParameter[a] : &:r184_4
-#  184|     r184_6(glval<unsigned int &>)  = VariableAddress[b]     : 
-#  184|     m184_7(unsigned int &)         = InitializeParameter[b] : &:r184_6
-#  184|     r184_8(glval<unsigned int &>)  = VariableAddress[c]     : 
-#  184|     m184_9(unsigned int &)         = InitializeParameter[c] : &:r184_8
-#  184|     r184_10(glval<unsigned int &>) = VariableAddress[d]     : 
-#  184|     m184_11(unsigned int &)        = InitializeParameter[d] : &:r184_10
-#  189|     r189_1(glval<unsigned int &>)  = VariableAddress[a]     : 
-#  189|     r189_2(unsigned int &)         = Load                   : &:r189_1, m184_5
-#  189|     r189_3(glval<unsigned int>)    = CopyValue              : r189_2
-#  189|     r189_4(glval<unsigned int &>)  = VariableAddress[b]     : 
-#  189|     r189_5(unsigned int &)         = Load                   : &:r189_4, m184_7
-#  189|     r189_6(glval<unsigned int>)    = CopyValue              : r189_5
-#  190|     r190_1(glval<unsigned int &>)  = VariableAddress[c]     : 
-#  190|     r190_2(unsigned int &)         = Load                   : &:r190_1, m184_9
-#  190|     r190_3(unsigned int)           = Load                   : &:r190_2, ~m184_2
-#  190|     r190_4(glval<unsigned int &>)  = VariableAddress[d]     : 
-#  190|     r190_5(unsigned int &)         = Load                   : &:r190_4, m184_11
-#  190|     r190_6(unsigned int)           = Load                   : &:r190_5, ~m184_2
-#  186|     m186_1(unknown)                = InlineAsm              : ~mu184_3, 0:r189_3, 1:r189_6, 2:r190_3, 3:r190_6
-#  186|     m186_2(unknown)                = Chi                    : total:m184_2, partial:m186_1
-#  192|     v192_1(void)                   = NoOp                   : 
-#  184|     v184_12(void)                  = ReturnVoid             : 
-#  184|     v184_13(void)                  = UnmodeledUse           : mu*
-#  184|     v184_14(void)                  = AliasedUse             : ~m186_2
-#  184|     v184_15(void)                  = ExitFunction           : 
+#  184|     v184_1(void)                   = EnterFunction            : 
+#  184|     m184_2(unknown)                = AliasedDefinition        : 
+#  184|     mu184_3(unknown)               = UnmodeledDefinition      : 
+#  184|     r184_4(glval<unsigned int &>)  = VariableAddress[a]       : 
+#  184|     m184_5(unsigned int &)         = InitializeParameter[a]   : &:r184_4
+#  184|     r184_6(unsigned int &)         = Load                     : &:r184_4, m184_5
+#  184|     m184_7(unknown)                = InitializeIndirection[a] : &:r184_6
+#  184|     m184_8(unknown)                = Chi                      : total:m184_2, partial:m184_7
+#  184|     r184_9(glval<unsigned int &>)  = VariableAddress[b]       : 
+#  184|     m184_10(unsigned int &)        = InitializeParameter[b]   : &:r184_9
+#  184|     r184_11(unsigned int &)        = Load                     : &:r184_9, m184_10
+#  184|     m184_12(unknown)               = InitializeIndirection[b] : &:r184_11
+#  184|     m184_13(unknown)               = Chi                      : total:m184_8, partial:m184_12
+#  184|     r184_14(glval<unsigned int &>) = VariableAddress[c]       : 
+#  184|     m184_15(unsigned int &)        = InitializeParameter[c]   : &:r184_14
+#  184|     r184_16(unsigned int &)        = Load                     : &:r184_14, m184_15
+#  184|     m184_17(unknown)               = InitializeIndirection[c] : &:r184_16
+#  184|     m184_18(unknown)               = Chi                      : total:m184_13, partial:m184_17
+#  184|     r184_19(glval<unsigned int &>) = VariableAddress[d]       : 
+#  184|     m184_20(unsigned int &)        = InitializeParameter[d]   : &:r184_19
+#  184|     r184_21(unsigned int &)        = Load                     : &:r184_19, m184_20
+#  184|     m184_22(unknown)               = InitializeIndirection[d] : &:r184_21
+#  184|     m184_23(unknown)               = Chi                      : total:m184_18, partial:m184_22
+#  189|     r189_1(glval<unsigned int &>)  = VariableAddress[a]       : 
+#  189|     r189_2(unsigned int &)         = Load                     : &:r189_1, m184_5
+#  189|     r189_3(glval<unsigned int>)    = CopyValue                : r189_2
+#  189|     r189_4(glval<unsigned int &>)  = VariableAddress[b]       : 
+#  189|     r189_5(unsigned int &)         = Load                     : &:r189_4, m184_10
+#  189|     r189_6(glval<unsigned int>)    = CopyValue                : r189_5
+#  190|     r190_1(glval<unsigned int &>)  = VariableAddress[c]       : 
+#  190|     r190_2(unsigned int &)         = Load                     : &:r190_1, m184_15
+#  190|     r190_3(unsigned int)           = Load                     : &:r190_2, ~m184_23
+#  190|     r190_4(glval<unsigned int &>)  = VariableAddress[d]       : 
+#  190|     r190_5(unsigned int &)         = Load                     : &:r190_4, m184_20
+#  190|     r190_6(unsigned int)           = Load                     : &:r190_5, ~m184_23
+#  186|     m186_1(unknown)                = InlineAsm                : ~mu184_3, 0:r189_3, 1:r189_6, 2:r190_3, 3:r190_6
+#  186|     m186_2(unknown)                = Chi                      : total:m184_23, partial:m186_1
+#  192|     v192_1(void)                   = NoOp                     : 
+#  184|     v184_24(void)                  = ReturnIndirection        : &:r184_6, ~m186_2
+#  184|     v184_25(void)                  = ReturnIndirection        : &:r184_11, ~m186_2
+#  184|     v184_26(void)                  = ReturnIndirection        : &:r184_16, ~m186_2
+#  184|     v184_27(void)                  = ReturnIndirection        : &:r184_21, ~m186_2
+#  184|     v184_28(void)                  = ReturnVoid               : 
+#  184|     v184_29(void)                  = UnmodeledUse             : mu*
+#  184|     v184_30(void)                  = AliasedUse               : ~m186_2
+#  184|     v184_31(void)                  = ExitFunction             : 
 
 #  198| int PureFunctions(char*, char*, int)
 #  198|   Block 0
-#  198|     v198_1(void)           = EnterFunction             : 
-#  198|     m198_2(unknown)        = AliasedDefinition         : 
-#  198|     mu198_3(unknown)       = UnmodeledDefinition       : 
-#  198|     r198_4(glval<char *>)  = VariableAddress[str1]     : 
-#  198|     m198_5(char *)         = InitializeParameter[str1] : &:r198_4
-#  198|     r198_6(glval<char *>)  = VariableAddress[str2]     : 
-#  198|     m198_7(char *)         = InitializeParameter[str2] : &:r198_6
-#  198|     r198_8(glval<int>)     = VariableAddress[x]        : 
-#  198|     m198_9(int)            = InitializeParameter[x]    : &:r198_8
-#  199|     r199_1(glval<int>)     = VariableAddress[ret]      : 
-#  199|     r199_2(glval<unknown>) = FunctionAddress[strcmp]   : 
-#  199|     r199_3(glval<char *>)  = VariableAddress[str1]     : 
-#  199|     r199_4(char *)         = Load                      : &:r199_3, m198_5
-#  199|     r199_5(char *)         = Convert                   : r199_4
-#  199|     r199_6(glval<char *>)  = VariableAddress[str2]     : 
-#  199|     r199_7(char *)         = Load                      : &:r199_6, m198_7
-#  199|     r199_8(char *)         = Convert                   : r199_7
-#  199|     r199_9(int)            = Call                      : func:r199_2, 0:r199_5, 1:r199_8
-#  199|     v199_10(void)          = ^CallReadSideEffect       : ~m198_2
-#  199|     m199_11(int)           = Store                     : &:r199_1, r199_9
-#  200|     r200_1(glval<unknown>) = FunctionAddress[strlen]   : 
-#  200|     r200_2(glval<char *>)  = VariableAddress[str1]     : 
-#  200|     r200_3(char *)         = Load                      : &:r200_2, m198_5
-#  200|     r200_4(char *)         = Convert                   : r200_3
-#  200|     r200_5(int)            = Call                      : func:r200_1, 0:r200_4
-#  200|     v200_6(void)           = ^CallReadSideEffect       : ~m198_2
-#  200|     r200_7(glval<int>)     = VariableAddress[ret]      : 
-#  200|     r200_8(int)            = Load                      : &:r200_7, m199_11
-#  200|     r200_9(int)            = Add                       : r200_8, r200_5
-#  200|     m200_10(int)           = Store                     : &:r200_7, r200_9
-#  201|     r201_1(glval<unknown>) = FunctionAddress[abs]      : 
-#  201|     r201_2(glval<int>)     = VariableAddress[x]        : 
-#  201|     r201_3(int)            = Load                      : &:r201_2, m198_9
-#  201|     r201_4(int)            = Call                      : func:r201_1, 0:r201_3
-#  201|     r201_5(glval<int>)     = VariableAddress[ret]      : 
-#  201|     r201_6(int)            = Load                      : &:r201_5, m200_10
-#  201|     r201_7(int)            = Add                       : r201_6, r201_4
-#  201|     m201_8(int)            = Store                     : &:r201_5, r201_7
-#  202|     r202_1(glval<int>)     = VariableAddress[#return]  : 
-#  202|     r202_2(glval<int>)     = VariableAddress[ret]      : 
-#  202|     r202_3(int)            = Load                      : &:r202_2, m201_8
-#  202|     m202_4(int)            = Store                     : &:r202_1, r202_3
-#  198|     r198_10(glval<int>)    = VariableAddress[#return]  : 
-#  198|     v198_11(void)          = ReturnValue               : &:r198_10, m202_4
-#  198|     v198_12(void)          = UnmodeledUse              : mu*
-#  198|     v198_13(void)          = AliasedUse                : ~m198_2
-#  198|     v198_14(void)          = ExitFunction              : 
->>>>>>> cd1a3e9b
+#  198|     v198_1(void)           = EnterFunction               : 
+#  198|     m198_2(unknown)        = AliasedDefinition           : 
+#  198|     mu198_3(unknown)       = UnmodeledDefinition         : 
+#  198|     r198_4(glval<char *>)  = VariableAddress[str1]       : 
+#  198|     m198_5(char *)         = InitializeParameter[str1]   : &:r198_4
+#  198|     r198_6(char *)         = Load                        : &:r198_4, m198_5
+#  198|     m198_7(unknown)        = InitializeIndirection[str1] : &:r198_6
+#  198|     m198_8(unknown)        = Chi                         : total:m198_2, partial:m198_7
+#  198|     r198_9(glval<char *>)  = VariableAddress[str2]       : 
+#  198|     m198_10(char *)        = InitializeParameter[str2]   : &:r198_9
+#  198|     r198_11(char *)        = Load                        : &:r198_9, m198_10
+#  198|     m198_12(unknown)       = InitializeIndirection[str2] : &:r198_11
+#  198|     m198_13(unknown)       = Chi                         : total:m198_8, partial:m198_12
+#  198|     r198_14(glval<int>)    = VariableAddress[x]          : 
+#  198|     m198_15(int)           = InitializeParameter[x]      : &:r198_14
+#  199|     r199_1(glval<int>)     = VariableAddress[ret]        : 
+#  199|     r199_2(glval<unknown>) = FunctionAddress[strcmp]     : 
+#  199|     r199_3(glval<char *>)  = VariableAddress[str1]       : 
+#  199|     r199_4(char *)         = Load                        : &:r199_3, m198_5
+#  199|     r199_5(char *)         = Convert                     : r199_4
+#  199|     r199_6(glval<char *>)  = VariableAddress[str2]       : 
+#  199|     r199_7(char *)         = Load                        : &:r199_6, m198_10
+#  199|     r199_8(char *)         = Convert                     : r199_7
+#  199|     r199_9(int)            = Call                        : func:r199_2, 0:r199_5, 1:r199_8
+#  199|     v199_10(void)          = ^CallReadSideEffect         : ~m198_13
+#  199|     m199_11(int)           = Store                       : &:r199_1, r199_9
+#  200|     r200_1(glval<unknown>) = FunctionAddress[strlen]     : 
+#  200|     r200_2(glval<char *>)  = VariableAddress[str1]       : 
+#  200|     r200_3(char *)         = Load                        : &:r200_2, m198_5
+#  200|     r200_4(char *)         = Convert                     : r200_3
+#  200|     r200_5(int)            = Call                        : func:r200_1, 0:r200_4
+#  200|     v200_6(void)           = ^CallReadSideEffect         : ~m198_13
+#  200|     r200_7(glval<int>)     = VariableAddress[ret]        : 
+#  200|     r200_8(int)            = Load                        : &:r200_7, m199_11
+#  200|     r200_9(int)            = Add                         : r200_8, r200_5
+#  200|     m200_10(int)           = Store                       : &:r200_7, r200_9
+#  201|     r201_1(glval<unknown>) = FunctionAddress[abs]        : 
+#  201|     r201_2(glval<int>)     = VariableAddress[x]          : 
+#  201|     r201_3(int)            = Load                        : &:r201_2, m198_15
+#  201|     r201_4(int)            = Call                        : func:r201_1, 0:r201_3
+#  201|     r201_5(glval<int>)     = VariableAddress[ret]        : 
+#  201|     r201_6(int)            = Load                        : &:r201_5, m200_10
+#  201|     r201_7(int)            = Add                         : r201_6, r201_4
+#  201|     m201_8(int)            = Store                       : &:r201_5, r201_7
+#  202|     r202_1(glval<int>)     = VariableAddress[#return]    : 
+#  202|     r202_2(glval<int>)     = VariableAddress[ret]        : 
+#  202|     r202_3(int)            = Load                        : &:r202_2, m201_8
+#  202|     m202_4(int)            = Store                       : &:r202_1, r202_3
+#  198|     v198_16(void)          = ReturnIndirection           : &:r198_6, ~m198_13
+#  198|     v198_17(void)          = ReturnIndirection           : &:r198_11, ~m198_13
+#  198|     r198_18(glval<int>)    = VariableAddress[#return]    : 
+#  198|     v198_19(void)          = ReturnValue                 : &:r198_18, m202_4
+#  198|     v198_20(void)          = UnmodeledUse                : mu*
+#  198|     v198_21(void)          = AliasedUse                  : ~m198_13
+#  198|     v198_22(void)          = ExitFunction                : 
 
 #  207| int ModeledCallTarget(int)
 #  207|   Block 0
