| arrayassignment.cpp:9:9:9:10 | 0 | arrayassignment.cpp:10:14:10:14 | x |  |
| arrayassignment.cpp:9:9:9:10 | 0 | arrayassignment.cpp:11:15:11:15 | x |  |
| arrayassignment.cpp:9:9:9:10 | 0 | arrayassignment.cpp:12:13:12:13 | x |  |
| arrayassignment.cpp:9:9:9:10 | 0 | arrayassignment.cpp:16:7:16:7 | x |  |
| arrayassignment.cpp:10:13:10:14 | & ... | arrayassignment.cpp:14:3:14:5 | p_x |  |
| arrayassignment.cpp:10:13:10:14 | & ... | arrayassignment.cpp:17:8:17:10 | p_x |  |
| arrayassignment.cpp:10:14:10:14 | x | arrayassignment.cpp:10:13:10:14 | & ... |  |
| arrayassignment.cpp:11:14:11:15 | & ... | arrayassignment.cpp:18:8:18:11 | p2_x |  |
| arrayassignment.cpp:11:15:11:15 | x | arrayassignment.cpp:11:14:11:15 | & ... |  |
| arrayassignment.cpp:12:13:12:13 | x | arrayassignment.cpp:19:7:19:9 | r_x |  |
| arrayassignment.cpp:14:2:14:5 | * ... [post update] | arrayassignment.cpp:14:3:14:5 | p_x [inner post update] |  |
| arrayassignment.cpp:14:2:14:5 | * ... [post update] | arrayassignment.cpp:17:8:17:10 | p_x |  |
| arrayassignment.cpp:14:2:14:16 | ... = ... | arrayassignment.cpp:14:2:14:5 | * ... [post update] |  |
| arrayassignment.cpp:14:3:14:5 | p_x | arrayassignment.cpp:14:2:14:5 | * ... | TAINT |
| arrayassignment.cpp:14:9:14:14 | call to source | arrayassignment.cpp:14:2:14:16 | ... = ... |  |
| arrayassignment.cpp:17:8:17:10 | p_x | arrayassignment.cpp:17:7:17:10 | * ... | TAINT |
| arrayassignment.cpp:18:8:18:11 | p2_x | arrayassignment.cpp:18:7:18:11 | * ... | TAINT |
| arrayassignment.cpp:24:9:24:10 | 0 | arrayassignment.cpp:25:14:25:14 | x |  |
| arrayassignment.cpp:24:9:24:10 | 0 | arrayassignment.cpp:26:13:26:13 | x |  |
| arrayassignment.cpp:24:9:24:10 | 0 | arrayassignment.cpp:27:14:27:14 | x |  |
| arrayassignment.cpp:24:9:24:10 | 0 | arrayassignment.cpp:31:7:31:7 | x |  |
| arrayassignment.cpp:25:13:25:14 | & ... | arrayassignment.cpp:32:8:32:10 | p_x |  |
| arrayassignment.cpp:25:14:25:14 | x | arrayassignment.cpp:25:13:25:14 | & ... |  |
| arrayassignment.cpp:27:14:27:14 | x | arrayassignment.cpp:34:7:34:10 | r2_x |  |
| arrayassignment.cpp:29:2:29:4 | r_x [post update] | arrayassignment.cpp:33:7:33:9 | r_x |  |
| arrayassignment.cpp:29:2:29:15 | ... = ... | arrayassignment.cpp:29:2:29:4 | r_x [post update] |  |
| arrayassignment.cpp:29:8:29:13 | call to source | arrayassignment.cpp:29:2:29:15 | ... = ... |  |
| arrayassignment.cpp:29:8:29:13 | call to source | arrayassignment.cpp:33:7:33:9 | r_x |  |
| arrayassignment.cpp:32:8:32:10 | p_x | arrayassignment.cpp:32:7:32:10 | * ... | TAINT |
| arrayassignment.cpp:37:7:37:7 | Unknown literal | arrayassignment.cpp:37:7:37:7 | constructor init of field i | TAINT |
| arrayassignment.cpp:37:7:37:7 | this | arrayassignment.cpp:37:7:37:7 | constructor init of field i [pre-this] |  |
| arrayassignment.cpp:40:2:40:6 | this | arrayassignment.cpp:40:12:40:15 | constructor init of field i [pre-this] |  |
| arrayassignment.cpp:40:12:40:15 | 0 | arrayassignment.cpp:40:12:40:15 | constructor init of field i | TAINT |
| arrayassignment.cpp:42:7:42:9 | this | arrayassignment.cpp:42:22:42:22 | this |  |
| arrayassignment.cpp:52:8:52:9 | call to MyInt | arrayassignment.cpp:54:2:54:3 | mi |  |
| arrayassignment.cpp:52:8:52:9 | call to MyInt | arrayassignment.cpp:56:7:56:8 | mi |  |
| arrayassignment.cpp:52:8:52:9 | call to MyInt | arrayassignment.cpp:57:7:57:8 | mi |  |
| arrayassignment.cpp:54:2:54:3 | mi [post update] | arrayassignment.cpp:56:7:56:8 | mi |  |
| arrayassignment.cpp:54:2:54:3 | mi [post update] | arrayassignment.cpp:57:7:57:8 | mi |  |
| arrayassignment.cpp:54:2:54:16 | ... = ... | arrayassignment.cpp:54:5:54:5 | i [post update] |  |
| arrayassignment.cpp:54:9:54:14 | call to source | arrayassignment.cpp:54:2:54:16 | ... = ... |  |
| arrayassignment.cpp:62:8:62:9 | call to MyInt | arrayassignment.cpp:64:2:64:3 | mi |  |
| arrayassignment.cpp:62:8:62:9 | call to MyInt | arrayassignment.cpp:66:7:66:8 | mi |  |
| arrayassignment.cpp:62:8:62:9 | call to MyInt | arrayassignment.cpp:67:7:67:8 | mi |  |
| arrayassignment.cpp:64:2:64:3 | ref arg mi | arrayassignment.cpp:66:7:66:8 | mi |  |
| arrayassignment.cpp:64:2:64:3 | ref arg mi | arrayassignment.cpp:67:7:67:8 | mi |  |
| arrayassignment.cpp:64:2:64:20 | ... = ... | arrayassignment.cpp:64:5:64:7 | call to get [post update] |  |
| arrayassignment.cpp:64:13:64:18 | call to source | arrayassignment.cpp:64:2:64:20 | ... = ... |  |
| arrayassignment.cpp:72:8:72:9 | call to MyInt | arrayassignment.cpp:74:2:74:3 | mi |  |
| arrayassignment.cpp:72:8:72:9 | call to MyInt | arrayassignment.cpp:75:8:75:9 | mi |  |
| arrayassignment.cpp:72:8:72:9 | call to MyInt | arrayassignment.cpp:77:7:77:8 | mi |  |
| arrayassignment.cpp:72:8:72:9 | call to MyInt | arrayassignment.cpp:78:7:78:8 | mi |  |
| arrayassignment.cpp:72:12:72:14 | call to MyInt | arrayassignment.cpp:75:2:75:4 | mi2 |  |
| arrayassignment.cpp:72:12:72:14 | call to MyInt | arrayassignment.cpp:79:7:79:9 | mi2 |  |
| arrayassignment.cpp:72:12:72:14 | call to MyInt | arrayassignment.cpp:80:7:80:9 | mi2 |  |
| arrayassignment.cpp:74:2:74:3 | ref arg mi | arrayassignment.cpp:75:8:75:9 | mi |  |
| arrayassignment.cpp:74:2:74:3 | ref arg mi | arrayassignment.cpp:77:7:77:8 | mi |  |
| arrayassignment.cpp:74:2:74:3 | ref arg mi | arrayassignment.cpp:78:7:78:8 | mi |  |
| arrayassignment.cpp:75:2:75:4 | ref arg mi2 | arrayassignment.cpp:79:7:79:9 | mi2 |  |
| arrayassignment.cpp:75:2:75:4 | ref arg mi2 | arrayassignment.cpp:80:7:80:9 | mi2 |  |
| arrayassignment.cpp:75:8:75:9 | mi | arrayassignment.cpp:75:2:75:4 | ref arg mi2 | TAINT |
| arrayassignment.cpp:75:8:75:9 | mi | arrayassignment.cpp:75:6:75:6 | call to operator= | TAINT |
| arrayassignment.cpp:86:2:86:8 | this | arrayassignment.cpp:86:14:86:24 | constructor init of field values [pre-this] |  |
| arrayassignment.cpp:86:14:86:24 | {...} | arrayassignment.cpp:86:14:86:24 | constructor init of field values | TAINT |
| arrayassignment.cpp:86:22:86:22 | 0 | arrayassignment.cpp:86:14:86:24 | {...} | TAINT |
| arrayassignment.cpp:88:7:88:9 | this | arrayassignment.cpp:88:27:88:32 | this |  |
| arrayassignment.cpp:88:15:88:15 | i | arrayassignment.cpp:88:34:88:34 | i |  |
| arrayassignment.cpp:88:27:88:32 | values | arrayassignment.cpp:88:27:88:35 | access to array | TAINT |
| arrayassignment.cpp:88:34:88:34 | i | arrayassignment.cpp:88:27:88:35 | access to array | TAINT |
| arrayassignment.cpp:97:10:97:11 | call to MyArray | arrayassignment.cpp:99:2:99:3 | ma |  |
| arrayassignment.cpp:97:10:97:11 | call to MyArray | arrayassignment.cpp:101:7:101:8 | ma |  |
| arrayassignment.cpp:99:2:99:3 | ma [post update] | arrayassignment.cpp:101:7:101:8 | ma |  |
| arrayassignment.cpp:99:2:99:13 | access to array [post update] | arrayassignment.cpp:99:5:99:10 | values [inner post update] |  |
| arrayassignment.cpp:99:2:99:24 | ... = ... | arrayassignment.cpp:99:2:99:13 | access to array [post update] |  |
| arrayassignment.cpp:99:5:99:10 | values | arrayassignment.cpp:99:2:99:13 | access to array |  |
| arrayassignment.cpp:99:12:99:12 | 0 | arrayassignment.cpp:99:2:99:13 | access to array | TAINT |
| arrayassignment.cpp:99:17:99:22 | call to source | arrayassignment.cpp:99:2:99:24 | ... = ... |  |
| arrayassignment.cpp:101:10:101:15 | values | arrayassignment.cpp:101:7:101:18 | access to array |  |
| arrayassignment.cpp:101:17:101:17 | 0 | arrayassignment.cpp:101:7:101:18 | access to array | TAINT |
| arrayassignment.cpp:106:10:106:11 | call to MyArray | arrayassignment.cpp:108:2:108:3 | ma |  |
| arrayassignment.cpp:106:10:106:11 | call to MyArray | arrayassignment.cpp:110:7:110:8 | ma |  |
| arrayassignment.cpp:108:2:108:3 | ref arg ma | arrayassignment.cpp:110:7:110:8 | ma |  |
| arrayassignment.cpp:108:2:108:21 | ... = ... | arrayassignment.cpp:108:5:108:7 | call to get [post update] |  |
| arrayassignment.cpp:108:14:108:19 | call to source | arrayassignment.cpp:108:2:108:21 | ... = ... |  |
| arrayassignment.cpp:115:10:115:11 | call to MyArray | arrayassignment.cpp:117:2:117:3 | ma |  |
| arrayassignment.cpp:115:10:115:11 | call to MyArray | arrayassignment.cpp:118:8:118:9 | ma |  |
| arrayassignment.cpp:115:10:115:11 | call to MyArray | arrayassignment.cpp:120:7:120:8 | ma |  |
| arrayassignment.cpp:117:2:117:3 | ref arg ma | arrayassignment.cpp:118:8:118:9 | ma |  |
| arrayassignment.cpp:117:2:117:3 | ref arg ma | arrayassignment.cpp:120:7:120:8 | ma |  |
| arrayassignment.cpp:117:2:117:17 | ... = ... | arrayassignment.cpp:117:4:117:4 | call to operator[] [post update] |  |
| arrayassignment.cpp:117:10:117:15 | call to source | arrayassignment.cpp:117:2:117:17 | ... = ... |  |
| arrayassignment.cpp:118:8:118:9 | ma | arrayassignment.cpp:118:2:118:9 | ... = ... |  |
| arrayassignment.cpp:118:8:118:9 | ma | arrayassignment.cpp:121:7:121:9 | ma2 |  |
| arrayassignment.cpp:128:16:128:19 | {...} | arrayassignment.cpp:131:14:131:17 | arr1 |  |
| arrayassignment.cpp:128:16:128:19 | {...} | arrayassignment.cpp:136:7:136:10 | arr1 |  |
| arrayassignment.cpp:128:18:128:18 | 0 | arrayassignment.cpp:128:16:128:19 | {...} | TAINT |
| arrayassignment.cpp:129:16:129:19 | {...} | arrayassignment.cpp:138:11:138:14 | arr2 |  |
| arrayassignment.cpp:129:16:129:19 | {...} | arrayassignment.cpp:141:7:141:10 | arr2 |  |
| arrayassignment.cpp:129:18:129:18 | 0 | arrayassignment.cpp:129:16:129:19 | {...} | TAINT |
| arrayassignment.cpp:130:16:130:19 | {...} | arrayassignment.cpp:143:9:143:12 | arr3 |  |
| arrayassignment.cpp:130:16:130:19 | {...} | arrayassignment.cpp:146:7:146:10 | arr3 |  |
| arrayassignment.cpp:130:18:130:18 | 0 | arrayassignment.cpp:130:16:130:19 | {...} | TAINT |
| arrayassignment.cpp:131:14:131:17 | arr1 | arrayassignment.cpp:131:14:131:20 | access to array | TAINT |
| arrayassignment.cpp:131:19:131:19 | 5 | arrayassignment.cpp:131:14:131:20 | access to array | TAINT |
| arrayassignment.cpp:134:2:134:5 | ref1 [post update] | arrayassignment.cpp:135:7:135:10 | ref1 |  |
| arrayassignment.cpp:134:2:134:16 | ... = ... | arrayassignment.cpp:134:2:134:5 | ref1 [post update] |  |
| arrayassignment.cpp:134:9:134:14 | call to source | arrayassignment.cpp:134:2:134:16 | ... = ... |  |
| arrayassignment.cpp:134:9:134:14 | call to source | arrayassignment.cpp:135:7:135:10 | ref1 |  |
| arrayassignment.cpp:136:7:136:10 | arr1 | arrayassignment.cpp:136:7:136:13 | access to array |  |
| arrayassignment.cpp:136:12:136:12 | 5 | arrayassignment.cpp:136:7:136:13 | access to array | TAINT |
| arrayassignment.cpp:138:9:138:18 | & ... | arrayassignment.cpp:138:2:138:18 | ... = ... |  |
| arrayassignment.cpp:138:9:138:18 | & ... | arrayassignment.cpp:139:3:139:6 | ptr2 |  |
| arrayassignment.cpp:138:9:138:18 | & ... | arrayassignment.cpp:140:8:140:11 | ptr2 |  |
| arrayassignment.cpp:138:11:138:14 | arr2 | arrayassignment.cpp:138:11:138:17 | access to array | TAINT |
| arrayassignment.cpp:138:11:138:17 | access to array | arrayassignment.cpp:138:9:138:18 | & ... |  |
| arrayassignment.cpp:138:16:138:16 | 5 | arrayassignment.cpp:138:11:138:17 | access to array | TAINT |
| arrayassignment.cpp:139:2:139:6 | * ... [post update] | arrayassignment.cpp:139:3:139:6 | ptr2 [inner post update] |  |
| arrayassignment.cpp:139:2:139:6 | * ... [post update] | arrayassignment.cpp:140:8:140:11 | ptr2 |  |
| arrayassignment.cpp:139:2:139:17 | ... = ... | arrayassignment.cpp:139:2:139:6 | * ... [post update] |  |
| arrayassignment.cpp:139:3:139:6 | ptr2 | arrayassignment.cpp:139:2:139:6 | * ... | TAINT |
| arrayassignment.cpp:139:10:139:15 | call to source | arrayassignment.cpp:139:2:139:17 | ... = ... |  |
| arrayassignment.cpp:140:8:140:11 | ptr2 | arrayassignment.cpp:140:7:140:11 | * ... | TAINT |
| arrayassignment.cpp:141:7:141:10 | arr2 | arrayassignment.cpp:141:7:141:13 | access to array |  |
| arrayassignment.cpp:141:12:141:12 | 5 | arrayassignment.cpp:141:7:141:13 | access to array | TAINT |
| arrayassignment.cpp:143:9:143:12 | arr3 | arrayassignment.cpp:143:2:143:12 | ... = ... |  |
| arrayassignment.cpp:143:9:143:12 | arr3 | arrayassignment.cpp:144:2:144:5 | ptr3 |  |
| arrayassignment.cpp:143:9:143:12 | arr3 | arrayassignment.cpp:145:7:145:10 | ptr3 |  |
| arrayassignment.cpp:144:2:144:5 | ptr3 | arrayassignment.cpp:144:2:144:8 | access to array | TAINT |
| arrayassignment.cpp:144:2:144:8 | access to array [post update] | arrayassignment.cpp:144:2:144:5 | ptr3 [inner post update] |  |
| arrayassignment.cpp:144:2:144:8 | access to array [post update] | arrayassignment.cpp:145:7:145:10 | ptr3 |  |
| arrayassignment.cpp:144:2:144:19 | ... = ... | arrayassignment.cpp:144:2:144:8 | access to array [post update] |  |
| arrayassignment.cpp:144:7:144:7 | 5 | arrayassignment.cpp:144:2:144:8 | access to array | TAINT |
| arrayassignment.cpp:144:12:144:17 | call to source | arrayassignment.cpp:144:2:144:19 | ... = ... |  |
| arrayassignment.cpp:145:7:145:10 | ptr3 | arrayassignment.cpp:145:7:145:13 | access to array | TAINT |
| arrayassignment.cpp:145:12:145:12 | 5 | arrayassignment.cpp:145:7:145:13 | access to array | TAINT |
| arrayassignment.cpp:146:7:146:10 | arr3 | arrayassignment.cpp:146:7:146:13 | access to array |  |
| arrayassignment.cpp:146:12:146:12 | 5 | arrayassignment.cpp:146:7:146:13 | access to array | TAINT |
| copyableclass.cpp:8:2:8:16 | this | copyableclass.cpp:8:28:8:32 | constructor init of field v [pre-this] |  |
| copyableclass.cpp:8:22:8:23 | _v | copyableclass.cpp:8:30:8:31 | _v |  |
| copyableclass.cpp:8:30:8:31 | _v | copyableclass.cpp:8:28:8:32 | constructor init of field v | TAINT |
| copyableclass.cpp:9:2:9:16 | this | copyableclass.cpp:9:50:9:59 | constructor init of field v [pre-this] |  |
| copyableclass.cpp:9:41:9:45 | other | copyableclass.cpp:9:52:9:56 | other |  |
| copyableclass.cpp:9:58:9:58 | v | copyableclass.cpp:9:50:9:59 | constructor init of field v | TAINT |
| copyableclass.cpp:9:58:9:58 | v | copyableclass.cpp:9:58:9:58 | v |  |
| copyableclass.cpp:10:19:10:27 | this | copyableclass.cpp:11:3:11:3 | this |  |
| copyableclass.cpp:10:52:10:56 | other | copyableclass.cpp:11:7:11:11 | other |  |
| copyableclass.cpp:11:3:11:3 | this | copyableclass.cpp:12:11:12:14 | this |  |
| copyableclass.cpp:11:3:11:3 | this [post update] | copyableclass.cpp:12:11:12:14 | this |  |
| copyableclass.cpp:11:3:11:13 | ... = ... | copyableclass.cpp:11:3:11:3 | v [post update] |  |
| copyableclass.cpp:11:13:11:13 | v | copyableclass.cpp:11:3:11:13 | ... = ... |  |
| copyableclass.cpp:12:11:12:14 | this | copyableclass.cpp:12:10:12:14 | * ... | TAINT |
| copyableclass.cpp:21:22:21:22 | 1 | copyableclass.cpp:21:22:21:23 | call to MyCopyableClass | TAINT |
| copyableclass.cpp:21:22:21:23 | call to MyCopyableClass | copyableclass.cpp:23:22:23:23 | s1 |  |
| copyableclass.cpp:21:22:21:23 | call to MyCopyableClass | copyableclass.cpp:27:8:27:9 | s1 |  |
| copyableclass.cpp:22:23:22:24 | call to MyCopyableClass | copyableclass.cpp:28:8:28:9 | s2 |  |
| copyableclass.cpp:22:24:22:24 | 1 | copyableclass.cpp:22:23:22:24 | call to MyCopyableClass | TAINT |
| copyableclass.cpp:23:22:23:23 | s1 | copyableclass.cpp:23:22:23:24 | call to MyCopyableClass |  |
| copyableclass.cpp:23:22:23:24 | call to MyCopyableClass | copyableclass.cpp:29:8:29:9 | s3 |  |
| copyableclass.cpp:24:19:24:20 | call to MyCopyableClass | copyableclass.cpp:25:3:25:4 | s4 |  |
| copyableclass.cpp:24:19:24:20 | call to MyCopyableClass | copyableclass.cpp:30:8:30:9 | s4 |  |
| copyableclass.cpp:25:3:25:4 | ref arg s4 | copyableclass.cpp:30:8:30:9 | s4 |  |
| copyableclass.cpp:25:8:25:8 | 1 | copyableclass.cpp:25:8:25:8 | call to MyCopyableClass | TAINT |
| copyableclass.cpp:25:8:25:8 | call to MyCopyableClass | copyableclass.cpp:25:3:25:4 | ref arg s4 | TAINT |
| copyableclass.cpp:25:8:25:8 | call to MyCopyableClass | copyableclass.cpp:25:6:25:6 | call to operator= | TAINT |
| copyableclass.cpp:34:22:34:27 | call to source | copyableclass.cpp:34:22:34:30 | call to MyCopyableClass | TAINT |
| copyableclass.cpp:34:22:34:30 | call to MyCopyableClass | copyableclass.cpp:36:22:36:23 | s1 |  |
| copyableclass.cpp:34:22:34:30 | call to MyCopyableClass | copyableclass.cpp:40:8:40:9 | s1 |  |
| copyableclass.cpp:35:23:35:31 | call to MyCopyableClass | copyableclass.cpp:41:8:41:9 | s2 |  |
| copyableclass.cpp:35:24:35:29 | call to source | copyableclass.cpp:35:23:35:31 | call to MyCopyableClass | TAINT |
| copyableclass.cpp:36:22:36:23 | s1 | copyableclass.cpp:36:22:36:24 | call to MyCopyableClass |  |
| copyableclass.cpp:36:22:36:24 | call to MyCopyableClass | copyableclass.cpp:42:8:42:9 | s3 |  |
| copyableclass.cpp:37:19:37:20 | call to MyCopyableClass | copyableclass.cpp:38:3:38:4 | s4 |  |
| copyableclass.cpp:37:19:37:20 | call to MyCopyableClass | copyableclass.cpp:43:8:43:9 | s4 |  |
| copyableclass.cpp:38:3:38:4 | ref arg s4 | copyableclass.cpp:43:8:43:9 | s4 |  |
| copyableclass.cpp:38:8:38:13 | call to source | copyableclass.cpp:38:8:38:15 | call to MyCopyableClass | TAINT |
| copyableclass.cpp:38:8:38:15 | call to MyCopyableClass | copyableclass.cpp:38:3:38:4 | ref arg s4 | TAINT |
| copyableclass.cpp:38:8:38:15 | call to MyCopyableClass | copyableclass.cpp:38:6:38:6 | call to operator= | TAINT |
| copyableclass.cpp:47:19:47:20 | call to MyCopyableClass | copyableclass.cpp:48:24:48:25 | s1 |  |
| copyableclass.cpp:47:19:47:20 | call to MyCopyableClass | copyableclass.cpp:49:22:49:23 | s1 |  |
| copyableclass.cpp:47:19:47:20 | call to MyCopyableClass | copyableclass.cpp:51:8:51:9 | s1 |  |
| copyableclass.cpp:47:19:47:20 | call to MyCopyableClass | copyableclass.cpp:53:8:53:9 | s1 |  |
| copyableclass.cpp:48:23:48:25 | call to MyCopyableClass | copyableclass.cpp:54:8:54:9 | s2 |  |
| copyableclass.cpp:48:24:48:25 | s1 | copyableclass.cpp:48:23:48:25 | call to MyCopyableClass |  |
| copyableclass.cpp:49:22:49:23 | s1 | copyableclass.cpp:49:22:49:24 | call to MyCopyableClass |  |
| copyableclass.cpp:49:22:49:24 | call to MyCopyableClass | copyableclass.cpp:55:8:55:9 | s3 |  |
| copyableclass.cpp:50:19:50:20 | call to MyCopyableClass | copyableclass.cpp:51:3:51:4 | s4 |  |
| copyableclass.cpp:50:19:50:20 | call to MyCopyableClass | copyableclass.cpp:56:8:56:9 | s4 |  |
| copyableclass.cpp:51:3:51:4 | ref arg s4 | copyableclass.cpp:56:8:56:9 | s4 |  |
| copyableclass.cpp:51:8:51:9 | s1 | copyableclass.cpp:51:3:51:4 | ref arg s4 | TAINT |
| copyableclass.cpp:51:8:51:9 | s1 | copyableclass.cpp:51:6:51:6 | call to operator= | TAINT |
| copyableclass.cpp:60:23:60:48 | call to MyCopyableClass | copyableclass.cpp:65:8:65:9 | s1 |  |
| copyableclass.cpp:60:40:60:45 | call to source | copyableclass.cpp:60:23:60:48 | call to MyCopyableClass | TAINT |
| copyableclass.cpp:61:19:61:20 | call to MyCopyableClass | copyableclass.cpp:63:3:63:4 | s2 |  |
| copyableclass.cpp:61:19:61:20 | call to MyCopyableClass | copyableclass.cpp:66:8:66:9 | s2 |  |
| copyableclass.cpp:62:19:62:20 | call to MyCopyableClass | copyableclass.cpp:67:8:67:9 | s3 |  |
| copyableclass.cpp:63:3:63:4 | ref arg s2 | copyableclass.cpp:66:8:66:9 | s2 |  |
| copyableclass.cpp:63:8:63:32 | call to MyCopyableClass | copyableclass.cpp:63:3:63:4 | ref arg s2 | TAINT |
| copyableclass.cpp:63:8:63:32 | call to MyCopyableClass | copyableclass.cpp:63:6:63:6 | call to operator= | TAINT |
| copyableclass.cpp:63:24:63:29 | call to source | copyableclass.cpp:63:8:63:32 | call to MyCopyableClass | TAINT |
| copyableclass.cpp:67:13:67:18 | call to source | copyableclass.cpp:67:13:67:20 | call to MyCopyableClass | TAINT |
| copyableclass.cpp:67:13:67:20 | call to MyCopyableClass | copyableclass.cpp:67:8:67:9 | ref arg s3 | TAINT |
| copyableclass.cpp:67:13:67:20 | call to MyCopyableClass | copyableclass.cpp:67:11:67:11 | call to operator= | TAINT |
| copyableclass_declonly.cpp:21:30:21:30 | 1 | copyableclass_declonly.cpp:21:30:21:31 | call to MyCopyableClassDeclOnly | TAINT |
| copyableclass_declonly.cpp:21:30:21:31 | call to MyCopyableClassDeclOnly | copyableclass_declonly.cpp:23:30:23:31 | s1 |  |
| copyableclass_declonly.cpp:21:30:21:31 | call to MyCopyableClassDeclOnly | copyableclass_declonly.cpp:27:8:27:9 | s1 |  |
| copyableclass_declonly.cpp:22:31:22:32 | call to MyCopyableClassDeclOnly | copyableclass_declonly.cpp:28:8:28:9 | s2 |  |
| copyableclass_declonly.cpp:22:32:22:32 | 1 | copyableclass_declonly.cpp:22:31:22:32 | call to MyCopyableClassDeclOnly | TAINT |
| copyableclass_declonly.cpp:23:30:23:31 | s1 | copyableclass_declonly.cpp:23:30:23:32 | call to MyCopyableClassDeclOnly |  |
| copyableclass_declonly.cpp:23:30:23:32 | call to MyCopyableClassDeclOnly | copyableclass_declonly.cpp:29:8:29:9 | s3 |  |
| copyableclass_declonly.cpp:24:27:24:28 | call to MyCopyableClassDeclOnly | copyableclass_declonly.cpp:25:3:25:4 | s4 |  |
| copyableclass_declonly.cpp:24:27:24:28 | call to MyCopyableClassDeclOnly | copyableclass_declonly.cpp:30:8:30:9 | s4 |  |
| copyableclass_declonly.cpp:25:3:25:4 | ref arg s4 | copyableclass_declonly.cpp:30:8:30:9 | s4 |  |
| copyableclass_declonly.cpp:25:8:25:8 | 1 | copyableclass_declonly.cpp:25:8:25:8 | call to MyCopyableClassDeclOnly | TAINT |
| copyableclass_declonly.cpp:25:8:25:8 | call to MyCopyableClassDeclOnly | copyableclass_declonly.cpp:25:3:25:4 | ref arg s4 | TAINT |
| copyableclass_declonly.cpp:25:8:25:8 | call to MyCopyableClassDeclOnly | copyableclass_declonly.cpp:25:6:25:6 | call to operator= | TAINT |
| copyableclass_declonly.cpp:34:30:34:35 | call to source | copyableclass_declonly.cpp:34:30:34:38 | call to MyCopyableClassDeclOnly | TAINT |
| copyableclass_declonly.cpp:34:30:34:38 | call to MyCopyableClassDeclOnly | copyableclass_declonly.cpp:36:30:36:31 | s1 |  |
| copyableclass_declonly.cpp:34:30:34:38 | call to MyCopyableClassDeclOnly | copyableclass_declonly.cpp:40:8:40:9 | s1 |  |
| copyableclass_declonly.cpp:35:31:35:39 | call to MyCopyableClassDeclOnly | copyableclass_declonly.cpp:41:8:41:9 | s2 |  |
| copyableclass_declonly.cpp:35:32:35:37 | call to source | copyableclass_declonly.cpp:35:31:35:39 | call to MyCopyableClassDeclOnly | TAINT |
| copyableclass_declonly.cpp:36:30:36:31 | s1 | copyableclass_declonly.cpp:36:30:36:32 | call to MyCopyableClassDeclOnly |  |
| copyableclass_declonly.cpp:36:30:36:32 | call to MyCopyableClassDeclOnly | copyableclass_declonly.cpp:42:8:42:9 | s3 |  |
| copyableclass_declonly.cpp:37:27:37:28 | call to MyCopyableClassDeclOnly | copyableclass_declonly.cpp:38:3:38:4 | s4 |  |
| copyableclass_declonly.cpp:37:27:37:28 | call to MyCopyableClassDeclOnly | copyableclass_declonly.cpp:43:8:43:9 | s4 |  |
| copyableclass_declonly.cpp:38:3:38:4 | ref arg s4 | copyableclass_declonly.cpp:43:8:43:9 | s4 |  |
| copyableclass_declonly.cpp:38:8:38:13 | call to source | copyableclass_declonly.cpp:38:8:38:15 | call to MyCopyableClassDeclOnly | TAINT |
| copyableclass_declonly.cpp:38:8:38:15 | call to MyCopyableClassDeclOnly | copyableclass_declonly.cpp:38:3:38:4 | ref arg s4 | TAINT |
| copyableclass_declonly.cpp:38:8:38:15 | call to MyCopyableClassDeclOnly | copyableclass_declonly.cpp:38:6:38:6 | call to operator= | TAINT |
| copyableclass_declonly.cpp:47:27:47:28 | call to MyCopyableClassDeclOnly | copyableclass_declonly.cpp:48:32:48:33 | s1 |  |
| copyableclass_declonly.cpp:47:27:47:28 | call to MyCopyableClassDeclOnly | copyableclass_declonly.cpp:49:30:49:31 | s1 |  |
| copyableclass_declonly.cpp:47:27:47:28 | call to MyCopyableClassDeclOnly | copyableclass_declonly.cpp:51:8:51:9 | s1 |  |
| copyableclass_declonly.cpp:47:27:47:28 | call to MyCopyableClassDeclOnly | copyableclass_declonly.cpp:53:8:53:9 | s1 |  |
| copyableclass_declonly.cpp:48:31:48:33 | call to MyCopyableClassDeclOnly | copyableclass_declonly.cpp:54:8:54:9 | s2 |  |
| copyableclass_declonly.cpp:48:32:48:33 | s1 | copyableclass_declonly.cpp:48:31:48:33 | call to MyCopyableClassDeclOnly |  |
| copyableclass_declonly.cpp:49:30:49:31 | s1 | copyableclass_declonly.cpp:49:30:49:32 | call to MyCopyableClassDeclOnly |  |
| copyableclass_declonly.cpp:49:30:49:32 | call to MyCopyableClassDeclOnly | copyableclass_declonly.cpp:55:8:55:9 | s3 |  |
| copyableclass_declonly.cpp:50:27:50:28 | call to MyCopyableClassDeclOnly | copyableclass_declonly.cpp:51:3:51:4 | s4 |  |
| copyableclass_declonly.cpp:50:27:50:28 | call to MyCopyableClassDeclOnly | copyableclass_declonly.cpp:56:8:56:9 | s4 |  |
| copyableclass_declonly.cpp:51:3:51:4 | ref arg s4 | copyableclass_declonly.cpp:56:8:56:9 | s4 |  |
| copyableclass_declonly.cpp:51:8:51:9 | s1 | copyableclass_declonly.cpp:51:3:51:4 | ref arg s4 | TAINT |
| copyableclass_declonly.cpp:51:8:51:9 | s1 | copyableclass_declonly.cpp:51:6:51:6 | call to operator= | TAINT |
| copyableclass_declonly.cpp:60:31:60:64 | call to MyCopyableClassDeclOnly | copyableclass_declonly.cpp:65:8:65:9 | s1 |  |
| copyableclass_declonly.cpp:60:56:60:61 | call to source | copyableclass_declonly.cpp:60:31:60:64 | call to MyCopyableClassDeclOnly | TAINT |
| copyableclass_declonly.cpp:61:27:61:28 | call to MyCopyableClassDeclOnly | copyableclass_declonly.cpp:63:3:63:4 | s2 |  |
| copyableclass_declonly.cpp:61:27:61:28 | call to MyCopyableClassDeclOnly | copyableclass_declonly.cpp:66:8:66:9 | s2 |  |
| copyableclass_declonly.cpp:62:27:62:28 | call to MyCopyableClassDeclOnly | copyableclass_declonly.cpp:67:8:67:9 | s3 |  |
| copyableclass_declonly.cpp:63:3:63:4 | ref arg s2 | copyableclass_declonly.cpp:66:8:66:9 | s2 |  |
| copyableclass_declonly.cpp:63:8:63:40 | call to MyCopyableClassDeclOnly | copyableclass_declonly.cpp:63:3:63:4 | ref arg s2 | TAINT |
| copyableclass_declonly.cpp:63:8:63:40 | call to MyCopyableClassDeclOnly | copyableclass_declonly.cpp:63:6:63:6 | call to operator= | TAINT |
| copyableclass_declonly.cpp:63:32:63:37 | call to source | copyableclass_declonly.cpp:63:8:63:40 | call to MyCopyableClassDeclOnly | TAINT |
| copyableclass_declonly.cpp:67:13:67:18 | call to source | copyableclass_declonly.cpp:67:13:67:20 | call to MyCopyableClassDeclOnly | TAINT |
| copyableclass_declonly.cpp:67:13:67:20 | call to MyCopyableClassDeclOnly | copyableclass_declonly.cpp:67:8:67:9 | ref arg s3 | TAINT |
| copyableclass_declonly.cpp:67:13:67:20 | call to MyCopyableClassDeclOnly | copyableclass_declonly.cpp:67:11:67:11 | call to operator= | TAINT |
| file://:0:0:0:0 | p#0 | file://:0:0:0:0 | p#0 |  |
| file://:0:0:0:0 | p#0 | file://:0:0:0:0 | p#0 |  |
| file://:0:0:0:0 | p#0 | file://:0:0:0:0 | p#0 |  |
| file://:0:0:0:0 | p#0 | file://:0:0:0:0 | p#0 |  |
| file://:0:0:0:0 | p#0 | file://:0:0:0:0 | p#0 |  |
| file://:0:0:0:0 | p#0 | file://:0:0:0:0 | p#0 |  |
| file://:0:0:0:0 | p#0 | file://:0:0:0:0 | p#0 |  |
| file://:0:0:0:0 | p#0 | file://:0:0:0:0 | p#0 |  |
| file://:0:0:0:0 | p#0 | file://:0:0:0:0 | p#0 |  |
| format.cpp:16:21:16:21 | s | format.cpp:22:22:22:22 | s |  |
| format.cpp:16:31:16:31 | n | format.cpp:22:25:22:25 | n |  |
| format.cpp:16:46:16:51 | format | format.cpp:22:28:22:33 | format |  |
| format.cpp:20:10:20:13 | args | format.cpp:22:36:22:39 | args |  |
| format.cpp:22:12:22:20 | call to vsnprintf | format.cpp:22:3:22:40 | ... = ... |  |
| format.cpp:22:12:22:20 | call to vsnprintf | format.cpp:25:9:25:14 | result |  |
| format.cpp:50:21:50:24 | {...} | format.cpp:51:17:51:22 | buffer |  |
| format.cpp:50:21:50:24 | {...} | format.cpp:52:8:52:13 | buffer |  |
| format.cpp:50:23:50:23 | 0 | format.cpp:50:21:50:24 | {...} | TAINT |
| format.cpp:51:17:51:22 | ref arg buffer | format.cpp:52:8:52:13 | buffer |  |
| format.cpp:51:30:51:33 | %s | format.cpp:51:17:51:22 | ref arg buffer | TAINT |
| format.cpp:51:36:51:43 | Hello. | format.cpp:51:17:51:22 | ref arg buffer | TAINT |
| format.cpp:55:21:55:24 | {...} | format.cpp:56:17:56:22 | buffer |  |
| format.cpp:55:21:55:24 | {...} | format.cpp:57:8:57:13 | buffer |  |
| format.cpp:55:23:55:23 | 0 | format.cpp:55:21:55:24 | {...} | TAINT |
| format.cpp:56:17:56:22 | ref arg buffer | format.cpp:57:8:57:13 | buffer |  |
| format.cpp:56:30:56:33 | %s | format.cpp:56:17:56:22 | ref arg buffer | TAINT |
| format.cpp:56:36:56:49 | call to source | format.cpp:56:17:56:22 | ref arg buffer | TAINT |
| format.cpp:60:21:60:24 | {...} | format.cpp:61:17:61:22 | buffer |  |
| format.cpp:60:21:60:24 | {...} | format.cpp:62:8:62:13 | buffer |  |
| format.cpp:60:23:60:23 | 0 | format.cpp:60:21:60:24 | {...} | TAINT |
| format.cpp:61:17:61:22 | ref arg buffer | format.cpp:62:8:62:13 | buffer |  |
| format.cpp:61:30:61:43 | call to source | format.cpp:61:17:61:22 | ref arg buffer | TAINT |
| format.cpp:61:48:61:55 | Hello. | format.cpp:61:17:61:22 | ref arg buffer | TAINT |
| format.cpp:65:21:65:24 | {...} | format.cpp:66:17:66:22 | buffer |  |
| format.cpp:65:21:65:24 | {...} | format.cpp:67:8:67:13 | buffer |  |
| format.cpp:65:23:65:23 | 0 | format.cpp:65:21:65:24 | {...} | TAINT |
| format.cpp:66:17:66:22 | ref arg buffer | format.cpp:67:8:67:13 | buffer |  |
| format.cpp:66:30:66:39 | %s %s %s | format.cpp:66:17:66:22 | ref arg buffer | TAINT |
| format.cpp:66:42:66:44 | a | format.cpp:66:17:66:22 | ref arg buffer | TAINT |
| format.cpp:66:47:66:49 | b | format.cpp:66:17:66:22 | ref arg buffer | TAINT |
| format.cpp:66:52:66:65 | call to source | format.cpp:66:17:66:22 | ref arg buffer | TAINT |
| format.cpp:70:21:70:24 | {...} | format.cpp:71:17:71:22 | buffer |  |
| format.cpp:70:21:70:24 | {...} | format.cpp:72:8:72:13 | buffer |  |
| format.cpp:70:23:70:23 | 0 | format.cpp:70:21:70:24 | {...} | TAINT |
| format.cpp:71:17:71:22 | ref arg buffer | format.cpp:72:8:72:13 | buffer |  |
| format.cpp:71:30:71:35 | %.*s | format.cpp:71:17:71:22 | ref arg buffer | TAINT |
| format.cpp:71:38:71:39 | 10 | format.cpp:71:17:71:22 | ref arg buffer | TAINT |
| format.cpp:71:42:71:55 | call to source | format.cpp:71:17:71:22 | ref arg buffer | TAINT |
| format.cpp:76:21:76:24 | {...} | format.cpp:77:17:77:22 | buffer |  |
| format.cpp:76:21:76:24 | {...} | format.cpp:78:8:78:13 | buffer |  |
| format.cpp:76:23:76:23 | 0 | format.cpp:76:21:76:24 | {...} | TAINT |
| format.cpp:77:17:77:22 | ref arg buffer | format.cpp:78:8:78:13 | buffer |  |
| format.cpp:77:30:77:33 | %i | format.cpp:77:17:77:22 | ref arg buffer | TAINT |
| format.cpp:77:36:77:36 | 0 | format.cpp:77:17:77:22 | ref arg buffer | TAINT |
| format.cpp:81:21:81:24 | {...} | format.cpp:82:17:82:22 | buffer |  |
| format.cpp:81:21:81:24 | {...} | format.cpp:83:8:83:13 | buffer |  |
| format.cpp:81:23:81:23 | 0 | format.cpp:81:21:81:24 | {...} | TAINT |
| format.cpp:82:17:82:22 | ref arg buffer | format.cpp:83:8:83:13 | buffer |  |
| format.cpp:82:30:82:33 | %i | format.cpp:82:17:82:22 | ref arg buffer | TAINT |
| format.cpp:82:36:82:41 | call to source | format.cpp:82:17:82:22 | ref arg buffer | TAINT |
| format.cpp:86:21:86:24 | {...} | format.cpp:87:17:87:22 | buffer |  |
| format.cpp:86:21:86:24 | {...} | format.cpp:88:8:88:13 | buffer |  |
| format.cpp:86:23:86:23 | 0 | format.cpp:86:21:86:24 | {...} | TAINT |
| format.cpp:87:17:87:22 | ref arg buffer | format.cpp:88:8:88:13 | buffer |  |
| format.cpp:87:30:87:35 | %.*s | format.cpp:87:17:87:22 | ref arg buffer | TAINT |
| format.cpp:87:38:87:43 | call to source | format.cpp:87:17:87:22 | ref arg buffer | TAINT |
| format.cpp:87:48:87:55 | Hello. | format.cpp:87:17:87:22 | ref arg buffer | TAINT |
| format.cpp:92:21:92:24 | {...} | format.cpp:93:17:93:22 | buffer |  |
| format.cpp:92:21:92:24 | {...} | format.cpp:94:8:94:13 | buffer |  |
| format.cpp:92:23:92:23 | 0 | format.cpp:92:21:92:24 | {...} | TAINT |
| format.cpp:93:17:93:22 | ref arg buffer | format.cpp:94:8:94:13 | buffer |  |
| format.cpp:93:30:93:33 | %p | format.cpp:93:17:93:22 | ref arg buffer | TAINT |
| format.cpp:93:36:93:49 | call to source | format.cpp:93:17:93:22 | ref arg buffer | TAINT |
| format.cpp:98:21:98:24 | {...} | format.cpp:99:16:99:21 | buffer |  |
| format.cpp:98:21:98:24 | {...} | format.cpp:100:8:100:13 | buffer |  |
| format.cpp:98:23:98:23 | 0 | format.cpp:98:21:98:24 | {...} | TAINT |
| format.cpp:99:16:99:21 | ref arg buffer | format.cpp:100:8:100:13 | buffer |  |
| format.cpp:99:24:99:27 | %s | format.cpp:99:16:99:21 | ref arg buffer | TAINT |
| format.cpp:99:30:99:43 | call to source | format.cpp:99:16:99:21 | ref arg buffer | TAINT |
| format.cpp:103:21:103:24 | {...} | format.cpp:104:16:104:21 | buffer |  |
| format.cpp:103:21:103:24 | {...} | format.cpp:105:8:105:13 | buffer |  |
| format.cpp:103:23:103:23 | 0 | format.cpp:103:21:103:24 | {...} | TAINT |
| format.cpp:104:16:104:21 | ref arg buffer | format.cpp:105:8:105:13 | buffer |  |
| format.cpp:104:24:104:28 | %ls | format.cpp:104:16:104:21 | ref arg buffer | TAINT |
| format.cpp:104:31:104:45 | call to source | format.cpp:104:16:104:21 | ref arg buffer | TAINT |
| format.cpp:108:25:108:28 | {...} | format.cpp:109:17:109:23 | wbuffer |  |
| format.cpp:108:25:108:28 | {...} | format.cpp:110:8:110:14 | wbuffer |  |
| format.cpp:108:27:108:27 | 0 | format.cpp:108:25:108:28 | {...} | TAINT |
| format.cpp:109:17:109:23 | ref arg wbuffer | format.cpp:110:8:110:14 | wbuffer |  |
| format.cpp:109:31:109:35 | %s | format.cpp:109:17:109:23 | ref arg wbuffer | TAINT |
| format.cpp:109:38:109:52 | call to source | format.cpp:109:17:109:23 | ref arg wbuffer | TAINT |
| format.cpp:113:21:113:24 | {...} | format.cpp:114:18:114:23 | buffer |  |
| format.cpp:113:21:113:24 | {...} | format.cpp:115:8:115:13 | buffer |  |
| format.cpp:113:23:113:23 | 0 | format.cpp:113:21:113:24 | {...} | TAINT |
| format.cpp:114:18:114:23 | ref arg buffer | format.cpp:115:8:115:13 | buffer |  |
| format.cpp:114:31:114:34 | %s | format.cpp:114:18:114:23 | ref arg buffer | TAINT |
| format.cpp:114:37:114:50 | call to source | format.cpp:114:18:114:23 | ref arg buffer | TAINT |
| format.cpp:119:10:119:11 | 0 | format.cpp:120:29:120:29 | i |  |
| format.cpp:119:10:119:11 | 0 | format.cpp:121:8:121:8 | i |  |
| format.cpp:120:28:120:29 | ref arg & ... | format.cpp:120:29:120:29 | i [inner post update] |  |
| format.cpp:120:28:120:29 | ref arg & ... | format.cpp:121:8:121:8 | i |  |
| format.cpp:120:29:120:29 | i | format.cpp:120:28:120:29 | & ... |  |
| format.cpp:124:10:124:11 | 0 | format.cpp:125:40:125:40 | i |  |
| format.cpp:124:10:124:11 | 0 | format.cpp:126:8:126:8 | i |  |
| format.cpp:125:39:125:40 | ref arg & ... | format.cpp:125:40:125:40 | i [inner post update] |  |
| format.cpp:125:39:125:40 | ref arg & ... | format.cpp:126:8:126:8 | i |  |
| format.cpp:125:40:125:40 | i | format.cpp:125:39:125:40 | & ... |  |
| format.cpp:129:21:129:24 | {...} | format.cpp:130:32:130:37 | buffer |  |
| format.cpp:129:21:129:24 | {...} | format.cpp:131:8:131:13 | buffer |  |
| format.cpp:129:23:129:23 | 0 | format.cpp:129:21:129:24 | {...} | TAINT |
| format.cpp:130:31:130:37 | ref arg & ... | format.cpp:130:32:130:37 | buffer [inner post update] |  |
| format.cpp:130:31:130:37 | ref arg & ... | format.cpp:131:8:131:13 | buffer |  |
| format.cpp:130:32:130:37 | buffer | format.cpp:130:31:130:37 | & ... |  |
| format.cpp:134:21:134:24 | {...} | format.cpp:135:40:135:45 | buffer |  |
| format.cpp:134:21:134:24 | {...} | format.cpp:136:8:136:13 | buffer |  |
| format.cpp:134:23:134:23 | 0 | format.cpp:134:21:134:24 | {...} | TAINT |
| format.cpp:135:39:135:45 | ref arg & ... | format.cpp:135:40:135:45 | buffer [inner post update] |  |
| format.cpp:135:39:135:45 | ref arg & ... | format.cpp:136:8:136:13 | buffer |  |
| format.cpp:135:40:135:45 | buffer | format.cpp:135:39:135:45 | & ... |  |
| format.cpp:147:12:147:25 | call to source | format.cpp:151:14:151:14 | s |  |
| format.cpp:147:12:147:25 | call to source | format.cpp:154:13:154:13 | s |  |
| format.cpp:147:12:147:25 | call to source | format.cpp:157:7:157:7 | s |  |
| format.cpp:147:12:147:25 | call to source | format.cpp:157:16:157:16 | s |  |
| format.cpp:148:16:148:30 | call to source | format.cpp:152:14:152:15 | ws |  |
| format.cpp:148:16:148:30 | call to source | format.cpp:158:7:158:8 | ws |  |
| format.cpp:148:16:148:30 | call to source | format.cpp:158:20:158:21 | ws |  |
| format.cpp:154:6:154:11 | call to strlen | format.cpp:154:6:154:18 | ... + ... | TAINT |
| format.cpp:154:6:154:18 | ... + ... | format.cpp:154:2:154:18 | ... = ... |  |
| format.cpp:154:6:154:18 | ... + ... | format.cpp:155:7:155:7 | i |  |
| format.cpp:154:18:154:18 | 1 | format.cpp:154:6:154:18 | ... + ... | TAINT |
| format.cpp:157:7:157:7 | s | format.cpp:157:7:157:22 | access to array | TAINT |
| format.cpp:157:9:157:14 | call to strlen | format.cpp:157:9:157:21 | ... - ... | TAINT |
| format.cpp:157:9:157:21 | ... - ... | format.cpp:157:7:157:22 | access to array | TAINT |
| format.cpp:157:21:157:21 | 1 | format.cpp:157:9:157:21 | ... - ... | TAINT |
| format.cpp:158:7:158:8 | ws | format.cpp:158:7:158:27 | ... + ... | TAINT |
| format.cpp:158:7:158:27 | ref arg ... + ... | format.cpp:158:7:158:8 | ws [inner post update] |  |
| format.cpp:158:13:158:18 | call to wcslen | format.cpp:158:13:158:26 | ... / ... | TAINT |
| format.cpp:158:13:158:26 | ... / ... | format.cpp:158:7:158:27 | ... + ... | TAINT |
| format.cpp:158:26:158:26 | 2 | format.cpp:158:13:158:26 | ... / ... | TAINT |
| movableclass.cpp:8:2:8:15 | this | movableclass.cpp:8:27:8:31 | constructor init of field v [pre-this] |  |
| movableclass.cpp:8:21:8:22 | _v | movableclass.cpp:8:29:8:30 | _v |  |
| movableclass.cpp:8:29:8:30 | _v | movableclass.cpp:8:27:8:31 | constructor init of field v | TAINT |
| movableclass.cpp:9:2:9:15 | this | movableclass.cpp:10:3:10:3 | this |  |
| movableclass.cpp:9:34:9:38 | other | movableclass.cpp:9:34:9:38 | other |  |
| movableclass.cpp:9:34:9:38 | other | movableclass.cpp:10:7:10:11 | other |  |
| movableclass.cpp:9:34:9:38 | other | movableclass.cpp:11:3:11:7 | other |  |
| movableclass.cpp:10:3:10:13 | ... = ... | movableclass.cpp:10:3:10:3 | v [post update] |  |
| movableclass.cpp:10:13:10:13 | v | movableclass.cpp:10:3:10:13 | ... = ... |  |
| movableclass.cpp:11:3:11:7 | other [post update] | movableclass.cpp:9:34:9:38 | other |  |
| movableclass.cpp:11:3:11:13 | ... = ... | movableclass.cpp:11:9:11:9 | v [post update] |  |
| movableclass.cpp:11:13:11:13 | 0 | movableclass.cpp:11:3:11:13 | ... = ... |  |
| movableclass.cpp:13:18:13:26 | this | movableclass.cpp:14:3:14:3 | this |  |
| movableclass.cpp:13:45:13:49 | other | movableclass.cpp:13:45:13:49 | other |  |
| movableclass.cpp:13:45:13:49 | other | movableclass.cpp:14:7:14:11 | other |  |
| movableclass.cpp:13:45:13:49 | other | movableclass.cpp:15:3:15:7 | other |  |
| movableclass.cpp:14:3:14:3 | this | movableclass.cpp:16:11:16:14 | this |  |
| movableclass.cpp:14:3:14:3 | this [post update] | movableclass.cpp:16:11:16:14 | this |  |
| movableclass.cpp:14:3:14:13 | ... = ... | movableclass.cpp:14:3:14:3 | v [post update] |  |
| movableclass.cpp:14:13:14:13 | v | movableclass.cpp:14:3:14:13 | ... = ... |  |
| movableclass.cpp:15:3:15:7 | other [post update] | movableclass.cpp:13:45:13:49 | other |  |
| movableclass.cpp:15:3:15:13 | ... = ... | movableclass.cpp:15:9:15:9 | v [post update] |  |
| movableclass.cpp:15:13:15:13 | 0 | movableclass.cpp:15:3:15:13 | ... = ... |  |
| movableclass.cpp:16:11:16:14 | this | movableclass.cpp:16:10:16:14 | * ... | TAINT |
| movableclass.cpp:22:57:22:57 | 1 | movableclass.cpp:22:42:22:58 | call to MyMovableClass | TAINT |
| movableclass.cpp:23:55:23:60 | call to source | movableclass.cpp:23:40:23:63 | call to MyMovableClass | TAINT |
| movableclass.cpp:28:21:28:21 | 1 | movableclass.cpp:28:21:28:22 | call to MyMovableClass | TAINT |
| movableclass.cpp:28:21:28:22 | call to MyMovableClass | movableclass.cpp:33:8:33:9 | s1 |  |
| movableclass.cpp:29:22:29:23 | call to MyMovableClass | movableclass.cpp:34:8:34:9 | s2 |  |
| movableclass.cpp:29:23:29:23 | 1 | movableclass.cpp:29:22:29:23 | call to MyMovableClass | TAINT |
| movableclass.cpp:30:18:30:19 | call to MyMovableClass | movableclass.cpp:31:3:31:4 | s3 |  |
| movableclass.cpp:30:18:30:19 | call to MyMovableClass | movableclass.cpp:35:8:35:9 | s3 |  |
| movableclass.cpp:31:3:31:4 | ref arg s3 | movableclass.cpp:35:8:35:9 | s3 |  |
| movableclass.cpp:31:8:31:8 | 1 | movableclass.cpp:31:8:31:8 | call to MyMovableClass | TAINT |
| movableclass.cpp:31:8:31:8 | call to MyMovableClass | movableclass.cpp:31:3:31:4 | ref arg s3 | TAINT |
| movableclass.cpp:31:8:31:8 | call to MyMovableClass | movableclass.cpp:31:6:31:6 | call to operator= | TAINT |
| movableclass.cpp:39:21:39:26 | call to source | movableclass.cpp:39:21:39:29 | call to MyMovableClass | TAINT |
| movableclass.cpp:39:21:39:29 | call to MyMovableClass | movableclass.cpp:44:8:44:9 | s1 |  |
| movableclass.cpp:40:22:40:30 | call to MyMovableClass | movableclass.cpp:45:8:45:9 | s2 |  |
| movableclass.cpp:40:23:40:28 | call to source | movableclass.cpp:40:22:40:30 | call to MyMovableClass | TAINT |
| movableclass.cpp:41:18:41:19 | call to MyMovableClass | movableclass.cpp:42:3:42:4 | s3 |  |
| movableclass.cpp:41:18:41:19 | call to MyMovableClass | movableclass.cpp:46:8:46:9 | s3 |  |
| movableclass.cpp:42:3:42:4 | ref arg s3 | movableclass.cpp:46:8:46:9 | s3 |  |
| movableclass.cpp:42:8:42:13 | call to source | movableclass.cpp:42:8:42:15 | call to MyMovableClass | TAINT |
| movableclass.cpp:42:8:42:15 | call to MyMovableClass | movableclass.cpp:42:3:42:4 | ref arg s3 | TAINT |
| movableclass.cpp:42:8:42:15 | call to MyMovableClass | movableclass.cpp:42:6:42:6 | call to operator= | TAINT |
| movableclass.cpp:50:22:50:46 | call to MyMovableClass | movableclass.cpp:54:8:54:9 | s1 |  |
| movableclass.cpp:50:38:50:43 | call to source | movableclass.cpp:50:22:50:46 | call to MyMovableClass | TAINT |
| movableclass.cpp:51:18:51:19 | call to MyMovableClass | movableclass.cpp:52:3:52:4 | s2 |  |
| movableclass.cpp:51:18:51:19 | call to MyMovableClass | movableclass.cpp:55:8:55:9 | s2 |  |
| movableclass.cpp:52:3:52:4 | ref arg s2 | movableclass.cpp:55:8:55:9 | s2 |  |
| movableclass.cpp:52:8:52:31 | call to MyMovableClass | movableclass.cpp:52:3:52:4 | ref arg s2 | TAINT |
| movableclass.cpp:52:8:52:31 | call to MyMovableClass | movableclass.cpp:52:6:52:6 | call to operator= | TAINT |
| movableclass.cpp:52:23:52:28 | call to source | movableclass.cpp:52:8:52:31 | call to MyMovableClass | TAINT |
| movableclass.cpp:59:21:59:32 | call to getUnTainted | movableclass.cpp:59:21:59:35 | call to MyMovableClass |  |
| movableclass.cpp:59:21:59:35 | call to MyMovableClass | movableclass.cpp:63:8:63:9 | s1 |  |
| movableclass.cpp:60:21:60:30 | call to getTainted | movableclass.cpp:60:21:60:33 | call to MyMovableClass |  |
| movableclass.cpp:60:21:60:33 | call to MyMovableClass | movableclass.cpp:64:8:64:9 | s2 |  |
| movableclass.cpp:61:18:61:19 | call to MyMovableClass | movableclass.cpp:65:8:65:9 | s3 |  |
| movableclass.cpp:65:13:65:18 | call to source | movableclass.cpp:65:13:65:20 | call to MyMovableClass | TAINT |
| movableclass.cpp:65:13:65:20 | call to MyMovableClass | movableclass.cpp:65:8:65:9 | ref arg s3 | TAINT |
| movableclass.cpp:65:13:65:20 | call to MyMovableClass | movableclass.cpp:65:11:65:11 | call to operator= | TAINT |
<<<<<<< HEAD
| standalone_iterators.cpp:39:45:39:51 | source1 | standalone_iterators.cpp:39:45:39:51 | source1 |  |
=======
| smart_pointer.cpp:11:30:11:50 | call to make_shared | smart_pointer.cpp:12:11:12:11 | p |  |
| smart_pointer.cpp:11:30:11:50 | call to make_shared | smart_pointer.cpp:13:10:13:10 | p |  |
| smart_pointer.cpp:11:52:11:57 | call to source | smart_pointer.cpp:11:30:11:50 | call to make_shared | TAINT |
| smart_pointer.cpp:12:11:12:11 | p | smart_pointer.cpp:12:10:12:10 | call to operator* | TAINT |
| smart_pointer.cpp:17:32:17:54 | call to make_shared | smart_pointer.cpp:18:11:18:11 | p |  |
| smart_pointer.cpp:17:32:17:54 | call to make_shared | smart_pointer.cpp:19:10:19:10 | p |  |
| smart_pointer.cpp:18:11:18:11 | p | smart_pointer.cpp:18:10:18:10 | call to operator* | TAINT |
| smart_pointer.cpp:23:30:23:50 | call to make_unique | smart_pointer.cpp:24:11:24:11 | p |  |
| smart_pointer.cpp:23:30:23:50 | call to make_unique | smart_pointer.cpp:25:10:25:10 | p |  |
| smart_pointer.cpp:23:52:23:57 | call to source | smart_pointer.cpp:23:30:23:50 | call to make_unique | TAINT |
| smart_pointer.cpp:24:11:24:11 | p | smart_pointer.cpp:24:10:24:10 | call to operator* | TAINT |
| smart_pointer.cpp:29:32:29:54 | call to make_unique | smart_pointer.cpp:30:11:30:11 | p |  |
| smart_pointer.cpp:29:32:29:54 | call to make_unique | smart_pointer.cpp:31:10:31:10 | p |  |
| smart_pointer.cpp:30:11:30:11 | p | smart_pointer.cpp:30:10:30:10 | call to operator* | TAINT |
| smart_pointer.cpp:35:30:35:50 | call to make_shared | smart_pointer.cpp:37:6:37:6 | p |  |
| smart_pointer.cpp:35:30:35:50 | call to make_shared | smart_pointer.cpp:38:10:38:10 | p |  |
| smart_pointer.cpp:35:30:35:50 | call to make_shared | smart_pointer.cpp:39:11:39:11 | p |  |
| smart_pointer.cpp:37:5:37:17 | ... = ... | smart_pointer.cpp:37:5:37:5 | call to operator* [post update] |  |
| smart_pointer.cpp:37:6:37:6 | p | smart_pointer.cpp:37:5:37:5 | call to operator* | TAINT |
| smart_pointer.cpp:37:10:37:15 | call to source | smart_pointer.cpp:37:5:37:17 | ... = ... |  |
| smart_pointer.cpp:38:10:38:10 | ref arg p | smart_pointer.cpp:39:11:39:11 | p |  |
| smart_pointer.cpp:39:11:39:11 | p | smart_pointer.cpp:39:10:39:10 | call to operator* | TAINT |
| smart_pointer.cpp:43:29:43:51 | call to unique_ptr | smart_pointer.cpp:45:6:45:6 | p |  |
| smart_pointer.cpp:43:29:43:51 | call to unique_ptr | smart_pointer.cpp:46:10:46:10 | p |  |
| smart_pointer.cpp:43:29:43:51 | call to unique_ptr | smart_pointer.cpp:47:11:47:11 | p |  |
| smart_pointer.cpp:45:5:45:17 | ... = ... | smart_pointer.cpp:45:5:45:5 | call to operator* [post update] |  |
| smart_pointer.cpp:45:6:45:6 | p | smart_pointer.cpp:45:5:45:5 | call to operator* | TAINT |
| smart_pointer.cpp:45:10:45:15 | call to source | smart_pointer.cpp:45:5:45:17 | ... = ... |  |
| smart_pointer.cpp:46:10:46:10 | ref arg p | smart_pointer.cpp:47:11:47:11 | p |  |
| smart_pointer.cpp:47:11:47:11 | p | smart_pointer.cpp:47:10:47:10 | call to operator* | TAINT |
| smart_pointer.cpp:51:30:51:50 | call to make_shared | smart_pointer.cpp:52:10:52:10 | p |  |
| smart_pointer.cpp:51:52:51:57 | call to source | smart_pointer.cpp:51:30:51:50 | call to make_shared | TAINT |
| smart_pointer.cpp:52:10:52:10 | p | smart_pointer.cpp:52:12:52:14 | call to get | TAINT |
| smart_pointer.cpp:56:30:56:50 | call to make_unique | smart_pointer.cpp:57:10:57:10 | p |  |
| smart_pointer.cpp:56:52:56:57 | call to source | smart_pointer.cpp:56:30:56:50 | call to make_unique | TAINT |
| smart_pointer.cpp:57:10:57:10 | p | smart_pointer.cpp:57:12:57:14 | call to get | TAINT |
| smart_pointer.cpp:65:28:65:46 | call to make_unique | smart_pointer.cpp:66:10:66:10 | p |  |
| smart_pointer.cpp:65:28:65:46 | call to make_unique | smart_pointer.cpp:67:10:67:10 | p |  |
| smart_pointer.cpp:65:48:65:53 | call to source | smart_pointer.cpp:65:28:65:46 | call to make_unique | TAINT |
| smart_pointer.cpp:65:58:65:58 | 0 | smart_pointer.cpp:65:28:65:46 | call to make_unique | TAINT |
>>>>>>> 86404af5
| standalone_iterators.cpp:39:45:39:51 | source1 | standalone_iterators.cpp:40:11:40:17 | source1 |  |
| standalone_iterators.cpp:39:45:39:51 | source1 | standalone_iterators.cpp:41:12:41:18 | source1 |  |
| standalone_iterators.cpp:39:45:39:51 | source1 | standalone_iterators.cpp:42:14:42:20 | source1 |  |
| standalone_iterators.cpp:40:11:40:17 | source1 | standalone_iterators.cpp:40:10:40:10 | call to operator* | TAINT |
| standalone_iterators.cpp:41:12:41:18 | ref arg source1 | standalone_iterators.cpp:39:45:39:51 | source1 |  |
| standalone_iterators.cpp:41:12:41:18 | ref arg source1 | standalone_iterators.cpp:42:14:42:20 | source1 |  |
| standalone_iterators.cpp:41:12:41:18 | source1 | standalone_iterators.cpp:41:19:41:19 | call to operator++ |  |
| standalone_iterators.cpp:41:19:41:19 | call to operator++ | standalone_iterators.cpp:41:10:41:10 | call to operator* | TAINT |
| standalone_iterators.cpp:42:12:42:12 | call to operator++ | standalone_iterators.cpp:42:10:42:10 | call to operator* | TAINT |
<<<<<<< HEAD
| standalone_iterators.cpp:42:14:42:20 | ref arg source1 | standalone_iterators.cpp:39:45:39:51 | source1 |  |
| standalone_iterators.cpp:42:14:42:20 | source1 | standalone_iterators.cpp:42:12:42:12 | call to operator++ | TAINT |
| standalone_iterators.cpp:45:39:45:45 | source1 | standalone_iterators.cpp:45:39:45:45 | source1 |  |
=======
| standalone_iterators.cpp:42:14:42:20 | source1 | standalone_iterators.cpp:42:12:42:12 | call to operator++ |  |
>>>>>>> 86404af5
| standalone_iterators.cpp:45:39:45:45 | source1 | standalone_iterators.cpp:46:11:46:17 | source1 |  |
| standalone_iterators.cpp:45:39:45:45 | source1 | standalone_iterators.cpp:47:12:47:18 | source1 |  |
| standalone_iterators.cpp:45:39:45:45 | source1 | standalone_iterators.cpp:48:14:48:20 | source1 |  |
| standalone_iterators.cpp:46:11:46:17 | source1 | standalone_iterators.cpp:46:10:46:10 | call to operator* | TAINT |
| standalone_iterators.cpp:47:12:47:18 | ref arg source1 | standalone_iterators.cpp:45:39:45:45 | source1 |  |
| standalone_iterators.cpp:47:12:47:18 | ref arg source1 | standalone_iterators.cpp:48:14:48:20 | source1 |  |
| standalone_iterators.cpp:47:12:47:18 | source1 | standalone_iterators.cpp:47:19:47:19 | call to operator++ |  |
| standalone_iterators.cpp:47:19:47:19 | call to operator++ | standalone_iterators.cpp:47:10:47:10 | call to operator* | TAINT |
| standalone_iterators.cpp:48:12:48:12 | call to operator++ | standalone_iterators.cpp:48:10:48:10 | call to operator* | TAINT |
<<<<<<< HEAD
| standalone_iterators.cpp:48:14:48:20 | ref arg source1 | standalone_iterators.cpp:45:39:45:45 | source1 |  |
| standalone_iterators.cpp:48:14:48:20 | source1 | standalone_iterators.cpp:48:12:48:12 | call to operator++ | TAINT |
=======
| standalone_iterators.cpp:48:14:48:20 | source1 | standalone_iterators.cpp:48:12:48:12 | call to operator++ |  |
>>>>>>> 86404af5
| standalone_iterators.cpp:51:37:51:43 | source1 | standalone_iterators.cpp:52:11:52:17 | source1 |  |
| standalone_iterators.cpp:51:37:51:43 | source1 | standalone_iterators.cpp:53:12:53:18 | source1 |  |
| standalone_iterators.cpp:51:37:51:43 | source1 | standalone_iterators.cpp:54:14:54:20 | source1 |  |
| standalone_iterators.cpp:53:12:53:18 | ref arg source1 | standalone_iterators.cpp:54:14:54:20 | source1 |  |
| stl.h:204:30:204:40 | call to allocator | stl.h:204:21:204:41 | noexcept(...) | TAINT |
| stl.h:204:30:204:40 | call to allocator | stl.h:204:21:204:41 | noexcept(...) | TAINT |
| stl.h:204:30:204:40 | call to allocator | stl.h:204:21:204:41 | noexcept(...) | TAINT |
| stl.h:204:30:204:40 | call to allocator | stl.h:204:21:204:41 | noexcept(...) | TAINT |
| stl.h:204:30:204:40 | call to allocator | stl.h:204:21:204:41 | noexcept(...) | TAINT |
| stl.h:204:53:204:63 | 0 | stl.h:204:46:204:64 | (no string representation) | TAINT |
| string.cpp:24:12:24:17 | call to source | string.cpp:28:7:28:7 | a |  |
| string.cpp:25:16:25:20 | 123 | string.cpp:25:16:25:21 | call to basic_string | TAINT |
| string.cpp:25:16:25:21 | call to basic_string | string.cpp:29:7:29:7 | b |  |
| string.cpp:25:16:25:21 | call to basic_string | string.cpp:31:7:31:7 | b |  |
| string.cpp:26:16:26:21 | call to source | string.cpp:26:16:26:24 | call to basic_string | TAINT |
| string.cpp:26:16:26:24 | call to basic_string | string.cpp:30:7:30:7 | c |  |
| string.cpp:26:16:26:24 | call to basic_string | string.cpp:32:7:32:7 | c |  |
| string.cpp:31:7:31:7 | b | string.cpp:31:9:31:13 | call to c_str | TAINT |
| string.cpp:32:7:32:7 | c | string.cpp:32:9:32:13 | call to c_str | TAINT |
| string.cpp:37:16:37:28 | call to basic_string | string.cpp:38:7:38:11 | path1 |  |
| string.cpp:37:17:37:26 | call to user_input | string.cpp:37:16:37:28 | call to basic_string | TAINT |
| string.cpp:38:7:38:11 | path1 | string.cpp:38:13:38:17 | call to c_str | TAINT |
| string.cpp:41:10:41:19 | call to user_input | string.cpp:41:10:41:21 | call to basic_string | TAINT |
| string.cpp:41:10:41:21 | call to basic_string | string.cpp:41:2:41:21 | ... = ... |  |
| string.cpp:41:10:41:21 | call to basic_string | string.cpp:42:7:42:11 | path2 |  |
| string.cpp:42:7:42:11 | path2 | string.cpp:42:13:42:17 | call to c_str | TAINT |
| string.cpp:44:15:44:24 | call to user_input | string.cpp:44:15:44:27 | call to basic_string | TAINT |
| string.cpp:44:15:44:27 | call to basic_string | string.cpp:45:7:45:11 | path3 |  |
| string.cpp:45:7:45:11 | path3 | string.cpp:45:13:45:17 | call to c_str | TAINT |
| string.cpp:50:19:50:24 | call to source | string.cpp:53:17:53:18 | cs |  |
| string.cpp:50:19:50:24 | call to source | string.cpp:55:7:55:8 | cs |  |
| string.cpp:53:17:53:18 | cs | string.cpp:53:17:53:19 | call to basic_string | TAINT |
| string.cpp:53:17:53:19 | call to basic_string | string.cpp:56:7:56:8 | ss |  |
| string.cpp:61:19:61:24 | call to source | string.cpp:64:17:64:18 | cs |  |
| string.cpp:64:17:64:18 | cs | string.cpp:64:17:64:19 | call to basic_string | TAINT |
| string.cpp:64:17:64:19 | call to basic_string | string.cpp:67:7:67:8 | ss |  |
| string.cpp:64:17:64:19 | call to basic_string | string.cpp:70:7:70:8 | ss |  |
| string.cpp:67:7:67:8 | ss | string.cpp:67:10:67:14 | call to c_str | TAINT |
| string.cpp:67:10:67:14 | call to c_str | string.cpp:67:2:67:16 | ... = ... |  |
| string.cpp:67:10:67:14 | call to c_str | string.cpp:69:7:69:8 | cs |  |
| string.cpp:76:18:76:24 | hello | string.cpp:76:18:76:25 | call to basic_string | TAINT |
| string.cpp:76:18:76:25 | call to basic_string | string.cpp:81:8:81:9 | s1 |  |
| string.cpp:77:19:77:26 | call to basic_string | string.cpp:82:8:82:9 | s2 |  |
| string.cpp:77:20:77:26 | hello | string.cpp:77:19:77:26 | call to basic_string | TAINT |
| string.cpp:79:8:79:14 | call to basic_string | string.cpp:79:3:79:14 | ... = ... |  |
| string.cpp:79:8:79:14 | call to basic_string | string.cpp:83:8:83:9 | s3 |  |
| string.cpp:79:8:79:14 | hello | string.cpp:79:8:79:14 | call to basic_string | TAINT |
| string.cpp:87:18:87:23 | call to source | string.cpp:87:18:87:26 | call to basic_string | TAINT |
| string.cpp:87:18:87:26 | call to basic_string | string.cpp:92:8:92:9 | s1 |  |
| string.cpp:88:19:88:27 | call to basic_string | string.cpp:93:8:93:9 | s2 |  |
| string.cpp:88:20:88:25 | call to source | string.cpp:88:19:88:27 | call to basic_string | TAINT |
| string.cpp:90:8:90:13 | call to source | string.cpp:90:8:90:15 | call to basic_string | TAINT |
| string.cpp:90:8:90:15 | call to basic_string | string.cpp:90:3:90:15 | ... = ... |  |
| string.cpp:90:8:90:15 | call to basic_string | string.cpp:94:8:94:9 | s3 |  |
| string.cpp:98:15:98:16 | call to basic_string | string.cpp:99:20:99:21 | s1 |  |
| string.cpp:98:15:98:16 | call to basic_string | string.cpp:101:8:101:9 | s1 |  |
| string.cpp:98:15:98:16 | call to basic_string | string.cpp:103:8:103:9 | s1 |  |
| string.cpp:99:20:99:21 | s1 | string.cpp:104:8:104:9 | s2 |  |
| string.cpp:101:8:101:9 | s1 | string.cpp:101:3:101:9 | ... = ... |  |
| string.cpp:101:8:101:9 | s1 | string.cpp:105:8:105:9 | s3 |  |
| string.cpp:109:19:109:40 | call to basic_string | string.cpp:113:8:113:9 | s1 |  |
| string.cpp:109:32:109:37 | call to source | string.cpp:109:19:109:40 | call to basic_string | TAINT |
| string.cpp:111:8:111:28 | call to basic_string | string.cpp:111:3:111:28 | ... = ... |  |
| string.cpp:111:8:111:28 | call to basic_string | string.cpp:114:8:114:9 | s2 |  |
| string.cpp:111:20:111:25 | call to source | string.cpp:111:8:111:28 | call to basic_string | TAINT |
| string.cpp:119:16:119:21 | call to source | string.cpp:119:16:119:24 | call to basic_string | TAINT |
| string.cpp:119:16:119:24 | call to basic_string | string.cpp:120:15:120:15 | s |  |
| string.cpp:119:16:119:24 | call to basic_string | string.cpp:124:33:124:33 | s |  |
| string.cpp:119:16:119:24 | call to basic_string | string.cpp:124:50:124:50 | s |  |
| string.cpp:119:16:119:24 | call to basic_string | string.cpp:128:16:128:16 | s |  |
| string.cpp:120:15:120:15 | (__begin) | string.cpp:120:15:120:15 | call to operator* | TAINT |
| string.cpp:120:15:120:15 | (__begin) | string.cpp:120:15:120:15 | call to operator++ |  |
| string.cpp:120:15:120:15 | (__end) | string.cpp:120:15:120:15 | call to iterator |  |
| string.cpp:120:15:120:15 | (__range) | string.cpp:120:15:120:15 | call to begin | TAINT |
| string.cpp:120:15:120:15 | (__range) | string.cpp:120:15:120:15 | call to end | TAINT |
| string.cpp:120:15:120:15 | call to begin | string.cpp:120:15:120:15 | (__begin) |  |
| string.cpp:120:15:120:15 | call to begin | string.cpp:120:15:120:15 | (__begin) |  |
| string.cpp:120:15:120:15 | call to begin | string.cpp:120:15:120:15 | (__begin) |  |
| string.cpp:120:15:120:15 | call to end | string.cpp:120:15:120:15 | (__end) |  |
| string.cpp:120:15:120:15 | call to operator* | string.cpp:121:8:121:8 | c |  |
| string.cpp:120:15:120:15 | ref arg (__begin) | string.cpp:120:15:120:15 | (__begin) |  |
| string.cpp:120:15:120:15 | ref arg (__begin) | string.cpp:120:15:120:15 | (__begin) |  |
| string.cpp:120:15:120:15 | ref arg (__begin) | string.cpp:120:15:120:15 | (__begin) |  |
| string.cpp:120:15:120:15 | ref arg (__range) | string.cpp:120:15:120:15 | (__range) |  |
| string.cpp:120:15:120:15 | s | string.cpp:120:15:120:15 | (__range) |  |
| string.cpp:120:15:120:15 | s | string.cpp:120:15:120:15 | (__range) |  |
| string.cpp:120:15:120:15 | s | string.cpp:120:15:120:15 | call to operator* | TAINT |
| string.cpp:124:33:124:33 | ref arg s | string.cpp:124:50:124:50 | s |  |
| string.cpp:124:33:124:33 | ref arg s | string.cpp:128:16:128:16 | s |  |
| string.cpp:124:33:124:33 | s | string.cpp:124:35:124:39 | call to begin | TAINT |
| string.cpp:124:35:124:39 | call to begin | string.cpp:124:44:124:45 | it |  |
| string.cpp:124:35:124:39 | call to begin | string.cpp:124:61:124:62 | it |  |
| string.cpp:124:35:124:39 | call to begin | string.cpp:125:9:125:10 | it |  |
| string.cpp:124:50:124:50 | ref arg s | string.cpp:124:50:124:50 | s |  |
| string.cpp:124:50:124:50 | ref arg s | string.cpp:128:16:128:16 | s |  |
| string.cpp:124:50:124:50 | s | string.cpp:124:52:124:54 | call to end | TAINT |
| string.cpp:124:61:124:62 | it | string.cpp:124:59:124:59 | call to operator++ |  |
| string.cpp:124:61:124:62 | ref arg it | string.cpp:124:44:124:45 | it |  |
| string.cpp:124:61:124:62 | ref arg it | string.cpp:124:61:124:62 | it |  |
| string.cpp:124:61:124:62 | ref arg it | string.cpp:125:9:125:10 | it |  |
| string.cpp:125:9:125:10 | it | string.cpp:125:8:125:8 | call to operator* | TAINT |
| string.cpp:128:16:128:16 | (__begin) | string.cpp:128:16:128:16 | call to operator* | TAINT |
| string.cpp:128:16:128:16 | (__begin) | string.cpp:128:16:128:16 | call to operator++ |  |
| string.cpp:128:16:128:16 | (__end) | string.cpp:128:16:128:16 | call to iterator |  |
| string.cpp:128:16:128:16 | (__range) | string.cpp:128:16:128:16 | call to begin | TAINT |
| string.cpp:128:16:128:16 | (__range) | string.cpp:128:16:128:16 | call to end | TAINT |
| string.cpp:128:16:128:16 | call to begin | string.cpp:128:16:128:16 | (__begin) |  |
| string.cpp:128:16:128:16 | call to begin | string.cpp:128:16:128:16 | (__begin) |  |
| string.cpp:128:16:128:16 | call to begin | string.cpp:128:16:128:16 | (__begin) |  |
| string.cpp:128:16:128:16 | call to end | string.cpp:128:16:128:16 | (__end) |  |
| string.cpp:128:16:128:16 | call to operator* | string.cpp:129:8:129:8 | c |  |
| string.cpp:128:16:128:16 | ref arg (__begin) | string.cpp:128:16:128:16 | (__begin) |  |
| string.cpp:128:16:128:16 | ref arg (__begin) | string.cpp:128:16:128:16 | (__begin) |  |
| string.cpp:128:16:128:16 | ref arg (__begin) | string.cpp:128:16:128:16 | (__begin) |  |
| string.cpp:128:16:128:16 | ref arg (__range) | string.cpp:128:16:128:16 | (__range) |  |
| string.cpp:128:16:128:16 | s | string.cpp:128:16:128:16 | (__range) |  |
| string.cpp:128:16:128:16 | s | string.cpp:128:16:128:16 | (__range) |  |
| string.cpp:128:16:128:16 | s | string.cpp:128:16:128:16 | call to operator* | TAINT |
| string.cpp:132:28:132:33 | call to source | string.cpp:132:28:132:36 | call to basic_string | TAINT |
| string.cpp:132:28:132:36 | call to basic_string | string.cpp:133:22:133:28 | const_s |  |
| string.cpp:133:22:133:22 | (__begin) | string.cpp:133:22:133:22 | call to operator* | TAINT |
| string.cpp:133:22:133:22 | (__begin) | string.cpp:133:22:133:22 | call to operator++ |  |
| string.cpp:133:22:133:22 | (__range) | string.cpp:133:22:133:22 | call to begin | TAINT |
| string.cpp:133:22:133:22 | (__range) | string.cpp:133:22:133:22 | call to end | TAINT |
| string.cpp:133:22:133:22 | call to begin | string.cpp:133:22:133:22 | (__begin) |  |
| string.cpp:133:22:133:22 | call to begin | string.cpp:133:22:133:22 | (__begin) |  |
| string.cpp:133:22:133:22 | call to begin | string.cpp:133:22:133:22 | (__begin) |  |
| string.cpp:133:22:133:22 | call to end | string.cpp:133:22:133:22 | (__end) |  |
| string.cpp:133:22:133:22 | call to operator* | string.cpp:134:8:134:8 | c |  |
| string.cpp:133:22:133:22 | ref arg (__begin) | string.cpp:133:22:133:22 | (__begin) |  |
| string.cpp:133:22:133:22 | ref arg (__begin) | string.cpp:133:22:133:22 | (__begin) |  |
| string.cpp:133:22:133:22 | ref arg (__begin) | string.cpp:133:22:133:22 | (__begin) |  |
| string.cpp:133:22:133:28 | const_s | string.cpp:133:22:133:22 | (__range) |  |
| string.cpp:133:22:133:28 | const_s | string.cpp:133:22:133:22 | (__range) |  |
| string.cpp:133:22:133:28 | const_s | string.cpp:133:22:133:22 | call to operator* | TAINT |
| string.cpp:140:18:140:24 | hello | string.cpp:140:18:140:25 | call to basic_string | TAINT |
| string.cpp:140:18:140:25 | call to basic_string | string.cpp:143:8:143:9 | s1 |  |
| string.cpp:140:18:140:25 | call to basic_string | string.cpp:143:13:143:14 | s1 |  |
| string.cpp:140:18:140:25 | call to basic_string | string.cpp:144:8:144:9 | s1 |  |
| string.cpp:140:18:140:25 | call to basic_string | string.cpp:145:13:145:14 | s1 |  |
| string.cpp:140:18:140:25 | call to basic_string | string.cpp:148:8:148:9 | s1 |  |
| string.cpp:140:18:140:25 | call to basic_string | string.cpp:149:8:149:9 | s1 |  |
| string.cpp:141:18:141:23 | call to source | string.cpp:141:18:141:26 | call to basic_string | TAINT |
| string.cpp:141:18:141:26 | call to basic_string | string.cpp:144:13:144:14 | s2 |  |
| string.cpp:141:18:141:26 | call to basic_string | string.cpp:145:8:145:9 | s2 |  |
| string.cpp:141:18:141:26 | call to basic_string | string.cpp:146:8:146:9 | s2 |  |
| string.cpp:141:18:141:26 | call to basic_string | string.cpp:146:13:146:14 | s2 |  |
| string.cpp:143:8:143:9 | s1 | string.cpp:143:11:143:11 | call to operator+ | TAINT |
| string.cpp:143:13:143:14 | s1 | string.cpp:143:11:143:11 | call to operator+ | TAINT |
| string.cpp:144:8:144:9 | s1 | string.cpp:144:11:144:11 | call to operator+ | TAINT |
| string.cpp:144:13:144:14 | s2 | string.cpp:144:11:144:11 | call to operator+ | TAINT |
| string.cpp:145:8:145:9 | s2 | string.cpp:145:11:145:11 | call to operator+ | TAINT |
| string.cpp:145:13:145:14 | s1 | string.cpp:145:11:145:11 | call to operator+ | TAINT |
| string.cpp:146:8:146:9 | s2 | string.cpp:146:11:146:11 | call to operator+ | TAINT |
| string.cpp:146:13:146:14 | s2 | string.cpp:146:11:146:11 | call to operator+ | TAINT |
| string.cpp:148:8:148:9 | s1 | string.cpp:148:11:148:11 | call to operator+ | TAINT |
| string.cpp:148:13:148:20 |  world | string.cpp:148:11:148:11 | call to operator+ | TAINT |
| string.cpp:149:8:149:9 | s1 | string.cpp:149:11:149:11 | call to operator+ | TAINT |
| string.cpp:149:13:149:18 | call to source | string.cpp:149:11:149:11 | call to operator+ | TAINT |
| string.cpp:153:18:153:22 | abc | string.cpp:153:18:153:23 | call to basic_string | TAINT |
| string.cpp:153:18:153:23 | call to basic_string | string.cpp:157:8:157:9 | s3 |  |
| string.cpp:153:18:153:23 | call to basic_string | string.cpp:160:8:160:9 | s3 |  |
| string.cpp:153:18:153:23 | call to basic_string | string.cpp:164:8:164:9 | s3 |  |
| string.cpp:153:18:153:23 | call to basic_string | string.cpp:169:8:169:9 | s3 |  |
| string.cpp:153:18:153:23 | call to basic_string | string.cpp:173:8:173:9 | s3 |  |
| string.cpp:154:18:154:23 | call to source | string.cpp:154:18:154:26 | call to basic_string | TAINT |
| string.cpp:154:18:154:26 | call to basic_string | string.cpp:157:13:157:14 | s4 |  |
| string.cpp:154:18:154:26 | call to basic_string | string.cpp:161:14:161:15 | s4 |  |
| string.cpp:154:18:154:26 | call to basic_string | string.cpp:170:13:170:14 | s4 |  |
| string.cpp:157:8:157:9 | s3 | string.cpp:157:11:157:11 | call to operator+ | TAINT |
| string.cpp:157:11:157:11 | call to operator+ | string.cpp:157:3:157:14 | ... = ... |  |
| string.cpp:157:11:157:11 | call to operator+ | string.cpp:158:8:158:9 | s5 |  |
| string.cpp:157:13:157:14 | s4 | string.cpp:157:11:157:11 | call to operator+ | TAINT |
| string.cpp:160:8:160:9 | s3 | string.cpp:160:3:160:9 | ... = ... |  |
| string.cpp:160:8:160:9 | s3 | string.cpp:161:8:161:9 | s6 |  |
| string.cpp:160:8:160:9 | s3 | string.cpp:162:8:162:9 | s6 |  |
| string.cpp:161:8:161:9 | ref arg s6 | string.cpp:162:8:162:9 | s6 |  |
| string.cpp:161:8:161:9 | s6 | string.cpp:161:11:161:11 | call to operator+= | TAINT |
| string.cpp:161:14:161:15 | s4 | string.cpp:161:8:161:9 | ref arg s6 | TAINT |
| string.cpp:161:14:161:15 | s4 | string.cpp:161:11:161:11 | call to operator+= | TAINT |
| string.cpp:164:8:164:9 | s3 | string.cpp:164:3:164:9 | ... = ... |  |
| string.cpp:164:8:164:9 | s3 | string.cpp:165:8:165:9 | s7 |  |
| string.cpp:164:8:164:9 | s3 | string.cpp:166:8:166:9 | s7 |  |
| string.cpp:164:8:164:9 | s3 | string.cpp:167:8:167:9 | s7 |  |
| string.cpp:165:8:165:9 | ref arg s7 | string.cpp:166:8:166:9 | s7 |  |
| string.cpp:165:8:165:9 | ref arg s7 | string.cpp:167:8:167:9 | s7 |  |
| string.cpp:165:8:165:9 | s7 | string.cpp:165:11:165:11 | call to operator+= | TAINT |
| string.cpp:165:14:165:19 | call to source | string.cpp:165:8:165:9 | ref arg s7 | TAINT |
| string.cpp:165:14:165:19 | call to source | string.cpp:165:11:165:11 | call to operator+= | TAINT |
| string.cpp:166:8:166:9 | ref arg s7 | string.cpp:167:8:167:9 | s7 |  |
| string.cpp:166:8:166:9 | s7 | string.cpp:166:11:166:11 | call to operator+= | TAINT |
| string.cpp:166:14:166:16 |   | string.cpp:166:8:166:9 | ref arg s7 | TAINT |
| string.cpp:166:14:166:16 |   | string.cpp:166:11:166:11 | call to operator+= | TAINT |
| string.cpp:169:8:169:9 | s3 | string.cpp:169:3:169:9 | ... = ... |  |
| string.cpp:169:8:169:9 | s3 | string.cpp:170:3:170:4 | s8 |  |
| string.cpp:169:8:169:9 | s3 | string.cpp:171:8:171:9 | s8 |  |
| string.cpp:170:3:170:4 | ref arg s8 | string.cpp:171:8:171:9 | s8 |  |
| string.cpp:170:3:170:4 | s8 | string.cpp:170:6:170:11 | call to append | TAINT |
| string.cpp:170:13:170:14 | s4 | string.cpp:170:3:170:4 | ref arg s8 | TAINT |
| string.cpp:170:13:170:14 | s4 | string.cpp:170:6:170:11 | call to append | TAINT |
| string.cpp:173:8:173:9 | s3 | string.cpp:173:3:173:9 | ... = ... |  |
| string.cpp:173:8:173:9 | s3 | string.cpp:174:3:174:4 | s9 |  |
| string.cpp:173:8:173:9 | s3 | string.cpp:175:3:175:4 | s9 |  |
| string.cpp:173:8:173:9 | s3 | string.cpp:176:8:176:9 | s9 |  |
| string.cpp:174:3:174:4 | ref arg s9 | string.cpp:175:3:175:4 | s9 |  |
| string.cpp:174:3:174:4 | ref arg s9 | string.cpp:176:8:176:9 | s9 |  |
| string.cpp:174:3:174:4 | s9 | string.cpp:174:6:174:11 | call to append | TAINT |
| string.cpp:174:13:174:18 | call to source | string.cpp:174:3:174:4 | ref arg s9 | TAINT |
| string.cpp:174:13:174:18 | call to source | string.cpp:174:6:174:11 | call to append | TAINT |
| string.cpp:175:3:175:4 | ref arg s9 | string.cpp:176:8:176:9 | s9 |  |
| string.cpp:175:3:175:4 | s9 | string.cpp:175:6:175:11 | call to append | TAINT |
| string.cpp:175:13:175:15 |   | string.cpp:175:3:175:4 | ref arg s9 | TAINT |
| string.cpp:175:13:175:15 |   | string.cpp:175:6:175:11 | call to append | TAINT |
| string.cpp:180:19:180:23 | abc | string.cpp:180:19:180:24 | call to basic_string | TAINT |
| string.cpp:180:19:180:24 | call to basic_string | string.cpp:183:3:183:5 | s10 |  |
| string.cpp:180:19:180:24 | call to basic_string | string.cpp:184:8:184:10 | s10 |  |
| string.cpp:181:12:181:26 | call to source | string.cpp:183:17:183:17 | c |  |
| string.cpp:183:3:183:5 | ref arg s10 | string.cpp:184:8:184:10 | s10 |  |
| string.cpp:183:3:183:5 | s10 | string.cpp:183:7:183:12 | call to append | TAINT |
| string.cpp:183:17:183:17 | c | string.cpp:183:3:183:5 | ref arg s10 | TAINT |
| string.cpp:183:17:183:17 | c | string.cpp:183:7:183:12 | call to append | TAINT |
| string.cpp:189:17:189:23 | hello | string.cpp:189:17:189:24 | call to basic_string | TAINT |
| string.cpp:189:17:189:24 | call to basic_string | string.cpp:195:17:195:18 | s1 |  |
| string.cpp:189:17:189:24 | call to basic_string | string.cpp:204:17:204:18 | s1 |  |
| string.cpp:190:17:190:22 | call to source | string.cpp:190:17:190:25 | call to basic_string | TAINT |
| string.cpp:190:17:190:25 | call to basic_string | string.cpp:198:17:198:18 | s2 |  |
| string.cpp:191:11:191:25 | call to source | string.cpp:201:21:201:21 | c |  |
| string.cpp:192:14:192:15 | call to basic_string | string.cpp:195:7:195:8 | s3 |  |
| string.cpp:192:14:192:15 | call to basic_string | string.cpp:196:7:196:8 | s3 |  |
| string.cpp:192:18:192:19 | call to basic_string | string.cpp:198:7:198:8 | s4 |  |
| string.cpp:192:18:192:19 | call to basic_string | string.cpp:199:7:199:8 | s4 |  |
| string.cpp:192:22:192:23 | call to basic_string | string.cpp:201:7:201:8 | s5 |  |
| string.cpp:192:22:192:23 | call to basic_string | string.cpp:202:7:202:8 | s5 |  |
| string.cpp:193:17:193:22 | call to source | string.cpp:193:17:193:25 | call to basic_string | TAINT |
| string.cpp:193:17:193:25 | call to basic_string | string.cpp:204:7:204:8 | s6 |  |
| string.cpp:193:17:193:25 | call to basic_string | string.cpp:205:7:205:8 | s6 |  |
| string.cpp:195:7:195:8 | ref arg s3 | string.cpp:196:7:196:8 | s3 |  |
| string.cpp:195:17:195:18 | s1 | string.cpp:195:7:195:8 | ref arg s3 | TAINT |
| string.cpp:195:17:195:18 | s1 | string.cpp:195:10:195:15 | call to assign | TAINT |
| string.cpp:198:7:198:8 | ref arg s4 | string.cpp:199:7:199:8 | s4 |  |
| string.cpp:198:17:198:18 | s2 | string.cpp:198:7:198:8 | ref arg s4 | TAINT |
| string.cpp:198:17:198:18 | s2 | string.cpp:198:10:198:15 | call to assign | TAINT |
| string.cpp:201:7:201:8 | ref arg s5 | string.cpp:202:7:202:8 | s5 |  |
| string.cpp:201:21:201:21 | c | string.cpp:201:7:201:8 | ref arg s5 | TAINT |
| string.cpp:201:21:201:21 | c | string.cpp:201:10:201:15 | call to assign | TAINT |
| string.cpp:204:7:204:8 | ref arg s6 | string.cpp:205:7:205:8 | s6 |  |
| string.cpp:204:17:204:18 | s1 | string.cpp:204:7:204:8 | ref arg s6 | TAINT |
| string.cpp:204:17:204:18 | s1 | string.cpp:204:10:204:15 | call to assign | TAINT |
| string.cpp:209:17:209:23 | hello | string.cpp:209:17:209:24 | call to basic_string | TAINT |
| string.cpp:209:17:209:24 | call to basic_string | string.cpp:214:7:214:8 | s1 |  |
| string.cpp:209:17:209:24 | call to basic_string | string.cpp:215:20:215:21 | s1 |  |
| string.cpp:209:17:209:24 | call to basic_string | string.cpp:219:20:219:21 | s1 |  |
| string.cpp:209:17:209:24 | call to basic_string | string.cpp:222:7:222:8 | s1 |  |
| string.cpp:209:17:209:24 | call to basic_string | string.cpp:226:7:226:8 | s1 |  |
| string.cpp:210:17:210:22 | call to source | string.cpp:210:17:210:25 | call to basic_string | TAINT |
| string.cpp:210:17:210:25 | call to basic_string | string.cpp:218:7:218:8 | s2 |  |
| string.cpp:210:17:210:25 | call to basic_string | string.cpp:223:20:223:21 | s2 |  |
| string.cpp:211:11:211:25 | call to source | string.cpp:227:24:227:24 | c |  |
| string.cpp:214:7:214:8 | s1 | string.cpp:214:2:214:8 | ... = ... |  |
| string.cpp:214:7:214:8 | s1 | string.cpp:215:7:215:8 | s3 |  |
| string.cpp:214:7:214:8 | s1 | string.cpp:216:7:216:8 | s3 |  |
| string.cpp:215:7:215:8 | ref arg s3 | string.cpp:216:7:216:8 | s3 |  |
| string.cpp:215:7:215:8 | s3 | string.cpp:215:10:215:15 | call to insert | TAINT |
| string.cpp:215:20:215:21 | s1 | string.cpp:215:7:215:8 | ref arg s3 | TAINT |
| string.cpp:215:20:215:21 | s1 | string.cpp:215:10:215:15 | call to insert | TAINT |
| string.cpp:218:7:218:8 | s2 | string.cpp:218:2:218:8 | ... = ... |  |
| string.cpp:218:7:218:8 | s2 | string.cpp:219:7:219:8 | s4 |  |
| string.cpp:218:7:218:8 | s2 | string.cpp:220:7:220:8 | s4 |  |
| string.cpp:219:7:219:8 | ref arg s4 | string.cpp:220:7:220:8 | s4 |  |
| string.cpp:219:7:219:8 | s4 | string.cpp:219:10:219:15 | call to insert | TAINT |
| string.cpp:219:20:219:21 | s1 | string.cpp:219:7:219:8 | ref arg s4 | TAINT |
| string.cpp:219:20:219:21 | s1 | string.cpp:219:10:219:15 | call to insert | TAINT |
| string.cpp:222:7:222:8 | s1 | string.cpp:222:2:222:8 | ... = ... |  |
| string.cpp:222:7:222:8 | s1 | string.cpp:223:7:223:8 | s5 |  |
| string.cpp:222:7:222:8 | s1 | string.cpp:224:7:224:8 | s5 |  |
| string.cpp:223:7:223:8 | ref arg s5 | string.cpp:224:7:224:8 | s5 |  |
| string.cpp:223:7:223:8 | s5 | string.cpp:223:10:223:15 | call to insert | TAINT |
| string.cpp:223:20:223:21 | s2 | string.cpp:223:7:223:8 | ref arg s5 | TAINT |
| string.cpp:223:20:223:21 | s2 | string.cpp:223:10:223:15 | call to insert | TAINT |
| string.cpp:226:7:226:8 | s1 | string.cpp:226:2:226:8 | ... = ... |  |
| string.cpp:226:7:226:8 | s1 | string.cpp:227:7:227:8 | s6 |  |
| string.cpp:226:7:226:8 | s1 | string.cpp:228:7:228:8 | s6 |  |
| string.cpp:227:7:227:8 | ref arg s6 | string.cpp:228:7:228:8 | s6 |  |
| string.cpp:227:7:227:8 | s6 | string.cpp:227:10:227:15 | call to insert | TAINT |
| string.cpp:227:24:227:24 | c | string.cpp:227:7:227:8 | ref arg s6 | TAINT |
| string.cpp:227:24:227:24 | c | string.cpp:227:10:227:15 | call to insert | TAINT |
| string.cpp:232:17:232:23 | hello | string.cpp:232:17:232:24 | call to basic_string | TAINT |
| string.cpp:232:17:232:24 | call to basic_string | string.cpp:237:7:237:8 | s1 |  |
| string.cpp:232:17:232:24 | call to basic_string | string.cpp:238:24:238:25 | s1 |  |
| string.cpp:232:17:232:24 | call to basic_string | string.cpp:242:24:242:25 | s1 |  |
| string.cpp:232:17:232:24 | call to basic_string | string.cpp:245:7:245:8 | s1 |  |
| string.cpp:232:17:232:24 | call to basic_string | string.cpp:249:7:249:8 | s1 |  |
| string.cpp:233:17:233:22 | call to source | string.cpp:233:17:233:25 | call to basic_string | TAINT |
| string.cpp:233:17:233:25 | call to basic_string | string.cpp:241:7:241:8 | s2 |  |
| string.cpp:233:17:233:25 | call to basic_string | string.cpp:246:24:246:25 | s2 |  |
| string.cpp:234:11:234:25 | call to source | string.cpp:250:28:250:28 | c |  |
| string.cpp:237:7:237:8 | s1 | string.cpp:237:2:237:8 | ... = ... |  |
| string.cpp:237:7:237:8 | s1 | string.cpp:238:7:238:8 | s3 |  |
| string.cpp:237:7:237:8 | s1 | string.cpp:239:7:239:8 | s3 |  |
| string.cpp:238:7:238:8 | ref arg s3 | string.cpp:239:7:239:8 | s3 |  |
| string.cpp:238:7:238:8 | s3 | string.cpp:238:10:238:16 | call to replace | TAINT |
| string.cpp:238:24:238:25 | s1 | string.cpp:238:7:238:8 | ref arg s3 | TAINT |
| string.cpp:238:24:238:25 | s1 | string.cpp:238:10:238:16 | call to replace | TAINT |
| string.cpp:241:7:241:8 | s2 | string.cpp:241:2:241:8 | ... = ... |  |
| string.cpp:241:7:241:8 | s2 | string.cpp:242:7:242:8 | s4 |  |
| string.cpp:241:7:241:8 | s2 | string.cpp:243:7:243:8 | s4 |  |
| string.cpp:242:7:242:8 | ref arg s4 | string.cpp:243:7:243:8 | s4 |  |
| string.cpp:242:7:242:8 | s4 | string.cpp:242:10:242:16 | call to replace | TAINT |
| string.cpp:242:24:242:25 | s1 | string.cpp:242:7:242:8 | ref arg s4 | TAINT |
| string.cpp:242:24:242:25 | s1 | string.cpp:242:10:242:16 | call to replace | TAINT |
| string.cpp:245:7:245:8 | s1 | string.cpp:245:2:245:8 | ... = ... |  |
| string.cpp:245:7:245:8 | s1 | string.cpp:246:7:246:8 | s5 |  |
| string.cpp:245:7:245:8 | s1 | string.cpp:247:7:247:8 | s5 |  |
| string.cpp:246:7:246:8 | ref arg s5 | string.cpp:247:7:247:8 | s5 |  |
| string.cpp:246:7:246:8 | s5 | string.cpp:246:10:246:16 | call to replace | TAINT |
| string.cpp:246:24:246:25 | s2 | string.cpp:246:7:246:8 | ref arg s5 | TAINT |
| string.cpp:246:24:246:25 | s2 | string.cpp:246:10:246:16 | call to replace | TAINT |
| string.cpp:249:7:249:8 | s1 | string.cpp:249:2:249:8 | ... = ... |  |
| string.cpp:249:7:249:8 | s1 | string.cpp:250:7:250:8 | s6 |  |
| string.cpp:249:7:249:8 | s1 | string.cpp:251:7:251:8 | s6 |  |
| string.cpp:250:7:250:8 | ref arg s6 | string.cpp:251:7:251:8 | s6 |  |
| string.cpp:250:7:250:8 | s6 | string.cpp:250:10:250:16 | call to replace | TAINT |
| string.cpp:250:28:250:28 | c | string.cpp:250:7:250:8 | ref arg s6 | TAINT |
| string.cpp:250:28:250:28 | c | string.cpp:250:10:250:16 | call to replace | TAINT |
| string.cpp:255:17:255:20 | {...} | string.cpp:260:10:260:11 | b1 |  |
| string.cpp:255:17:255:20 | {...} | string.cpp:261:7:261:8 | b1 |  |
| string.cpp:255:19:255:19 | 0 | string.cpp:255:17:255:20 | {...} | TAINT |
| string.cpp:256:17:256:20 | {...} | string.cpp:263:10:263:11 | b2 |  |
| string.cpp:256:17:256:20 | {...} | string.cpp:264:7:264:8 | b2 |  |
| string.cpp:256:19:256:19 | 0 | string.cpp:256:17:256:20 | {...} | TAINT |
| string.cpp:257:17:257:23 | hello | string.cpp:257:17:257:24 | call to basic_string | TAINT |
| string.cpp:257:17:257:24 | call to basic_string | string.cpp:260:2:260:3 | s1 |  |
| string.cpp:257:17:257:24 | call to basic_string | string.cpp:260:14:260:15 | s1 |  |
| string.cpp:257:17:257:24 | call to basic_string | string.cpp:263:14:263:15 | s1 |  |
| string.cpp:258:17:258:22 | call to source | string.cpp:258:17:258:25 | call to basic_string | TAINT |
| string.cpp:258:17:258:25 | call to basic_string | string.cpp:263:2:263:3 | s2 |  |
| string.cpp:260:2:260:3 | s1 | string.cpp:260:10:260:11 | ref arg b1 | TAINT |
| string.cpp:260:10:260:11 | ref arg b1 | string.cpp:261:7:261:8 | b1 |  |
| string.cpp:263:2:263:3 | s2 | string.cpp:263:10:263:11 | ref arg b2 | TAINT |
| string.cpp:263:10:263:11 | ref arg b2 | string.cpp:264:7:264:8 | b2 |  |
| string.cpp:268:17:268:23 | hello | string.cpp:268:17:268:24 | call to basic_string | TAINT |
| string.cpp:268:17:268:24 | call to basic_string | string.cpp:273:7:273:8 | s1 |  |
| string.cpp:268:17:268:24 | call to basic_string | string.cpp:278:2:278:3 | s1 |  |
| string.cpp:268:17:268:24 | call to basic_string | string.cpp:281:7:281:8 | s1 |  |
| string.cpp:269:17:269:22 | call to source | string.cpp:269:17:269:25 | call to basic_string | TAINT |
| string.cpp:269:17:269:25 | call to basic_string | string.cpp:274:7:274:8 | s2 |  |
| string.cpp:269:17:269:25 | call to basic_string | string.cpp:278:10:278:11 | s2 |  |
| string.cpp:269:17:269:25 | call to basic_string | string.cpp:282:7:282:8 | s2 |  |
| string.cpp:270:17:270:23 | world | string.cpp:270:17:270:24 | call to basic_string | TAINT |
| string.cpp:270:17:270:24 | call to basic_string | string.cpp:275:7:275:8 | s3 |  |
| string.cpp:270:17:270:24 | call to basic_string | string.cpp:279:10:279:11 | s3 |  |
| string.cpp:270:17:270:24 | call to basic_string | string.cpp:283:7:283:8 | s3 |  |
| string.cpp:271:17:271:22 | call to source | string.cpp:271:17:271:25 | call to basic_string | TAINT |
| string.cpp:271:17:271:25 | call to basic_string | string.cpp:276:7:276:8 | s4 |  |
| string.cpp:271:17:271:25 | call to basic_string | string.cpp:279:2:279:3 | s4 |  |
| string.cpp:271:17:271:25 | call to basic_string | string.cpp:284:7:284:8 | s4 |  |
| string.cpp:278:2:278:3 | ref arg s1 | string.cpp:281:7:281:8 | s1 |  |
| string.cpp:278:2:278:3 | s1 | string.cpp:278:10:278:11 | ref arg s2 | TAINT |
| string.cpp:278:10:278:11 | ref arg s2 | string.cpp:282:7:282:8 | s2 |  |
| string.cpp:278:10:278:11 | s2 | string.cpp:278:2:278:3 | ref arg s1 | TAINT |
| string.cpp:279:2:279:3 | ref arg s4 | string.cpp:284:7:284:8 | s4 |  |
| string.cpp:279:2:279:3 | s4 | string.cpp:279:10:279:11 | ref arg s3 | TAINT |
| string.cpp:279:10:279:11 | ref arg s3 | string.cpp:283:7:283:8 | s3 |  |
| string.cpp:279:10:279:11 | s3 | string.cpp:279:2:279:3 | ref arg s4 | TAINT |
| string.cpp:288:17:288:22 | call to source | string.cpp:288:17:288:25 | call to basic_string | TAINT |
| string.cpp:288:17:288:25 | call to basic_string | string.cpp:292:7:292:8 | s1 |  |
| string.cpp:288:17:288:25 | call to basic_string | string.cpp:296:2:296:3 | s1 |  |
| string.cpp:288:17:288:25 | call to basic_string | string.cpp:300:7:300:8 | s1 |  |
| string.cpp:289:17:289:22 | call to source | string.cpp:289:17:289:25 | call to basic_string | TAINT |
| string.cpp:289:17:289:25 | call to basic_string | string.cpp:293:7:293:8 | s2 |  |
| string.cpp:290:17:290:22 | call to source | string.cpp:290:17:290:25 | call to basic_string | TAINT |
| string.cpp:290:17:290:25 | call to basic_string | string.cpp:294:7:294:8 | s3 |  |
| string.cpp:290:17:290:25 | call to basic_string | string.cpp:298:7:298:8 | s3 |  |
| string.cpp:296:2:296:3 | ref arg s1 | string.cpp:300:7:300:8 | s1 |  |
| string.cpp:297:7:297:8 |  | string.cpp:297:7:297:8 | call to basic_string | TAINT |
| string.cpp:297:7:297:8 | call to basic_string | string.cpp:297:2:297:8 | ... = ... |  |
| string.cpp:297:7:297:8 | call to basic_string | string.cpp:301:7:301:8 | s2 |  |
| string.cpp:298:7:298:8 | s3 | string.cpp:298:2:298:8 | ... = ... |  |
| string.cpp:298:7:298:8 | s3 | string.cpp:302:7:302:8 | s3 |  |
| string.cpp:307:16:307:20 | 123 | string.cpp:307:16:307:21 | call to basic_string | TAINT |
| string.cpp:307:16:307:21 | call to basic_string | string.cpp:310:7:310:7 | a |  |
| string.cpp:307:16:307:21 | call to basic_string | string.cpp:312:7:312:7 | a |  |
| string.cpp:308:16:308:21 | call to source | string.cpp:308:16:308:24 | call to basic_string | TAINT |
| string.cpp:308:16:308:24 | call to basic_string | string.cpp:311:7:311:7 | b |  |
| string.cpp:308:16:308:24 | call to basic_string | string.cpp:313:7:313:7 | b |  |
| string.cpp:310:7:310:7 | a | string.cpp:310:9:310:12 | call to data | TAINT |
| string.cpp:310:7:310:7 | ref arg a | string.cpp:312:7:312:7 | a |  |
| string.cpp:311:7:311:7 | b | string.cpp:311:9:311:12 | call to data | TAINT |
| string.cpp:311:7:311:7 | ref arg b | string.cpp:313:7:313:7 | b |  |
| string.cpp:318:16:318:20 | 123 | string.cpp:318:16:318:21 | call to basic_string | TAINT |
| string.cpp:318:16:318:21 | call to basic_string | string.cpp:321:7:321:7 | a |  |
| string.cpp:318:16:318:21 | call to basic_string | string.cpp:321:19:321:19 | a |  |
| string.cpp:319:16:319:21 | call to source | string.cpp:319:16:319:24 | call to basic_string | TAINT |
| string.cpp:319:16:319:24 | call to basic_string | string.cpp:322:7:322:7 | b |  |
| string.cpp:319:16:319:24 | call to basic_string | string.cpp:322:19:322:19 | b |  |
| string.cpp:321:7:321:7 | a | string.cpp:321:9:321:14 | call to substr | TAINT |
| string.cpp:322:7:322:7 | b | string.cpp:322:9:322:14 | call to substr | TAINT |
| string.cpp:327:16:327:20 | 123 | string.cpp:327:16:327:21 | call to basic_string | TAINT |
| string.cpp:327:16:327:21 | call to basic_string | string.cpp:331:7:331:7 | a |  |
| string.cpp:327:16:327:21 | call to basic_string | string.cpp:335:2:335:2 | a |  |
| string.cpp:327:16:327:21 | call to basic_string | string.cpp:337:9:337:9 | a |  |
| string.cpp:327:16:327:21 | call to basic_string | string.cpp:339:7:339:7 | a |  |
| string.cpp:328:16:328:20 | 123 | string.cpp:328:16:328:21 | call to basic_string | TAINT |
| string.cpp:328:16:328:21 | call to basic_string | string.cpp:332:7:332:7 | b |  |
| string.cpp:328:16:328:21 | call to basic_string | string.cpp:336:2:336:2 | b |  |
| string.cpp:328:16:328:21 | call to basic_string | string.cpp:340:7:340:7 | b |  |
| string.cpp:329:16:329:20 | 123 | string.cpp:329:16:329:21 | call to basic_string | TAINT |
| string.cpp:329:16:329:21 | call to basic_string | string.cpp:333:7:333:7 | c |  |
| string.cpp:329:16:329:21 | call to basic_string | string.cpp:337:2:337:2 | c |  |
| string.cpp:329:16:329:21 | call to basic_string | string.cpp:341:7:341:7 | c |  |
| string.cpp:335:2:335:2 | a | string.cpp:335:3:335:3 | call to operator[] | TAINT |
| string.cpp:335:2:335:2 | ref arg a | string.cpp:337:9:337:9 | a |  |
| string.cpp:335:2:335:2 | ref arg a | string.cpp:339:7:339:7 | a |  |
| string.cpp:335:2:335:25 | ... = ... | string.cpp:335:3:335:3 | call to operator[] [post update] |  |
| string.cpp:335:3:335:3 | call to operator[] [post update] | string.cpp:335:2:335:2 | ref arg a | TAINT |
| string.cpp:335:9:335:23 | call to source | string.cpp:335:2:335:25 | ... = ... |  |
| string.cpp:336:2:336:2 | b | string.cpp:336:4:336:5 | call to at | TAINT |
| string.cpp:336:2:336:2 | ref arg b | string.cpp:340:7:340:7 | b |  |
| string.cpp:336:2:336:28 | ... = ... | string.cpp:336:4:336:5 | call to at [post update] |  |
| string.cpp:336:4:336:5 | call to at [post update] | string.cpp:336:2:336:2 | ref arg b | TAINT |
| string.cpp:336:12:336:26 | call to source | string.cpp:336:2:336:28 | ... = ... |  |
| string.cpp:337:2:337:2 | c | string.cpp:337:3:337:3 | call to operator[] | TAINT |
| string.cpp:337:2:337:2 | ref arg c | string.cpp:341:7:341:7 | c |  |
| string.cpp:337:2:337:12 | ... = ... | string.cpp:337:3:337:3 | call to operator[] [post update] |  |
| string.cpp:337:3:337:3 | call to operator[] [post update] | string.cpp:337:2:337:2 | ref arg c | TAINT |
| string.cpp:337:9:337:9 | a | string.cpp:337:10:337:10 | call to operator[] | TAINT |
| string.cpp:337:9:337:9 | ref arg a | string.cpp:339:7:339:7 | a |  |
| string.cpp:337:10:337:10 | call to operator[] | string.cpp:337:2:337:12 | ... = ... |  |
| string.cpp:346:18:346:22 | 123 | string.cpp:346:18:346:23 | call to basic_string | TAINT |
| string.cpp:346:18:346:23 | call to basic_string | string.cpp:348:2:348:4 | str |  |
| string.cpp:346:18:346:23 | call to basic_string | string.cpp:349:7:349:9 | str |  |
| string.cpp:346:18:346:23 | call to basic_string | string.cpp:350:7:350:9 | str |  |
| string.cpp:348:2:348:4 | ref arg str | string.cpp:349:7:349:9 | str |  |
| string.cpp:348:2:348:4 | ref arg str | string.cpp:350:7:350:9 | str |  |
| string.cpp:348:2:348:4 | str | string.cpp:348:6:348:9 | call to data | TAINT |
| string.cpp:348:2:348:14 | access to array [post update] | string.cpp:348:6:348:9 | call to data [inner post update] |  |
| string.cpp:348:2:348:34 | ... = ... | string.cpp:348:2:348:14 | access to array [post update] |  |
| string.cpp:348:6:348:9 | call to data | string.cpp:348:2:348:14 | access to array | TAINT |
| string.cpp:348:6:348:9 | call to data [inner post update] | string.cpp:348:2:348:4 | ref arg str | TAINT |
| string.cpp:348:13:348:13 | 1 | string.cpp:348:2:348:14 | access to array | TAINT |
| string.cpp:348:18:348:32 | call to source | string.cpp:348:2:348:34 | ... = ... |  |
| string.cpp:350:7:350:9 | str | string.cpp:350:11:350:14 | call to data | TAINT |
| string.cpp:355:18:355:24 | hello | string.cpp:355:18:355:25 | call to basic_string | TAINT |
| string.cpp:355:18:355:25 | call to basic_string | string.cpp:360:8:360:9 | s1 |  |
| string.cpp:355:18:355:25 | call to basic_string | string.cpp:361:8:361:9 | s1 |  |
| string.cpp:355:18:355:25 | call to basic_string | string.cpp:362:8:362:9 | s1 |  |
| string.cpp:356:18:356:23 | call to source | string.cpp:356:18:356:26 | call to basic_string | TAINT |
| string.cpp:356:18:356:26 | call to basic_string | string.cpp:361:18:361:19 | s2 |  |
| string.cpp:356:18:356:26 | call to basic_string | string.cpp:361:30:361:31 | s2 |  |
| string.cpp:357:18:357:24 | hello | string.cpp:357:18:357:25 | call to basic_string | TAINT |
| string.cpp:357:18:357:25 | call to basic_string | string.cpp:364:8:364:9 | s3 |  |
| string.cpp:357:18:357:25 | call to basic_string | string.cpp:365:8:365:9 | s3 |  |
| string.cpp:357:18:357:25 | call to basic_string | string.cpp:366:8:366:9 | s3 |  |
| string.cpp:358:18:358:24 | world | string.cpp:358:18:358:25 | call to basic_string | TAINT |
| string.cpp:358:18:358:25 | call to basic_string | string.cpp:365:18:365:19 | s4 |  |
| string.cpp:358:18:358:25 | call to basic_string | string.cpp:365:30:365:31 | s4 |  |
| string.cpp:361:8:361:9 | ref arg s1 | string.cpp:362:8:362:9 | s1 |  |
| string.cpp:361:8:361:9 | s1 | string.cpp:361:11:361:16 | call to append | TAINT |
| string.cpp:361:18:361:19 | ref arg s2 | string.cpp:361:30:361:31 | s2 |  |
| string.cpp:361:18:361:19 | s2 | string.cpp:361:21:361:25 | call to begin | TAINT |
| string.cpp:361:21:361:25 | call to begin | string.cpp:361:8:361:9 | ref arg s1 | TAINT |
| string.cpp:361:21:361:25 | call to begin | string.cpp:361:11:361:16 | call to append | TAINT |
| string.cpp:361:30:361:31 | s2 | string.cpp:361:33:361:35 | call to end | TAINT |
| string.cpp:361:33:361:35 | call to end | string.cpp:361:8:361:9 | ref arg s1 | TAINT |
| string.cpp:361:33:361:35 | call to end | string.cpp:361:11:361:16 | call to append | TAINT |
| string.cpp:365:8:365:9 | ref arg s3 | string.cpp:366:8:366:9 | s3 |  |
| string.cpp:365:8:365:9 | s3 | string.cpp:365:11:365:16 | call to append | TAINT |
| string.cpp:365:18:365:19 | ref arg s4 | string.cpp:365:30:365:31 | s4 |  |
| string.cpp:365:18:365:19 | s4 | string.cpp:365:21:365:25 | call to begin | TAINT |
| string.cpp:365:21:365:25 | call to begin | string.cpp:365:8:365:9 | ref arg s3 | TAINT |
| string.cpp:365:21:365:25 | call to begin | string.cpp:365:11:365:16 | call to append | TAINT |
| string.cpp:365:30:365:31 | s4 | string.cpp:365:33:365:35 | call to end | TAINT |
| string.cpp:365:33:365:35 | call to end | string.cpp:365:8:365:9 | ref arg s3 | TAINT |
| string.cpp:365:33:365:35 | call to end | string.cpp:365:11:365:16 | call to append | TAINT |
| string.cpp:371:18:371:24 | hello | string.cpp:371:18:371:25 | call to basic_string | TAINT |
| string.cpp:371:18:371:25 | call to basic_string | string.cpp:374:28:374:29 | s1 |  |
| string.cpp:372:18:372:23 | call to source | string.cpp:372:18:372:26 | call to basic_string | TAINT |
| string.cpp:372:18:372:26 | call to basic_string | string.cpp:378:28:378:29 | s2 |  |
| string.cpp:374:28:374:29 | s1 | string.cpp:374:31:374:35 | call to begin | TAINT |
| string.cpp:374:31:374:35 | call to begin | string.cpp:376:9:376:13 | iter1 |  |
| string.cpp:374:31:374:35 | call to begin | string.cpp:377:8:377:12 | iter1 |  |
| string.cpp:376:9:376:13 | iter1 | string.cpp:376:8:376:8 | call to operator* | TAINT |
| string.cpp:377:8:377:12 | iter1 | string.cpp:377:13:377:13 | call to operator[] | TAINT |
| string.cpp:378:28:378:29 | s2 | string.cpp:378:31:378:35 | call to begin | TAINT |
| string.cpp:378:31:378:35 | call to begin | string.cpp:380:9:380:13 | iter2 |  |
| string.cpp:378:31:378:35 | call to begin | string.cpp:381:8:381:12 | iter2 |  |
| string.cpp:380:9:380:13 | iter2 | string.cpp:380:8:380:8 | call to operator* | TAINT |
| string.cpp:381:8:381:12 | iter2 | string.cpp:381:13:381:13 | call to operator[] | TAINT |
| string.cpp:386:18:386:24 | hello | string.cpp:386:18:386:25 | call to basic_string | TAINT |
| string.cpp:386:18:386:25 | call to basic_string | string.cpp:389:25:389:26 | s1 |  |
| string.cpp:387:18:387:23 | call to source | string.cpp:387:18:387:26 | call to basic_string | TAINT |
| string.cpp:387:18:387:26 | call to basic_string | string.cpp:391:25:391:26 | s2 |  |
| string.cpp:387:18:387:26 | call to basic_string | string.cpp:411:8:411:9 | s2 |  |
| string.cpp:389:25:389:26 | s1 | string.cpp:389:28:389:32 | call to begin | TAINT |
| string.cpp:391:25:391:26 | ref arg s2 | string.cpp:411:8:411:9 | s2 |  |
| string.cpp:391:25:391:26 | s2 | string.cpp:391:28:391:32 | call to begin | TAINT |
| string.cpp:391:28:391:32 | call to begin | string.cpp:394:10:394:11 | i2 |  |
| string.cpp:391:28:391:32 | call to begin | string.cpp:395:10:395:11 | i2 |  |
| string.cpp:391:28:391:32 | call to begin | string.cpp:396:8:396:9 | i2 |  |
| string.cpp:391:28:391:32 | call to begin | string.cpp:398:8:398:9 | i2 |  |
| string.cpp:391:28:391:32 | call to begin | string.cpp:400:8:400:9 | i2 |  |
| string.cpp:391:28:391:32 | call to begin | string.cpp:403:8:403:9 | i2 |  |
| string.cpp:391:28:391:32 | call to begin | string.cpp:406:8:406:9 | i2 |  |
| string.cpp:391:28:391:32 | call to begin | string.cpp:408:8:408:9 | i2 |  |
| string.cpp:394:10:394:11 | i2 | string.cpp:394:12:394:12 | call to operator+ | TAINT |
| string.cpp:394:10:394:11 | ref arg i2 | string.cpp:395:10:395:11 | i2 |  |
| string.cpp:394:10:394:11 | ref arg i2 | string.cpp:396:8:396:9 | i2 |  |
| string.cpp:394:10:394:11 | ref arg i2 | string.cpp:398:8:398:9 | i2 |  |
| string.cpp:394:10:394:11 | ref arg i2 | string.cpp:400:8:400:9 | i2 |  |
| string.cpp:394:10:394:11 | ref arg i2 | string.cpp:403:8:403:9 | i2 |  |
| string.cpp:394:10:394:11 | ref arg i2 | string.cpp:406:8:406:9 | i2 |  |
| string.cpp:394:10:394:11 | ref arg i2 | string.cpp:408:8:408:9 | i2 |  |
| string.cpp:394:12:394:12 | call to operator+ | string.cpp:394:8:394:8 | call to operator* | TAINT |
| string.cpp:395:10:395:11 | i2 | string.cpp:395:12:395:12 | call to operator- | TAINT |
| string.cpp:395:10:395:11 | ref arg i2 | string.cpp:396:8:396:9 | i2 |  |
| string.cpp:395:10:395:11 | ref arg i2 | string.cpp:398:8:398:9 | i2 |  |
| string.cpp:395:10:395:11 | ref arg i2 | string.cpp:400:8:400:9 | i2 |  |
| string.cpp:395:10:395:11 | ref arg i2 | string.cpp:403:8:403:9 | i2 |  |
| string.cpp:395:10:395:11 | ref arg i2 | string.cpp:406:8:406:9 | i2 |  |
| string.cpp:395:10:395:11 | ref arg i2 | string.cpp:408:8:408:9 | i2 |  |
| string.cpp:395:12:395:12 | call to operator- | string.cpp:395:8:395:8 | call to operator* | TAINT |
| string.cpp:396:8:396:9 | i2 | string.cpp:396:3:396:9 | ... = ... |  |
| string.cpp:396:8:396:9 | i2 | string.cpp:397:12:397:13 | i3 |  |
| string.cpp:397:10:397:10 | call to operator++ | string.cpp:397:8:397:8 | call to operator* | TAINT |
| string.cpp:397:12:397:13 | i3 | string.cpp:397:10:397:10 | call to operator++ |  |
| string.cpp:398:8:398:9 | i2 | string.cpp:398:3:398:9 | ... = ... |  |
| string.cpp:398:8:398:9 | i2 | string.cpp:399:12:399:13 | i4 |  |
| string.cpp:399:10:399:10 | call to operator-- | string.cpp:399:8:399:8 | call to operator* | TAINT |
| string.cpp:399:12:399:13 | i4 | string.cpp:399:10:399:10 | call to operator-- |  |
| string.cpp:400:8:400:9 | i2 | string.cpp:400:3:400:9 | ... = ... |  |
| string.cpp:400:8:400:9 | i2 | string.cpp:401:3:401:4 | i5 |  |
| string.cpp:400:8:400:9 | i2 | string.cpp:402:9:402:10 | i5 |  |
| string.cpp:401:3:401:4 | i5 | string.cpp:401:5:401:5 | call to operator++ |  |
| string.cpp:401:3:401:4 | ref arg i5 | string.cpp:402:9:402:10 | i5 |  |
| string.cpp:402:9:402:10 | i5 | string.cpp:402:8:402:8 | call to operator* | TAINT |
| string.cpp:403:8:403:9 | i2 | string.cpp:403:3:403:9 | ... = ... |  |
| string.cpp:403:8:403:9 | i2 | string.cpp:404:3:404:4 | i6 |  |
| string.cpp:403:8:403:9 | i2 | string.cpp:405:9:405:10 | i6 |  |
| string.cpp:404:3:404:4 | i6 | string.cpp:404:5:404:5 | call to operator-- |  |
| string.cpp:404:3:404:4 | ref arg i6 | string.cpp:405:9:405:10 | i6 |  |
| string.cpp:405:9:405:10 | i6 | string.cpp:405:8:405:8 | call to operator* | TAINT |
| string.cpp:406:8:406:9 | i2 | string.cpp:406:3:406:9 | ... = ... |  |
| string.cpp:406:8:406:9 | i2 | string.cpp:407:10:407:11 | i7 |  |
| string.cpp:407:10:407:11 | i7 | string.cpp:407:12:407:12 | call to operator+= |  |
| string.cpp:407:12:407:12 | call to operator+= | string.cpp:407:8:407:8 | call to operator* | TAINT |
| string.cpp:407:14:407:14 | 1 | string.cpp:407:12:407:12 | call to operator+= |  |
| string.cpp:408:8:408:9 | i2 | string.cpp:408:3:408:9 | ... = ... |  |
| string.cpp:408:8:408:9 | i2 | string.cpp:409:10:409:11 | i8 |  |
| string.cpp:409:10:409:11 | i8 | string.cpp:409:12:409:12 | call to operator-= |  |
| string.cpp:409:12:409:12 | call to operator-= | string.cpp:409:8:409:8 | call to operator* | TAINT |
| string.cpp:409:14:409:14 | 1 | string.cpp:409:12:409:12 | call to operator-= |  |
| string.cpp:411:8:411:9 | s2 | string.cpp:411:11:411:13 | call to end | TAINT |
| string.cpp:411:11:411:13 | call to end | string.cpp:411:3:411:15 | ... = ... |  |
| string.cpp:411:11:411:13 | call to end | string.cpp:412:5:412:6 | i9 |  |
| string.cpp:411:11:411:13 | call to end | string.cpp:413:9:413:10 | i9 |  |
| string.cpp:412:5:412:6 | i9 | string.cpp:412:3:412:3 | call to operator-- |  |
| string.cpp:412:5:412:6 | ref arg i9 | string.cpp:413:9:413:10 | i9 |  |
| string.cpp:413:9:413:10 | i9 | string.cpp:413:8:413:8 | call to operator* | TAINT |
| string.cpp:419:17:419:20 | aa | string.cpp:419:17:419:21 | call to basic_string | TAINT |
| string.cpp:419:17:419:21 | call to basic_string | string.cpp:424:7:424:8 | s1 |  |
| string.cpp:419:17:419:21 | call to basic_string | string.cpp:425:7:425:8 | s1 |  |
| string.cpp:420:17:420:20 | bb | string.cpp:420:17:420:21 | call to basic_string | TAINT |
| string.cpp:420:17:420:21 | call to basic_string | string.cpp:427:7:427:8 | s2 |  |
| string.cpp:420:17:420:21 | call to basic_string | string.cpp:428:7:428:8 | s2 |  |
| string.cpp:421:14:421:17 | cc | string.cpp:424:20:424:22 | cs1 |  |
| string.cpp:422:14:422:19 | call to source | string.cpp:427:20:427:22 | cs2 |  |
| string.cpp:424:7:424:8 | ref arg s1 | string.cpp:425:7:425:8 | s1 |  |
| string.cpp:424:7:424:8 | s1 | string.cpp:424:10:424:15 | call to insert | TAINT |
| string.cpp:424:20:424:22 | cs1 | string.cpp:424:7:424:8 | ref arg s1 | TAINT |
| string.cpp:424:20:424:22 | cs1 | string.cpp:424:10:424:15 | call to insert | TAINT |
| string.cpp:427:7:427:8 | ref arg s2 | string.cpp:428:7:428:8 | s2 |  |
| string.cpp:427:7:427:8 | s2 | string.cpp:427:10:427:15 | call to insert | TAINT |
| string.cpp:427:20:427:22 | cs2 | string.cpp:427:7:427:8 | ref arg s2 | TAINT |
| string.cpp:427:20:427:22 | cs2 | string.cpp:427:10:427:15 | call to insert | TAINT |
| string.cpp:436:17:436:20 | aa | string.cpp:436:17:436:21 | call to basic_string | TAINT |
| string.cpp:436:17:436:21 | call to basic_string | string.cpp:439:8:439:8 | a |  |
| string.cpp:436:17:436:21 | call to basic_string | string.cpp:439:17:439:17 | a |  |
| string.cpp:436:17:436:21 | call to basic_string | string.cpp:440:8:440:8 | a |  |
| string.cpp:437:17:437:20 | bb | string.cpp:437:17:437:21 | call to basic_string | TAINT |
| string.cpp:437:17:437:21 | call to basic_string | string.cpp:442:8:442:8 | b |  |
| string.cpp:437:17:437:21 | call to basic_string | string.cpp:442:17:442:17 | b |  |
| string.cpp:437:17:437:21 | call to basic_string | string.cpp:443:8:443:8 | b |  |
| string.cpp:439:8:439:8 | a | string.cpp:439:10:439:15 | call to insert | TAINT |
| string.cpp:439:8:439:8 | ref arg a | string.cpp:440:8:440:8 | a |  |
| string.cpp:439:17:439:17 | a | string.cpp:439:19:439:23 | call to begin | TAINT |
| string.cpp:439:17:439:17 | ref arg a | string.cpp:439:8:439:8 | a |  |
| string.cpp:439:17:439:17 | ref arg a | string.cpp:440:8:440:8 | a |  |
| string.cpp:439:19:439:23 | call to begin | string.cpp:439:17:439:25 | call to iterator | TAINT |
| string.cpp:439:32:439:34 | 120 | string.cpp:439:8:439:8 | ref arg a | TAINT |
| string.cpp:439:32:439:34 | 120 | string.cpp:439:10:439:15 | call to insert | TAINT |
| string.cpp:442:8:442:8 | b | string.cpp:442:10:442:15 | call to insert | TAINT |
| string.cpp:442:8:442:8 | ref arg b | string.cpp:443:8:443:8 | b |  |
| string.cpp:442:17:442:17 | b | string.cpp:442:19:442:23 | call to begin | TAINT |
| string.cpp:442:17:442:17 | ref arg b | string.cpp:442:8:442:8 | b |  |
| string.cpp:442:17:442:17 | ref arg b | string.cpp:443:8:443:8 | b |  |
| string.cpp:442:19:442:23 | call to begin | string.cpp:442:17:442:25 | call to iterator | TAINT |
| string.cpp:442:32:442:46 | call to source | string.cpp:442:8:442:8 | ref arg b | TAINT |
| string.cpp:442:32:442:46 | call to source | string.cpp:442:10:442:15 | call to insert | TAINT |
| string.cpp:447:17:447:20 | cc | string.cpp:447:17:447:21 | call to basic_string | TAINT |
| string.cpp:447:17:447:21 | call to basic_string | string.cpp:452:8:452:8 | c |  |
| string.cpp:447:17:447:21 | call to basic_string | string.cpp:452:17:452:17 | c |  |
| string.cpp:447:17:447:21 | call to basic_string | string.cpp:453:8:453:8 | c |  |
| string.cpp:448:17:448:20 | dd | string.cpp:448:17:448:21 | call to basic_string | TAINT |
| string.cpp:448:17:448:21 | call to basic_string | string.cpp:455:8:455:8 | d |  |
| string.cpp:448:17:448:21 | call to basic_string | string.cpp:455:17:455:17 | d |  |
| string.cpp:448:17:448:21 | call to basic_string | string.cpp:456:8:456:8 | d |  |
| string.cpp:449:18:449:21 | 11 | string.cpp:449:18:449:22 | call to basic_string | TAINT |
| string.cpp:449:18:449:22 | call to basic_string | string.cpp:452:26:452:27 | s1 |  |
| string.cpp:449:18:449:22 | call to basic_string | string.cpp:452:38:452:39 | s1 |  |
| string.cpp:449:18:449:22 | call to basic_string | string.cpp:458:28:458:29 | s1 |  |
| string.cpp:449:18:449:22 | call to basic_string | string.cpp:458:40:458:41 | s1 |  |
| string.cpp:450:18:450:23 | call to source | string.cpp:450:18:450:26 | call to basic_string | TAINT |
| string.cpp:450:18:450:26 | call to basic_string | string.cpp:455:26:455:27 | s2 |  |
| string.cpp:450:18:450:26 | call to basic_string | string.cpp:455:38:455:39 | s2 |  |
| string.cpp:450:18:450:26 | call to basic_string | string.cpp:458:8:458:9 | s2 |  |
| string.cpp:450:18:450:26 | call to basic_string | string.cpp:458:18:458:19 | s2 |  |
| string.cpp:450:18:450:26 | call to basic_string | string.cpp:459:8:459:9 | s2 |  |
| string.cpp:452:8:452:8 | c | string.cpp:452:10:452:15 | call to insert | TAINT |
| string.cpp:452:8:452:8 | ref arg c | string.cpp:453:8:453:8 | c |  |
| string.cpp:452:17:452:17 | c | string.cpp:452:19:452:21 | call to end | TAINT |
| string.cpp:452:17:452:17 | ref arg c | string.cpp:452:8:452:8 | c |  |
| string.cpp:452:17:452:17 | ref arg c | string.cpp:453:8:453:8 | c |  |
| string.cpp:452:19:452:21 | call to end | string.cpp:452:17:452:23 | call to iterator | TAINT |
| string.cpp:452:26:452:27 | ref arg s1 | string.cpp:452:38:452:39 | s1 |  |
| string.cpp:452:26:452:27 | ref arg s1 | string.cpp:458:28:458:29 | s1 |  |
| string.cpp:452:26:452:27 | ref arg s1 | string.cpp:458:40:458:41 | s1 |  |
| string.cpp:452:26:452:27 | s1 | string.cpp:452:29:452:33 | call to begin | TAINT |
| string.cpp:452:29:452:33 | call to begin | string.cpp:452:8:452:8 | ref arg c | TAINT |
| string.cpp:452:29:452:33 | call to begin | string.cpp:452:10:452:15 | call to insert | TAINT |
| string.cpp:452:38:452:39 | ref arg s1 | string.cpp:458:28:458:29 | s1 |  |
| string.cpp:452:38:452:39 | ref arg s1 | string.cpp:458:40:458:41 | s1 |  |
| string.cpp:452:38:452:39 | s1 | string.cpp:452:41:452:43 | call to end | TAINT |
| string.cpp:452:41:452:43 | call to end | string.cpp:452:8:452:8 | ref arg c | TAINT |
| string.cpp:452:41:452:43 | call to end | string.cpp:452:10:452:15 | call to insert | TAINT |
| string.cpp:455:8:455:8 | d | string.cpp:455:10:455:15 | call to insert | TAINT |
| string.cpp:455:8:455:8 | ref arg d | string.cpp:456:8:456:8 | d |  |
| string.cpp:455:17:455:17 | d | string.cpp:455:19:455:21 | call to end | TAINT |
| string.cpp:455:17:455:17 | ref arg d | string.cpp:455:8:455:8 | d |  |
| string.cpp:455:17:455:17 | ref arg d | string.cpp:456:8:456:8 | d |  |
| string.cpp:455:19:455:21 | call to end | string.cpp:455:17:455:23 | call to iterator | TAINT |
| string.cpp:455:26:455:27 | ref arg s2 | string.cpp:455:38:455:39 | s2 |  |
| string.cpp:455:26:455:27 | ref arg s2 | string.cpp:458:8:458:9 | s2 |  |
| string.cpp:455:26:455:27 | ref arg s2 | string.cpp:458:18:458:19 | s2 |  |
| string.cpp:455:26:455:27 | ref arg s2 | string.cpp:459:8:459:9 | s2 |  |
| string.cpp:455:26:455:27 | s2 | string.cpp:455:29:455:33 | call to begin | TAINT |
| string.cpp:455:29:455:33 | call to begin | string.cpp:455:8:455:8 | ref arg d | TAINT |
| string.cpp:455:29:455:33 | call to begin | string.cpp:455:10:455:15 | call to insert | TAINT |
| string.cpp:455:38:455:39 | ref arg s2 | string.cpp:458:8:458:9 | s2 |  |
| string.cpp:455:38:455:39 | ref arg s2 | string.cpp:458:18:458:19 | s2 |  |
| string.cpp:455:38:455:39 | ref arg s2 | string.cpp:459:8:459:9 | s2 |  |
| string.cpp:455:38:455:39 | s2 | string.cpp:455:41:455:43 | call to end | TAINT |
| string.cpp:455:41:455:43 | call to end | string.cpp:455:8:455:8 | ref arg d | TAINT |
| string.cpp:455:41:455:43 | call to end | string.cpp:455:10:455:15 | call to insert | TAINT |
| string.cpp:458:8:458:9 | ref arg s2 | string.cpp:459:8:459:9 | s2 |  |
| string.cpp:458:8:458:9 | s2 | string.cpp:458:11:458:16 | call to insert | TAINT |
| string.cpp:458:18:458:19 | ref arg s2 | string.cpp:458:8:458:9 | s2 |  |
| string.cpp:458:18:458:19 | ref arg s2 | string.cpp:459:8:459:9 | s2 |  |
| string.cpp:458:18:458:19 | s2 | string.cpp:458:21:458:23 | call to end | TAINT |
| string.cpp:458:21:458:23 | call to end | string.cpp:458:18:458:25 | call to iterator | TAINT |
| string.cpp:458:28:458:29 | ref arg s1 | string.cpp:458:40:458:41 | s1 |  |
| string.cpp:458:28:458:29 | s1 | string.cpp:458:31:458:35 | call to begin | TAINT |
| string.cpp:458:31:458:35 | call to begin | string.cpp:458:8:458:9 | ref arg s2 | TAINT |
| string.cpp:458:31:458:35 | call to begin | string.cpp:458:11:458:16 | call to insert | TAINT |
| string.cpp:458:40:458:41 | s1 | string.cpp:458:43:458:45 | call to end | TAINT |
| string.cpp:458:43:458:45 | call to end | string.cpp:458:8:458:9 | ref arg s2 | TAINT |
| string.cpp:458:43:458:45 | call to end | string.cpp:458:11:458:16 | call to insert | TAINT |
| string.cpp:463:17:463:20 | ee | string.cpp:463:17:463:21 | call to basic_string | TAINT |
| string.cpp:463:17:463:21 | call to basic_string | string.cpp:468:8:468:8 | e |  |
| string.cpp:463:17:463:21 | call to basic_string | string.cpp:469:8:469:8 | e |  |
| string.cpp:464:17:464:20 | ff | string.cpp:464:17:464:21 | call to basic_string | TAINT |
| string.cpp:464:17:464:21 | call to basic_string | string.cpp:471:8:471:8 | f |  |
| string.cpp:464:17:464:21 | call to basic_string | string.cpp:472:8:472:8 | f |  |
| string.cpp:465:18:465:21 | 33 | string.cpp:465:18:465:22 | call to basic_string | TAINT |
| string.cpp:465:18:465:22 | call to basic_string | string.cpp:468:17:468:18 | s3 |  |
| string.cpp:465:18:465:22 | call to basic_string | string.cpp:468:29:468:30 | s3 |  |
| string.cpp:465:18:465:22 | call to basic_string | string.cpp:474:18:474:19 | s3 |  |
| string.cpp:465:18:465:22 | call to basic_string | string.cpp:474:30:474:31 | s3 |  |
| string.cpp:466:18:466:23 | call to source | string.cpp:466:18:466:26 | call to basic_string | TAINT |
| string.cpp:466:18:466:26 | call to basic_string | string.cpp:471:17:471:18 | s4 |  |
| string.cpp:466:18:466:26 | call to basic_string | string.cpp:471:29:471:30 | s4 |  |
| string.cpp:466:18:466:26 | call to basic_string | string.cpp:474:8:474:9 | s4 |  |
| string.cpp:466:18:466:26 | call to basic_string | string.cpp:475:8:475:9 | s4 |  |
| string.cpp:468:8:468:8 | e | string.cpp:468:10:468:15 | call to append | TAINT |
| string.cpp:468:8:468:8 | ref arg e | string.cpp:469:8:469:8 | e |  |
| string.cpp:468:17:468:18 | ref arg s3 | string.cpp:468:29:468:30 | s3 |  |
| string.cpp:468:17:468:18 | ref arg s3 | string.cpp:474:18:474:19 | s3 |  |
| string.cpp:468:17:468:18 | ref arg s3 | string.cpp:474:30:474:31 | s3 |  |
| string.cpp:468:17:468:18 | s3 | string.cpp:468:20:468:24 | call to begin | TAINT |
| string.cpp:468:20:468:24 | call to begin | string.cpp:468:8:468:8 | ref arg e | TAINT |
| string.cpp:468:20:468:24 | call to begin | string.cpp:468:10:468:15 | call to append | TAINT |
| string.cpp:468:29:468:30 | ref arg s3 | string.cpp:474:18:474:19 | s3 |  |
| string.cpp:468:29:468:30 | ref arg s3 | string.cpp:474:30:474:31 | s3 |  |
| string.cpp:468:29:468:30 | s3 | string.cpp:468:32:468:34 | call to end | TAINT |
| string.cpp:468:32:468:34 | call to end | string.cpp:468:8:468:8 | ref arg e | TAINT |
| string.cpp:468:32:468:34 | call to end | string.cpp:468:10:468:15 | call to append | TAINT |
| string.cpp:471:8:471:8 | f | string.cpp:471:10:471:15 | call to append | TAINT |
| string.cpp:471:8:471:8 | ref arg f | string.cpp:472:8:472:8 | f |  |
| string.cpp:471:17:471:18 | ref arg s4 | string.cpp:471:29:471:30 | s4 |  |
| string.cpp:471:17:471:18 | ref arg s4 | string.cpp:474:8:474:9 | s4 |  |
| string.cpp:471:17:471:18 | ref arg s4 | string.cpp:475:8:475:9 | s4 |  |
| string.cpp:471:17:471:18 | s4 | string.cpp:471:20:471:24 | call to begin | TAINT |
| string.cpp:471:20:471:24 | call to begin | string.cpp:471:8:471:8 | ref arg f | TAINT |
| string.cpp:471:20:471:24 | call to begin | string.cpp:471:10:471:15 | call to append | TAINT |
| string.cpp:471:29:471:30 | ref arg s4 | string.cpp:474:8:474:9 | s4 |  |
| string.cpp:471:29:471:30 | ref arg s4 | string.cpp:475:8:475:9 | s4 |  |
| string.cpp:471:29:471:30 | s4 | string.cpp:471:32:471:34 | call to end | TAINT |
| string.cpp:471:32:471:34 | call to end | string.cpp:471:8:471:8 | ref arg f | TAINT |
| string.cpp:471:32:471:34 | call to end | string.cpp:471:10:471:15 | call to append | TAINT |
| string.cpp:474:8:474:9 | ref arg s4 | string.cpp:475:8:475:9 | s4 |  |
| string.cpp:474:8:474:9 | s4 | string.cpp:474:11:474:16 | call to append | TAINT |
| string.cpp:474:18:474:19 | ref arg s3 | string.cpp:474:30:474:31 | s3 |  |
| string.cpp:474:18:474:19 | s3 | string.cpp:474:21:474:25 | call to begin | TAINT |
| string.cpp:474:21:474:25 | call to begin | string.cpp:474:8:474:9 | ref arg s4 | TAINT |
| string.cpp:474:21:474:25 | call to begin | string.cpp:474:11:474:16 | call to append | TAINT |
| string.cpp:474:30:474:31 | s3 | string.cpp:474:33:474:35 | call to end | TAINT |
| string.cpp:474:33:474:35 | call to end | string.cpp:474:8:474:9 | ref arg s4 | TAINT |
| string.cpp:474:33:474:35 | call to end | string.cpp:474:11:474:16 | call to append | TAINT |
| string.cpp:479:17:479:20 | gg | string.cpp:479:17:479:21 | call to basic_string | TAINT |
| string.cpp:479:17:479:21 | call to basic_string | string.cpp:484:8:484:8 | g |  |
| string.cpp:479:17:479:21 | call to basic_string | string.cpp:485:8:485:8 | g |  |
| string.cpp:480:17:480:20 | hh | string.cpp:480:17:480:21 | call to basic_string | TAINT |
| string.cpp:480:17:480:21 | call to basic_string | string.cpp:487:8:487:8 | h |  |
| string.cpp:480:17:480:21 | call to basic_string | string.cpp:488:8:488:8 | h |  |
| string.cpp:481:18:481:21 | 55 | string.cpp:481:18:481:22 | call to basic_string | TAINT |
| string.cpp:481:18:481:22 | call to basic_string | string.cpp:484:17:484:18 | s5 |  |
| string.cpp:481:18:481:22 | call to basic_string | string.cpp:484:30:484:31 | s5 |  |
| string.cpp:481:18:481:22 | call to basic_string | string.cpp:490:18:490:19 | s5 |  |
| string.cpp:481:18:481:22 | call to basic_string | string.cpp:490:31:490:32 | s5 |  |
| string.cpp:482:18:482:23 | call to source | string.cpp:482:18:482:26 | call to basic_string | TAINT |
| string.cpp:482:18:482:26 | call to basic_string | string.cpp:487:17:487:18 | s6 |  |
| string.cpp:482:18:482:26 | call to basic_string | string.cpp:487:30:487:31 | s6 |  |
| string.cpp:482:18:482:26 | call to basic_string | string.cpp:490:8:490:9 | s6 |  |
| string.cpp:482:18:482:26 | call to basic_string | string.cpp:491:8:491:9 | s6 |  |
| string.cpp:484:8:484:8 | ref arg g | string.cpp:485:8:485:8 | g |  |
| string.cpp:484:17:484:18 | s5 | string.cpp:484:20:484:25 | call to cbegin | TAINT |
| string.cpp:484:20:484:25 | call to cbegin | string.cpp:484:8:484:8 | ref arg g | TAINT |
| string.cpp:484:20:484:25 | call to cbegin | string.cpp:484:10:484:15 | call to assign | TAINT |
| string.cpp:484:30:484:31 | s5 | string.cpp:484:33:484:36 | call to cend | TAINT |
| string.cpp:484:33:484:36 | call to cend | string.cpp:484:8:484:8 | ref arg g | TAINT |
| string.cpp:484:33:484:36 | call to cend | string.cpp:484:10:484:15 | call to assign | TAINT |
| string.cpp:487:8:487:8 | ref arg h | string.cpp:488:8:488:8 | h |  |
| string.cpp:487:17:487:18 | s6 | string.cpp:487:20:487:25 | call to cbegin | TAINT |
| string.cpp:487:20:487:25 | call to cbegin | string.cpp:487:8:487:8 | ref arg h | TAINT |
| string.cpp:487:20:487:25 | call to cbegin | string.cpp:487:10:487:15 | call to assign | TAINT |
| string.cpp:487:30:487:31 | s6 | string.cpp:487:33:487:36 | call to cend | TAINT |
| string.cpp:487:33:487:36 | call to cend | string.cpp:487:8:487:8 | ref arg h | TAINT |
| string.cpp:487:33:487:36 | call to cend | string.cpp:487:10:487:15 | call to assign | TAINT |
| string.cpp:490:8:490:9 | ref arg s6 | string.cpp:491:8:491:9 | s6 |  |
| string.cpp:490:18:490:19 | s5 | string.cpp:490:21:490:26 | call to cbegin | TAINT |
| string.cpp:490:21:490:26 | call to cbegin | string.cpp:490:8:490:9 | ref arg s6 | TAINT |
| string.cpp:490:21:490:26 | call to cbegin | string.cpp:490:11:490:16 | call to assign | TAINT |
| string.cpp:490:31:490:32 | s5 | string.cpp:490:34:490:37 | call to cend | TAINT |
| string.cpp:490:34:490:37 | call to cend | string.cpp:490:8:490:9 | ref arg s6 | TAINT |
| string.cpp:490:34:490:37 | call to cend | string.cpp:490:11:490:16 | call to assign | TAINT |
| string.cpp:496:14:496:18 | abc | string.cpp:498:17:498:19 | cs1 |  |
| string.cpp:497:14:497:19 | call to source | string.cpp:499:17:499:19 | cs2 |  |
| string.cpp:498:17:498:19 | cs1 | string.cpp:498:17:498:20 | call to basic_string | TAINT |
| string.cpp:498:17:498:20 | call to basic_string | string.cpp:500:17:500:18 | s1 |  |
| string.cpp:498:17:498:20 | call to basic_string | string.cpp:500:29:500:30 | s1 |  |
| string.cpp:498:17:498:20 | call to basic_string | string.cpp:503:7:503:8 | s1 |  |
| string.cpp:499:17:499:19 | cs2 | string.cpp:499:17:499:20 | call to basic_string | TAINT |
| string.cpp:499:17:499:20 | call to basic_string | string.cpp:501:17:501:18 | s2 |  |
| string.cpp:499:17:499:20 | call to basic_string | string.cpp:501:29:501:30 | s2 |  |
| string.cpp:499:17:499:20 | call to basic_string | string.cpp:504:7:504:8 | s2 |  |
| string.cpp:500:17:500:18 | ref arg s1 | string.cpp:500:29:500:30 | s1 |  |
| string.cpp:500:17:500:18 | ref arg s1 | string.cpp:503:7:503:8 | s1 |  |
| string.cpp:500:17:500:18 | s1 | string.cpp:500:20:500:24 | call to begin | TAINT |
| string.cpp:500:17:500:37 | call to basic_string | string.cpp:505:7:505:8 | s3 |  |
| string.cpp:500:20:500:24 | call to begin | string.cpp:500:17:500:37 | call to basic_string | TAINT |
| string.cpp:500:29:500:30 | ref arg s1 | string.cpp:503:7:503:8 | s1 |  |
| string.cpp:500:29:500:30 | s1 | string.cpp:500:32:500:34 | call to end | TAINT |
| string.cpp:500:32:500:34 | call to end | string.cpp:500:17:500:37 | call to basic_string | TAINT |
| string.cpp:501:17:501:18 | ref arg s2 | string.cpp:501:29:501:30 | s2 |  |
| string.cpp:501:17:501:18 | ref arg s2 | string.cpp:504:7:504:8 | s2 |  |
| string.cpp:501:17:501:18 | s2 | string.cpp:501:20:501:24 | call to begin | TAINT |
| string.cpp:501:17:501:37 | call to basic_string | string.cpp:506:7:506:8 | s4 |  |
| string.cpp:501:20:501:24 | call to begin | string.cpp:501:17:501:37 | call to basic_string | TAINT |
| string.cpp:501:29:501:30 | ref arg s2 | string.cpp:504:7:504:8 | s2 |  |
| string.cpp:501:29:501:30 | s2 | string.cpp:501:32:501:34 | call to end | TAINT |
| string.cpp:501:32:501:34 | call to end | string.cpp:501:17:501:37 | call to basic_string | TAINT |
| string.cpp:510:16:510:19 | aa | string.cpp:510:16:510:20 | call to basic_string | TAINT |
| string.cpp:510:16:510:20 | call to basic_string | string.cpp:512:7:512:7 | a |  |
| string.cpp:510:16:510:20 | call to basic_string | string.cpp:513:7:513:7 | a |  |
| string.cpp:510:16:510:20 | call to basic_string | string.cpp:514:2:514:2 | a |  |
| string.cpp:510:16:510:20 | call to basic_string | string.cpp:515:7:515:7 | a |  |
| string.cpp:510:16:510:20 | call to basic_string | string.cpp:516:7:516:7 | a |  |
| string.cpp:512:7:512:7 | a | string.cpp:512:9:512:13 | call to front | TAINT |
| string.cpp:512:7:512:7 | ref arg a | string.cpp:513:7:513:7 | a |  |
| string.cpp:512:7:512:7 | ref arg a | string.cpp:514:2:514:2 | a |  |
| string.cpp:512:7:512:7 | ref arg a | string.cpp:515:7:515:7 | a |  |
| string.cpp:512:7:512:7 | ref arg a | string.cpp:516:7:516:7 | a |  |
| string.cpp:513:7:513:7 | a | string.cpp:513:9:513:12 | call to back | TAINT |
| string.cpp:513:7:513:7 | ref arg a | string.cpp:514:2:514:2 | a |  |
| string.cpp:513:7:513:7 | ref arg a | string.cpp:515:7:515:7 | a |  |
| string.cpp:513:7:513:7 | ref arg a | string.cpp:516:7:516:7 | a |  |
| string.cpp:514:2:514:2 | ref arg a | string.cpp:515:7:515:7 | a |  |
| string.cpp:514:2:514:2 | ref arg a | string.cpp:516:7:516:7 | a |  |
| string.cpp:514:14:514:28 | call to source | string.cpp:514:2:514:2 | ref arg a | TAINT |
| string.cpp:515:7:515:7 | a | string.cpp:515:9:515:13 | call to front | TAINT |
| string.cpp:515:7:515:7 | ref arg a | string.cpp:516:7:516:7 | a |  |
| string.cpp:516:7:516:7 | a | string.cpp:516:9:516:12 | call to back | TAINT |
| string.cpp:521:17:521:20 | aa | string.cpp:521:17:521:21 | call to basic_string | TAINT |
| string.cpp:521:17:521:21 | call to basic_string | string.cpp:528:9:528:9 | a |  |
| string.cpp:521:17:521:21 | call to basic_string | string.cpp:532:8:532:8 | a |  |
| string.cpp:522:17:522:20 | bb | string.cpp:522:17:522:21 | call to basic_string | TAINT |
| string.cpp:522:17:522:21 | call to basic_string | string.cpp:528:15:528:15 | b |  |
| string.cpp:522:17:522:21 | call to basic_string | string.cpp:533:8:533:8 | b |  |
| string.cpp:523:17:523:20 | cc | string.cpp:523:17:523:21 | call to basic_string | TAINT |
| string.cpp:523:17:523:21 | call to basic_string | string.cpp:529:9:529:9 | c |  |
| string.cpp:523:17:523:21 | call to basic_string | string.cpp:534:8:534:8 | c |  |
| string.cpp:524:17:524:20 | dd | string.cpp:524:17:524:21 | call to basic_string | TAINT |
| string.cpp:524:17:524:21 | call to basic_string | string.cpp:529:15:529:15 | d |  |
| string.cpp:524:17:524:21 | call to basic_string | string.cpp:535:8:535:8 | d |  |
| string.cpp:525:17:525:20 | ee | string.cpp:525:17:525:21 | call to basic_string | TAINT |
| string.cpp:525:17:525:21 | call to basic_string | string.cpp:530:10:530:10 | e |  |
| string.cpp:525:17:525:21 | call to basic_string | string.cpp:536:8:536:8 | e |  |
| string.cpp:526:17:526:20 | ff | string.cpp:526:17:526:21 | call to basic_string | TAINT |
| string.cpp:526:17:526:21 | call to basic_string | string.cpp:531:10:531:10 | f |  |
| string.cpp:526:17:526:21 | call to basic_string | string.cpp:537:8:537:8 | f |  |
| string.cpp:528:9:528:9 | a | string.cpp:528:11:528:11 | call to operator+= | TAINT |
| string.cpp:528:9:528:9 | ref arg a | string.cpp:532:8:532:8 | a |  |
| string.cpp:528:15:528:15 | b | string.cpp:528:17:528:17 | call to operator+= | TAINT |
| string.cpp:528:15:528:15 | ref arg b | string.cpp:533:8:533:8 | b |  |
| string.cpp:528:17:528:17 | call to operator+= | string.cpp:528:9:528:9 | ref arg a | TAINT |
| string.cpp:528:17:528:17 | call to operator+= | string.cpp:528:11:528:11 | call to operator+= | TAINT |
| string.cpp:528:20:528:23 | bb | string.cpp:528:15:528:15 | ref arg b | TAINT |
| string.cpp:528:20:528:23 | bb | string.cpp:528:17:528:17 | call to operator+= | TAINT |
| string.cpp:529:9:529:9 | c | string.cpp:529:11:529:11 | call to operator+= | TAINT |
| string.cpp:529:9:529:9 | ref arg c | string.cpp:534:8:534:8 | c |  |
| string.cpp:529:15:529:15 | d | string.cpp:529:17:529:17 | call to operator+= | TAINT |
| string.cpp:529:15:529:15 | ref arg d | string.cpp:535:8:535:8 | d |  |
| string.cpp:529:17:529:17 | call to operator+= | string.cpp:529:9:529:9 | ref arg c | TAINT |
| string.cpp:529:17:529:17 | call to operator+= | string.cpp:529:11:529:11 | call to operator+= | TAINT |
| string.cpp:529:20:529:25 | call to source | string.cpp:529:15:529:15 | ref arg d | TAINT |
| string.cpp:529:20:529:25 | call to source | string.cpp:529:17:529:17 | call to operator+= | TAINT |
| string.cpp:530:10:530:10 | e | string.cpp:530:12:530:12 | call to operator+= | TAINT |
| string.cpp:530:10:530:10 | ref arg e | string.cpp:536:8:536:8 | e |  |
| string.cpp:530:12:530:12 | call to operator+= | string.cpp:530:21:530:21 | call to operator+= | TAINT |
| string.cpp:530:12:530:12 | ref arg call to operator+= | string.cpp:530:10:530:10 | ref arg e | TAINT |
| string.cpp:530:15:530:18 | ee | string.cpp:530:10:530:10 | ref arg e | TAINT |
| string.cpp:530:15:530:18 | ee | string.cpp:530:12:530:12 | call to operator+= | TAINT |
| string.cpp:530:24:530:29 | call to source | string.cpp:530:12:530:12 | ref arg call to operator+= | TAINT |
| string.cpp:530:24:530:29 | call to source | string.cpp:530:21:530:21 | call to operator+= | TAINT |
| string.cpp:531:10:531:10 | f | string.cpp:531:12:531:12 | call to operator+= | TAINT |
| string.cpp:531:10:531:10 | ref arg f | string.cpp:537:8:537:8 | f |  |
| string.cpp:531:12:531:12 | call to operator+= | string.cpp:531:25:531:25 | call to operator+= | TAINT |
| string.cpp:531:12:531:12 | ref arg call to operator+= | string.cpp:531:10:531:10 | ref arg f | TAINT |
| string.cpp:531:15:531:20 | call to source | string.cpp:531:10:531:10 | ref arg f | TAINT |
| string.cpp:531:15:531:20 | call to source | string.cpp:531:12:531:12 | call to operator+= | TAINT |
| string.cpp:531:28:531:31 | ff | string.cpp:531:12:531:12 | ref arg call to operator+= | TAINT |
| string.cpp:531:28:531:31 | ff | string.cpp:531:25:531:25 | call to operator+= | TAINT |
| string.cpp:541:17:541:20 | aa | string.cpp:541:17:541:21 | call to basic_string | TAINT |
| string.cpp:541:17:541:21 | call to basic_string | string.cpp:548:9:548:9 | a |  |
| string.cpp:541:17:541:21 | call to basic_string | string.cpp:552:8:552:8 | a |  |
| string.cpp:542:17:542:20 | bb | string.cpp:542:17:542:21 | call to basic_string | TAINT |
| string.cpp:542:17:542:21 | call to basic_string | string.cpp:548:18:548:18 | b |  |
| string.cpp:542:17:542:21 | call to basic_string | string.cpp:553:8:553:8 | b |  |
| string.cpp:543:17:543:20 | cc | string.cpp:543:17:543:21 | call to basic_string | TAINT |
| string.cpp:543:17:543:21 | call to basic_string | string.cpp:549:9:549:9 | c |  |
| string.cpp:543:17:543:21 | call to basic_string | string.cpp:554:8:554:8 | c |  |
| string.cpp:544:17:544:20 | dd | string.cpp:544:17:544:21 | call to basic_string | TAINT |
| string.cpp:544:17:544:21 | call to basic_string | string.cpp:549:18:549:18 | d |  |
| string.cpp:544:17:544:21 | call to basic_string | string.cpp:555:8:555:8 | d |  |
| string.cpp:545:17:545:20 | ee | string.cpp:545:17:545:21 | call to basic_string | TAINT |
| string.cpp:545:17:545:21 | call to basic_string | string.cpp:550:9:550:9 | e |  |
| string.cpp:545:17:545:21 | call to basic_string | string.cpp:556:8:556:8 | e |  |
| string.cpp:546:17:546:20 | ff | string.cpp:546:17:546:21 | call to basic_string | TAINT |
| string.cpp:546:17:546:21 | call to basic_string | string.cpp:551:9:551:9 | f |  |
| string.cpp:546:17:546:21 | call to basic_string | string.cpp:557:8:557:8 | f |  |
| string.cpp:548:9:548:9 | ref arg a | string.cpp:552:8:552:8 | a |  |
| string.cpp:548:18:548:18 | ref arg b | string.cpp:553:8:553:8 | b |  |
| string.cpp:548:20:548:25 | call to assign | string.cpp:548:9:548:9 | ref arg a | TAINT |
| string.cpp:548:20:548:25 | call to assign | string.cpp:548:11:548:16 | call to assign | TAINT |
| string.cpp:548:27:548:30 | bb | string.cpp:548:27:548:30 | call to basic_string | TAINT |
| string.cpp:548:27:548:30 | call to basic_string | string.cpp:548:18:548:18 | ref arg b | TAINT |
| string.cpp:548:27:548:30 | call to basic_string | string.cpp:548:20:548:25 | call to assign | TAINT |
| string.cpp:549:9:549:9 | ref arg c | string.cpp:554:8:554:8 | c |  |
| string.cpp:549:18:549:18 | ref arg d | string.cpp:555:8:555:8 | d |  |
| string.cpp:549:20:549:25 | call to assign | string.cpp:549:9:549:9 | ref arg c | TAINT |
| string.cpp:549:20:549:25 | call to assign | string.cpp:549:11:549:16 | call to assign | TAINT |
| string.cpp:549:27:549:32 | call to source | string.cpp:549:27:549:34 | call to basic_string | TAINT |
| string.cpp:549:27:549:34 | call to basic_string | string.cpp:549:18:549:18 | ref arg d | TAINT |
| string.cpp:549:27:549:34 | call to basic_string | string.cpp:549:20:549:25 | call to assign | TAINT |
| string.cpp:550:9:550:9 | ref arg e | string.cpp:556:8:556:8 | e |  |
| string.cpp:550:11:550:16 | ref arg call to assign | string.cpp:550:9:550:9 | ref arg e | TAINT |
| string.cpp:550:18:550:21 | call to basic_string | string.cpp:550:9:550:9 | ref arg e | TAINT |
| string.cpp:550:18:550:21 | call to basic_string | string.cpp:550:11:550:16 | call to assign | TAINT |
| string.cpp:550:18:550:21 | ee | string.cpp:550:18:550:21 | call to basic_string | TAINT |
| string.cpp:550:31:550:36 | call to source | string.cpp:550:31:550:38 | call to basic_string | TAINT |
| string.cpp:550:31:550:38 | call to basic_string | string.cpp:550:11:550:16 | ref arg call to assign | TAINT |
| string.cpp:550:31:550:38 | call to basic_string | string.cpp:550:24:550:29 | call to assign | TAINT |
| string.cpp:551:9:551:9 | ref arg f | string.cpp:557:8:557:8 | f |  |
| string.cpp:551:11:551:16 | ref arg call to assign | string.cpp:551:9:551:9 | ref arg f | TAINT |
| string.cpp:551:18:551:23 | call to source | string.cpp:551:18:551:25 | call to basic_string | TAINT |
| string.cpp:551:18:551:25 | call to basic_string | string.cpp:551:9:551:9 | ref arg f | TAINT |
| string.cpp:551:18:551:25 | call to basic_string | string.cpp:551:11:551:16 | call to assign | TAINT |
| string.cpp:551:35:551:38 | call to basic_string | string.cpp:551:11:551:16 | ref arg call to assign | TAINT |
| string.cpp:551:35:551:38 | call to basic_string | string.cpp:551:28:551:33 | call to assign | TAINT |
| string.cpp:551:35:551:38 | ff | string.cpp:551:35:551:38 | call to basic_string | TAINT |
| stringstream.cpp:26:35:26:40 | amount | stringstream.cpp:64:46:64:51 | amount |  |
| stringstream.cpp:28:20:28:22 | call to basic_stringstream | stringstream.cpp:31:7:31:9 | ss1 |  |
| stringstream.cpp:28:20:28:22 | call to basic_stringstream | stringstream.cpp:37:7:37:9 | ss1 |  |
| stringstream.cpp:28:20:28:22 | call to basic_stringstream | stringstream.cpp:42:7:42:9 | ss1 |  |
| stringstream.cpp:28:25:28:27 | call to basic_stringstream | stringstream.cpp:32:7:32:9 | ss2 |  |
| stringstream.cpp:28:25:28:27 | call to basic_stringstream | stringstream.cpp:38:7:38:9 | ss2 |  |
| stringstream.cpp:28:25:28:27 | call to basic_stringstream | stringstream.cpp:43:7:43:9 | ss2 |  |
| stringstream.cpp:28:30:28:32 | call to basic_stringstream | stringstream.cpp:33:7:33:9 | ss3 |  |
| stringstream.cpp:28:30:28:32 | call to basic_stringstream | stringstream.cpp:39:7:39:9 | ss3 |  |
| stringstream.cpp:28:30:28:32 | call to basic_stringstream | stringstream.cpp:44:7:44:9 | ss3 |  |
| stringstream.cpp:28:35:28:37 | call to basic_stringstream | stringstream.cpp:34:7:34:9 | ss4 |  |
| stringstream.cpp:28:35:28:37 | call to basic_stringstream | stringstream.cpp:40:7:40:9 | ss4 |  |
| stringstream.cpp:28:35:28:37 | call to basic_stringstream | stringstream.cpp:45:7:45:9 | ss4 |  |
| stringstream.cpp:28:40:28:42 | call to basic_stringstream | stringstream.cpp:35:7:35:9 | ss5 |  |
| stringstream.cpp:28:40:28:42 | call to basic_stringstream | stringstream.cpp:41:7:41:9 | ss5 |  |
| stringstream.cpp:28:40:28:42 | call to basic_stringstream | stringstream.cpp:46:7:46:9 | ss5 |  |
| stringstream.cpp:28:45:28:47 | call to basic_stringstream | stringstream.cpp:48:2:48:4 | ss6 |  |
| stringstream.cpp:28:45:28:47 | call to basic_stringstream | stringstream.cpp:49:2:49:4 | ss6 |  |
| stringstream.cpp:28:45:28:47 | call to basic_stringstream | stringstream.cpp:52:7:52:9 | ss6 |  |
| stringstream.cpp:28:50:28:52 | call to basic_stringstream | stringstream.cpp:50:2:50:4 | ss7 |  |
| stringstream.cpp:28:50:28:52 | call to basic_stringstream | stringstream.cpp:51:2:51:4 | ss7 |  |
| stringstream.cpp:28:50:28:52 | call to basic_stringstream | stringstream.cpp:53:7:53:9 | ss7 |  |
| stringstream.cpp:28:55:28:57 | call to basic_stringstream | stringstream.cpp:55:7:55:9 | ss8 |  |
| stringstream.cpp:28:55:28:57 | call to basic_stringstream | stringstream.cpp:58:7:58:9 | ss8 |  |
| stringstream.cpp:28:60:28:62 | call to basic_stringstream | stringstream.cpp:56:7:56:9 | ss9 |  |
| stringstream.cpp:28:60:28:62 | call to basic_stringstream | stringstream.cpp:59:7:59:9 | ss9 |  |
| stringstream.cpp:28:65:28:68 | call to basic_stringstream | stringstream.cpp:57:7:57:10 | ss10 |  |
| stringstream.cpp:28:65:28:68 | call to basic_stringstream | stringstream.cpp:60:7:60:10 | ss10 |  |
| stringstream.cpp:28:71:28:74 | call to basic_stringstream | stringstream.cpp:62:7:62:10 | ss11 |  |
| stringstream.cpp:28:71:28:74 | call to basic_stringstream | stringstream.cpp:65:7:65:10 | ss11 |  |
| stringstream.cpp:28:77:28:80 | call to basic_stringstream | stringstream.cpp:63:7:63:10 | ss12 |  |
| stringstream.cpp:28:77:28:80 | call to basic_stringstream | stringstream.cpp:66:7:66:10 | ss12 |  |
| stringstream.cpp:28:83:28:86 | call to basic_stringstream | stringstream.cpp:64:7:64:10 | ss13 |  |
| stringstream.cpp:28:83:28:86 | call to basic_stringstream | stringstream.cpp:67:7:67:10 | ss13 |  |
| stringstream.cpp:29:16:29:21 | call to source | stringstream.cpp:29:16:29:24 | call to basic_string | TAINT |
| stringstream.cpp:29:16:29:24 | call to basic_string | stringstream.cpp:35:14:35:14 | t |  |
| stringstream.cpp:31:7:31:9 | ref arg ss1 | stringstream.cpp:37:7:37:9 | ss1 |  |
| stringstream.cpp:31:7:31:9 | ref arg ss1 | stringstream.cpp:42:7:42:9 | ss1 |  |
| stringstream.cpp:31:7:31:9 | ss1 | stringstream.cpp:31:11:31:11 | call to operator<< |  |
| stringstream.cpp:31:14:31:19 | 1234 | stringstream.cpp:31:7:31:9 | ref arg ss1 | TAINT |
| stringstream.cpp:31:14:31:19 | 1234 | stringstream.cpp:31:11:31:11 | call to operator<< | TAINT |
| stringstream.cpp:32:7:32:9 | ref arg ss2 | stringstream.cpp:38:7:38:9 | ss2 |  |
| stringstream.cpp:32:7:32:9 | ref arg ss2 | stringstream.cpp:43:7:43:9 | ss2 |  |
| stringstream.cpp:32:7:32:9 | ss2 | stringstream.cpp:32:11:32:11 | call to operator<< |  |
| stringstream.cpp:32:14:32:19 | call to source | stringstream.cpp:32:7:32:9 | ref arg ss2 | TAINT |
| stringstream.cpp:32:14:32:19 | call to source | stringstream.cpp:32:11:32:11 | call to operator<< | TAINT |
| stringstream.cpp:33:7:33:9 | ref arg ss3 | stringstream.cpp:39:7:39:9 | ss3 |  |
| stringstream.cpp:33:7:33:9 | ref arg ss3 | stringstream.cpp:44:7:44:9 | ss3 |  |
| stringstream.cpp:33:7:33:9 | ss3 | stringstream.cpp:33:11:33:11 | call to operator<< |  |
| stringstream.cpp:33:11:33:11 | call to operator<< | stringstream.cpp:33:20:33:20 | call to operator<< |  |
| stringstream.cpp:33:11:33:11 | ref arg call to operator<< | stringstream.cpp:33:7:33:9 | ref arg ss3 | TAINT |
| stringstream.cpp:33:14:33:18 | 123 | stringstream.cpp:33:7:33:9 | ref arg ss3 | TAINT |
| stringstream.cpp:33:14:33:18 | 123 | stringstream.cpp:33:11:33:11 | call to operator<< | TAINT |
| stringstream.cpp:33:23:33:28 | call to source | stringstream.cpp:33:11:33:11 | ref arg call to operator<< | TAINT |
| stringstream.cpp:33:23:33:28 | call to source | stringstream.cpp:33:20:33:20 | call to operator<< | TAINT |
| stringstream.cpp:34:7:34:9 | ref arg ss4 | stringstream.cpp:40:7:40:9 | ss4 |  |
| stringstream.cpp:34:7:34:9 | ref arg ss4 | stringstream.cpp:45:7:45:9 | ss4 |  |
| stringstream.cpp:34:7:34:9 | ss4 | stringstream.cpp:34:11:34:11 | call to operator<< |  |
| stringstream.cpp:34:11:34:11 | call to operator<< | stringstream.cpp:34:23:34:23 | call to operator<< |  |
| stringstream.cpp:34:11:34:11 | ref arg call to operator<< | stringstream.cpp:34:7:34:9 | ref arg ss4 | TAINT |
| stringstream.cpp:34:14:34:19 | call to source | stringstream.cpp:34:7:34:9 | ref arg ss4 | TAINT |
| stringstream.cpp:34:14:34:19 | call to source | stringstream.cpp:34:11:34:11 | call to operator<< | TAINT |
| stringstream.cpp:34:26:34:30 | 456 | stringstream.cpp:34:11:34:11 | ref arg call to operator<< | TAINT |
| stringstream.cpp:34:26:34:30 | 456 | stringstream.cpp:34:23:34:23 | call to operator<< | TAINT |
| stringstream.cpp:35:7:35:9 | ref arg ss5 | stringstream.cpp:41:7:41:9 | ss5 |  |
| stringstream.cpp:35:7:35:9 | ref arg ss5 | stringstream.cpp:46:7:46:9 | ss5 |  |
| stringstream.cpp:35:7:35:9 | ss5 | stringstream.cpp:35:11:35:11 | call to operator<< |  |
| stringstream.cpp:35:14:35:14 | t | stringstream.cpp:35:7:35:9 | ref arg ss5 | TAINT |
| stringstream.cpp:35:14:35:14 | t | stringstream.cpp:35:11:35:11 | call to operator<< | TAINT |
| stringstream.cpp:42:7:42:9 | ss1 | stringstream.cpp:42:11:42:13 | call to str | TAINT |
| stringstream.cpp:43:7:43:9 | ss2 | stringstream.cpp:43:11:43:13 | call to str | TAINT |
| stringstream.cpp:44:7:44:9 | ss3 | stringstream.cpp:44:11:44:13 | call to str | TAINT |
| stringstream.cpp:45:7:45:9 | ss4 | stringstream.cpp:45:11:45:13 | call to str | TAINT |
| stringstream.cpp:46:7:46:9 | ss5 | stringstream.cpp:46:11:46:13 | call to str | TAINT |
| stringstream.cpp:48:2:48:4 | ref arg ss6 | stringstream.cpp:49:2:49:4 | ss6 |  |
| stringstream.cpp:48:2:48:4 | ref arg ss6 | stringstream.cpp:52:7:52:9 | ss6 |  |
| stringstream.cpp:48:2:48:4 | ss6 | stringstream.cpp:48:6:48:8 | call to str | TAINT |
| stringstream.cpp:48:10:48:14 | abc | stringstream.cpp:48:10:48:14 | call to basic_string | TAINT |
| stringstream.cpp:48:10:48:14 | call to basic_string | stringstream.cpp:48:2:48:4 | ref arg ss6 | TAINT |
| stringstream.cpp:49:2:49:4 | ref arg ss6 | stringstream.cpp:52:7:52:9 | ss6 |  |
| stringstream.cpp:49:2:49:4 | ss6 | stringstream.cpp:49:6:49:8 | call to str | TAINT |
| stringstream.cpp:49:10:49:15 | call to source | stringstream.cpp:49:10:49:17 | call to basic_string | TAINT |
| stringstream.cpp:49:10:49:17 | call to basic_string | stringstream.cpp:49:2:49:4 | ref arg ss6 | TAINT |
| stringstream.cpp:50:2:50:4 | ref arg ss7 | stringstream.cpp:51:2:51:4 | ss7 |  |
| stringstream.cpp:50:2:50:4 | ref arg ss7 | stringstream.cpp:53:7:53:9 | ss7 |  |
| stringstream.cpp:50:2:50:4 | ss7 | stringstream.cpp:50:6:50:8 | call to str | TAINT |
| stringstream.cpp:50:10:50:15 | call to source | stringstream.cpp:50:10:50:17 | call to basic_string | TAINT |
| stringstream.cpp:50:10:50:17 | call to basic_string | stringstream.cpp:50:2:50:4 | ref arg ss7 | TAINT |
| stringstream.cpp:51:2:51:4 | ref arg ss7 | stringstream.cpp:53:7:53:9 | ss7 |  |
| stringstream.cpp:51:2:51:4 | ss7 | stringstream.cpp:51:6:51:8 | call to str | TAINT |
| stringstream.cpp:51:10:51:14 | abc | stringstream.cpp:51:10:51:14 | call to basic_string | TAINT |
| stringstream.cpp:51:10:51:14 | call to basic_string | stringstream.cpp:51:2:51:4 | ref arg ss7 | TAINT |
| stringstream.cpp:55:7:55:9 | ref arg ss8 | stringstream.cpp:58:7:58:9 | ss8 |  |
| stringstream.cpp:55:7:55:9 | ss8 | stringstream.cpp:55:11:55:13 | call to put |  |
| stringstream.cpp:55:15:55:17 | 97 | stringstream.cpp:55:7:55:9 | ref arg ss8 | TAINT |
| stringstream.cpp:55:15:55:17 | 97 | stringstream.cpp:55:11:55:13 | call to put | TAINT |
| stringstream.cpp:56:7:56:9 | ref arg ss9 | stringstream.cpp:59:7:59:9 | ss9 |  |
| stringstream.cpp:56:7:56:9 | ss9 | stringstream.cpp:56:11:56:13 | call to put |  |
| stringstream.cpp:56:15:56:29 | call to source | stringstream.cpp:56:7:56:9 | ref arg ss9 | TAINT |
| stringstream.cpp:56:15:56:29 | call to source | stringstream.cpp:56:11:56:13 | call to put | TAINT |
| stringstream.cpp:57:7:57:10 | ref arg ss10 | stringstream.cpp:60:7:60:10 | ss10 |  |
| stringstream.cpp:57:7:57:10 | ss10 | stringstream.cpp:57:12:57:14 | call to put |  |
| stringstream.cpp:57:12:57:14 | call to put | stringstream.cpp:57:21:57:23 | call to put |  |
| stringstream.cpp:57:12:57:14 | ref arg call to put | stringstream.cpp:57:7:57:10 | ref arg ss10 | TAINT |
| stringstream.cpp:57:16:57:18 | 97 | stringstream.cpp:57:7:57:10 | ref arg ss10 | TAINT |
| stringstream.cpp:57:16:57:18 | 97 | stringstream.cpp:57:12:57:14 | call to put | TAINT |
| stringstream.cpp:57:21:57:23 | call to put | stringstream.cpp:57:44:57:46 | call to put |  |
| stringstream.cpp:57:21:57:23 | ref arg call to put | stringstream.cpp:57:12:57:14 | ref arg call to put | TAINT |
| stringstream.cpp:57:25:57:39 | call to source | stringstream.cpp:57:12:57:14 | ref arg call to put | TAINT |
| stringstream.cpp:57:25:57:39 | call to source | stringstream.cpp:57:21:57:23 | call to put | TAINT |
| stringstream.cpp:57:48:57:50 | 122 | stringstream.cpp:57:21:57:23 | ref arg call to put | TAINT |
| stringstream.cpp:57:48:57:50 | 122 | stringstream.cpp:57:44:57:46 | call to put | TAINT |
| stringstream.cpp:62:7:62:10 | ref arg ss11 | stringstream.cpp:65:7:65:10 | ss11 |  |
| stringstream.cpp:62:7:62:10 | ss11 | stringstream.cpp:62:12:62:16 | call to write |  |
| stringstream.cpp:62:18:62:24 | begin | stringstream.cpp:62:7:62:10 | ref arg ss11 | TAINT |
| stringstream.cpp:62:18:62:24 | begin | stringstream.cpp:62:12:62:16 | call to write | TAINT |
| stringstream.cpp:63:7:63:10 | ref arg ss12 | stringstream.cpp:66:7:66:10 | ss12 |  |
| stringstream.cpp:63:7:63:10 | ss12 | stringstream.cpp:63:12:63:16 | call to write |  |
| stringstream.cpp:63:18:63:23 | call to source | stringstream.cpp:63:7:63:10 | ref arg ss12 | TAINT |
| stringstream.cpp:63:18:63:23 | call to source | stringstream.cpp:63:12:63:16 | call to write | TAINT |
| stringstream.cpp:64:7:64:10 | ref arg ss13 | stringstream.cpp:67:7:67:10 | ss13 |  |
| stringstream.cpp:64:7:64:10 | ss13 | stringstream.cpp:64:12:64:16 | call to write |  |
| stringstream.cpp:64:12:64:16 | call to write | stringstream.cpp:64:30:64:34 | call to write |  |
| stringstream.cpp:64:12:64:16 | ref arg call to write | stringstream.cpp:64:7:64:10 | ref arg ss13 | TAINT |
| stringstream.cpp:64:18:64:24 | begin | stringstream.cpp:64:7:64:10 | ref arg ss13 | TAINT |
| stringstream.cpp:64:18:64:24 | begin | stringstream.cpp:64:12:64:16 | call to write | TAINT |
| stringstream.cpp:64:30:64:34 | call to write | stringstream.cpp:64:54:64:58 | call to write |  |
| stringstream.cpp:64:30:64:34 | ref arg call to write | stringstream.cpp:64:12:64:16 | ref arg call to write | TAINT |
| stringstream.cpp:64:36:64:41 | call to source | stringstream.cpp:64:12:64:16 | ref arg call to write | TAINT |
| stringstream.cpp:64:36:64:41 | call to source | stringstream.cpp:64:30:64:34 | call to write | TAINT |
| stringstream.cpp:64:60:64:64 | end | stringstream.cpp:64:30:64:34 | ref arg call to write | TAINT |
| stringstream.cpp:64:60:64:64 | end | stringstream.cpp:64:54:64:58 | call to write | TAINT |
| stringstream.cpp:70:32:70:37 | source | stringstream.cpp:76:14:76:19 | source |  |
| stringstream.cpp:72:20:72:22 | call to basic_stringstream | stringstream.cpp:75:7:75:9 | ss1 |  |
| stringstream.cpp:72:20:72:22 | call to basic_stringstream | stringstream.cpp:77:7:77:9 | ss1 |  |
| stringstream.cpp:72:20:72:22 | call to basic_stringstream | stringstream.cpp:80:7:80:9 | ss1 |  |
| stringstream.cpp:72:20:72:22 | call to basic_stringstream | stringstream.cpp:82:7:82:9 | ss1 |  |
| stringstream.cpp:72:25:72:27 | call to basic_stringstream | stringstream.cpp:76:7:76:9 | ss2 |  |
| stringstream.cpp:72:25:72:27 | call to basic_stringstream | stringstream.cpp:78:7:78:9 | ss2 |  |
| stringstream.cpp:72:25:72:27 | call to basic_stringstream | stringstream.cpp:81:7:81:9 | ss2 |  |
| stringstream.cpp:72:25:72:27 | call to basic_stringstream | stringstream.cpp:83:7:83:9 | ss2 |  |
| stringstream.cpp:73:10:73:11 | 0 | stringstream.cpp:77:14:77:15 | v1 |  |
| stringstream.cpp:73:10:73:11 | 0 | stringstream.cpp:84:7:84:8 | v1 |  |
| stringstream.cpp:73:18:73:19 | 0 | stringstream.cpp:78:14:78:15 | v2 |  |
| stringstream.cpp:73:18:73:19 | 0 | stringstream.cpp:85:7:85:8 | v2 |  |
| stringstream.cpp:75:7:75:9 | ref arg ss1 | stringstream.cpp:77:7:77:9 | ss1 |  |
| stringstream.cpp:75:7:75:9 | ref arg ss1 | stringstream.cpp:80:7:80:9 | ss1 |  |
| stringstream.cpp:75:7:75:9 | ref arg ss1 | stringstream.cpp:82:7:82:9 | ss1 |  |
| stringstream.cpp:75:7:75:9 | ss1 | stringstream.cpp:75:11:75:11 | call to operator<< |  |
| stringstream.cpp:75:14:75:17 | 1234 | stringstream.cpp:75:7:75:9 | ref arg ss1 | TAINT |
| stringstream.cpp:75:14:75:17 | 1234 | stringstream.cpp:75:11:75:11 | call to operator<< | TAINT |
| stringstream.cpp:76:7:76:9 | ref arg ss2 | stringstream.cpp:78:7:78:9 | ss2 |  |
| stringstream.cpp:76:7:76:9 | ref arg ss2 | stringstream.cpp:81:7:81:9 | ss2 |  |
| stringstream.cpp:76:7:76:9 | ref arg ss2 | stringstream.cpp:83:7:83:9 | ss2 |  |
| stringstream.cpp:76:7:76:9 | ss2 | stringstream.cpp:76:11:76:11 | call to operator<< |  |
| stringstream.cpp:76:14:76:19 | source | stringstream.cpp:76:7:76:9 | ref arg ss2 | TAINT |
| stringstream.cpp:76:14:76:19 | source | stringstream.cpp:76:11:76:11 | call to operator<< | TAINT |
| stringstream.cpp:77:7:77:9 | ref arg ss1 | stringstream.cpp:80:7:80:9 | ss1 |  |
| stringstream.cpp:77:7:77:9 | ref arg ss1 | stringstream.cpp:82:7:82:9 | ss1 |  |
| stringstream.cpp:77:14:77:15 | ref arg v1 | stringstream.cpp:84:7:84:8 | v1 |  |
| stringstream.cpp:78:7:78:9 | ref arg ss2 | stringstream.cpp:81:7:81:9 | ss2 |  |
| stringstream.cpp:78:7:78:9 | ref arg ss2 | stringstream.cpp:83:7:83:9 | ss2 |  |
| stringstream.cpp:78:14:78:15 | ref arg v2 | stringstream.cpp:85:7:85:8 | v2 |  |
| stringstream.cpp:82:7:82:9 | ss1 | stringstream.cpp:82:11:82:13 | call to str | TAINT |
| stringstream.cpp:83:7:83:9 | ss2 | stringstream.cpp:83:11:83:13 | call to str | TAINT |
| stringstream.cpp:90:18:90:23 | call to basic_string | stringstream.cpp:92:24:92:25 | s1 |  |
| stringstream.cpp:90:19:90:23 | abc | stringstream.cpp:90:18:90:23 | call to basic_string | TAINT |
| stringstream.cpp:91:18:91:26 | call to basic_string | stringstream.cpp:93:24:93:25 | s2 |  |
| stringstream.cpp:91:19:91:24 | call to source | stringstream.cpp:91:18:91:26 | call to basic_string | TAINT |
| stringstream.cpp:92:24:92:25 | s1 | stringstream.cpp:92:24:92:26 | call to basic_stringstream | TAINT |
| stringstream.cpp:92:24:92:26 | call to basic_stringstream | stringstream.cpp:102:7:102:9 | ss1 |  |
| stringstream.cpp:93:24:93:25 | s2 | stringstream.cpp:93:24:93:26 | call to basic_stringstream | TAINT |
| stringstream.cpp:93:24:93:26 | call to basic_stringstream | stringstream.cpp:103:7:103:9 | ss2 |  |
| stringstream.cpp:94:25:94:49 | call to basic_stringstream | stringstream.cpp:104:7:104:9 | ss3 |  |
| stringstream.cpp:94:44:94:48 | abc | stringstream.cpp:94:44:94:48 | call to basic_string | TAINT |
| stringstream.cpp:94:44:94:48 | call to basic_string | stringstream.cpp:94:25:94:49 | call to basic_stringstream | TAINT |
| stringstream.cpp:95:25:95:52 | call to basic_stringstream | stringstream.cpp:105:7:105:9 | ss4 |  |
| stringstream.cpp:95:44:95:49 | call to source | stringstream.cpp:95:44:95:51 | call to basic_string | TAINT |
| stringstream.cpp:95:44:95:51 | call to basic_string | stringstream.cpp:95:25:95:52 | call to basic_stringstream | TAINT |
| stringstream.cpp:96:20:96:22 | call to basic_stringstream | stringstream.cpp:99:7:99:9 | ss5 |  |
| stringstream.cpp:96:20:96:22 | call to basic_stringstream | stringstream.cpp:106:7:106:9 | ss5 |  |
| stringstream.cpp:97:20:97:22 | call to basic_stringstream | stringstream.cpp:100:7:100:9 | ss6 |  |
| stringstream.cpp:97:20:97:22 | call to basic_stringstream | stringstream.cpp:107:7:107:9 | ss6 |  |
| stringstream.cpp:99:7:99:9 | ref arg ss5 | stringstream.cpp:106:7:106:9 | ss5 |  |
| stringstream.cpp:99:13:99:36 | call to basic_stringstream | stringstream.cpp:99:7:99:9 | ref arg ss5 | TAINT |
| stringstream.cpp:99:13:99:36 | call to basic_stringstream | stringstream.cpp:99:11:99:11 | call to operator= | TAINT |
| stringstream.cpp:99:31:99:35 | abc | stringstream.cpp:99:31:99:35 | call to basic_string | TAINT |
| stringstream.cpp:99:31:99:35 | call to basic_string | stringstream.cpp:99:13:99:36 | call to basic_stringstream | TAINT |
| stringstream.cpp:100:7:100:9 | ref arg ss6 | stringstream.cpp:107:7:107:9 | ss6 |  |
| stringstream.cpp:100:13:100:39 | call to basic_stringstream | stringstream.cpp:100:7:100:9 | ref arg ss6 | TAINT |
| stringstream.cpp:100:13:100:39 | call to basic_stringstream | stringstream.cpp:100:11:100:11 | call to operator= | TAINT |
| stringstream.cpp:100:31:100:36 | call to source | stringstream.cpp:100:31:100:38 | call to basic_string | TAINT |
| stringstream.cpp:100:31:100:38 | call to basic_string | stringstream.cpp:100:13:100:39 | call to basic_stringstream | TAINT |
| stringstream.cpp:112:24:112:28 | abc | stringstream.cpp:112:24:112:28 | call to basic_string | TAINT |
| stringstream.cpp:112:24:112:28 | call to basic_string | stringstream.cpp:112:24:112:29 | call to basic_stringstream | TAINT |
| stringstream.cpp:112:24:112:29 | call to basic_stringstream | stringstream.cpp:117:2:117:4 | ss1 |  |
| stringstream.cpp:112:24:112:29 | call to basic_stringstream | stringstream.cpp:120:7:120:9 | ss1 |  |
| stringstream.cpp:113:24:113:29 | call to source | stringstream.cpp:113:24:113:31 | call to basic_string | TAINT |
| stringstream.cpp:113:24:113:31 | call to basic_string | stringstream.cpp:113:24:113:32 | call to basic_stringstream | TAINT |
| stringstream.cpp:113:24:113:32 | call to basic_stringstream | stringstream.cpp:117:11:117:13 | ss2 |  |
| stringstream.cpp:113:24:113:32 | call to basic_stringstream | stringstream.cpp:121:7:121:9 | ss2 |  |
| stringstream.cpp:114:24:114:28 | abc | stringstream.cpp:114:24:114:28 | call to basic_string | TAINT |
| stringstream.cpp:114:24:114:28 | call to basic_string | stringstream.cpp:114:24:114:29 | call to basic_stringstream | TAINT |
| stringstream.cpp:114:24:114:29 | call to basic_stringstream | stringstream.cpp:118:11:118:13 | ss3 |  |
| stringstream.cpp:114:24:114:29 | call to basic_stringstream | stringstream.cpp:122:7:122:9 | ss3 |  |
| stringstream.cpp:115:24:115:29 | call to source | stringstream.cpp:115:24:115:31 | call to basic_string | TAINT |
| stringstream.cpp:115:24:115:31 | call to basic_string | stringstream.cpp:115:24:115:32 | call to basic_stringstream | TAINT |
| stringstream.cpp:115:24:115:32 | call to basic_stringstream | stringstream.cpp:118:2:118:4 | ss4 |  |
| stringstream.cpp:115:24:115:32 | call to basic_stringstream | stringstream.cpp:123:7:123:9 | ss4 |  |
| stringstream.cpp:117:2:117:4 | ref arg ss1 | stringstream.cpp:120:7:120:9 | ss1 |  |
| stringstream.cpp:117:11:117:13 | ref arg ss2 | stringstream.cpp:121:7:121:9 | ss2 |  |
| stringstream.cpp:118:2:118:4 | ref arg ss4 | stringstream.cpp:123:7:123:9 | ss4 |  |
| stringstream.cpp:118:11:118:13 | ref arg ss3 | stringstream.cpp:122:7:122:9 | ss3 |  |
| stringstream.cpp:128:20:128:22 | call to basic_stringstream | stringstream.cpp:142:7:142:9 | ss1 |  |
| stringstream.cpp:128:20:128:22 | call to basic_stringstream | stringstream.cpp:145:7:145:9 | ss1 |  |
| stringstream.cpp:128:20:128:22 | call to basic_stringstream | stringstream.cpp:153:7:153:9 | ss1 |  |
| stringstream.cpp:128:20:128:22 | call to basic_stringstream | stringstream.cpp:161:7:161:9 | ss1 |  |
| stringstream.cpp:128:20:128:22 | call to basic_stringstream | stringstream.cpp:163:7:163:9 | ss1 |  |
| stringstream.cpp:128:20:128:22 | call to basic_stringstream | stringstream.cpp:165:7:165:9 | ss1 |  |
| stringstream.cpp:128:20:128:22 | call to basic_stringstream | stringstream.cpp:174:12:174:14 | ss1 |  |
| stringstream.cpp:128:20:128:22 | call to basic_stringstream | stringstream.cpp:176:12:176:14 | ss1 |  |
| stringstream.cpp:128:20:128:22 | call to basic_stringstream | stringstream.cpp:178:7:178:9 | ss1 |  |
| stringstream.cpp:128:25:128:27 | call to basic_stringstream | stringstream.cpp:143:7:143:9 | ss2 |  |
| stringstream.cpp:128:25:128:27 | call to basic_stringstream | stringstream.cpp:146:7:146:9 | ss2 |  |
| stringstream.cpp:128:25:128:27 | call to basic_stringstream | stringstream.cpp:147:7:147:9 | ss2 |  |
| stringstream.cpp:128:25:128:27 | call to basic_stringstream | stringstream.cpp:154:7:154:9 | ss2 |  |
| stringstream.cpp:128:25:128:27 | call to basic_stringstream | stringstream.cpp:155:7:155:9 | ss2 |  |
| stringstream.cpp:128:25:128:27 | call to basic_stringstream | stringstream.cpp:162:7:162:9 | ss2 |  |
| stringstream.cpp:128:25:128:27 | call to basic_stringstream | stringstream.cpp:164:7:164:9 | ss2 |  |
| stringstream.cpp:128:25:128:27 | call to basic_stringstream | stringstream.cpp:166:7:166:9 | ss2 |  |
| stringstream.cpp:128:25:128:27 | call to basic_stringstream | stringstream.cpp:175:12:175:14 | ss2 |  |
| stringstream.cpp:128:25:128:27 | call to basic_stringstream | stringstream.cpp:177:12:177:14 | ss2 |  |
| stringstream.cpp:128:25:128:27 | call to basic_stringstream | stringstream.cpp:179:7:179:9 | ss2 |  |
| stringstream.cpp:129:14:129:15 | call to basic_string | stringstream.cpp:145:14:145:15 | s1 |  |
| stringstream.cpp:129:14:129:15 | call to basic_string | stringstream.cpp:148:7:148:8 | s1 |  |
| stringstream.cpp:129:18:129:19 | call to basic_string | stringstream.cpp:146:14:146:15 | s2 |  |
| stringstream.cpp:129:18:129:19 | call to basic_string | stringstream.cpp:149:7:149:8 | s2 |  |
| stringstream.cpp:129:22:129:23 | call to basic_string | stringstream.cpp:147:14:147:15 | s3 |  |
| stringstream.cpp:129:22:129:23 | call to basic_string | stringstream.cpp:150:7:150:8 | s3 |  |
| stringstream.cpp:129:26:129:27 | call to basic_string | stringstream.cpp:147:20:147:21 | s4 |  |
| stringstream.cpp:129:26:129:27 | call to basic_string | stringstream.cpp:151:7:151:8 | s4 |  |
| stringstream.cpp:130:16:130:19 | {...} | stringstream.cpp:153:14:153:15 | b1 |  |
| stringstream.cpp:130:16:130:19 | {...} | stringstream.cpp:156:7:156:8 | b1 |  |
| stringstream.cpp:130:18:130:18 | 0 | stringstream.cpp:130:16:130:19 | {...} | TAINT |
| stringstream.cpp:131:16:131:19 | {...} | stringstream.cpp:154:14:154:15 | b2 |  |
| stringstream.cpp:131:16:131:19 | {...} | stringstream.cpp:157:7:157:8 | b2 |  |
| stringstream.cpp:131:18:131:18 | 0 | stringstream.cpp:131:16:131:19 | {...} | TAINT |
| stringstream.cpp:132:16:132:19 | {...} | stringstream.cpp:155:14:155:15 | b3 |  |
| stringstream.cpp:132:16:132:19 | {...} | stringstream.cpp:158:7:158:8 | b3 |  |
| stringstream.cpp:132:18:132:18 | 0 | stringstream.cpp:132:16:132:19 | {...} | TAINT |
| stringstream.cpp:133:16:133:19 | {...} | stringstream.cpp:155:20:155:21 | b4 |  |
| stringstream.cpp:133:16:133:19 | {...} | stringstream.cpp:159:7:159:8 | b4 |  |
| stringstream.cpp:133:18:133:18 | 0 | stringstream.cpp:133:16:133:19 | {...} | TAINT |
| stringstream.cpp:134:16:134:19 | {...} | stringstream.cpp:161:16:161:17 | b5 |  |
| stringstream.cpp:134:16:134:19 | {...} | stringstream.cpp:167:7:167:8 | b5 |  |
| stringstream.cpp:134:18:134:18 | 0 | stringstream.cpp:134:16:134:19 | {...} | TAINT |
| stringstream.cpp:135:16:135:19 | {...} | stringstream.cpp:162:16:162:17 | b6 |  |
| stringstream.cpp:135:16:135:19 | {...} | stringstream.cpp:168:7:168:8 | b6 |  |
| stringstream.cpp:135:18:135:18 | 0 | stringstream.cpp:135:16:135:19 | {...} | TAINT |
| stringstream.cpp:136:16:136:19 | {...} | stringstream.cpp:163:20:163:21 | b7 |  |
| stringstream.cpp:136:16:136:19 | {...} | stringstream.cpp:169:7:169:8 | b7 |  |
| stringstream.cpp:136:18:136:18 | 0 | stringstream.cpp:136:16:136:19 | {...} | TAINT |
| stringstream.cpp:137:16:137:19 | {...} | stringstream.cpp:164:20:164:21 | b8 |  |
| stringstream.cpp:137:16:137:19 | {...} | stringstream.cpp:170:7:170:8 | b8 |  |
| stringstream.cpp:137:18:137:18 | 0 | stringstream.cpp:137:16:137:19 | {...} | TAINT |
| stringstream.cpp:138:16:138:19 | {...} | stringstream.cpp:165:15:165:16 | b9 |  |
| stringstream.cpp:138:16:138:19 | {...} | stringstream.cpp:171:7:171:8 | b9 |  |
| stringstream.cpp:138:18:138:18 | 0 | stringstream.cpp:138:16:138:19 | {...} | TAINT |
| stringstream.cpp:139:17:139:20 | {...} | stringstream.cpp:166:15:166:17 | b10 |  |
| stringstream.cpp:139:17:139:20 | {...} | stringstream.cpp:172:7:172:9 | b10 |  |
| stringstream.cpp:139:19:139:19 | 0 | stringstream.cpp:139:17:139:20 | {...} | TAINT |
| stringstream.cpp:140:44:140:44 | 0 | stringstream.cpp:178:15:178:16 | c5 |  |
| stringstream.cpp:140:44:140:44 | 0 | stringstream.cpp:184:7:184:8 | c5 |  |
| stringstream.cpp:140:52:140:52 | 0 | stringstream.cpp:179:15:179:16 | c6 |  |
| stringstream.cpp:140:52:140:52 | 0 | stringstream.cpp:185:7:185:8 | c6 |  |
| stringstream.cpp:142:7:142:9 | ref arg ss1 | stringstream.cpp:145:7:145:9 | ss1 |  |
| stringstream.cpp:142:7:142:9 | ref arg ss1 | stringstream.cpp:153:7:153:9 | ss1 |  |
| stringstream.cpp:142:7:142:9 | ref arg ss1 | stringstream.cpp:161:7:161:9 | ss1 |  |
| stringstream.cpp:142:7:142:9 | ref arg ss1 | stringstream.cpp:163:7:163:9 | ss1 |  |
| stringstream.cpp:142:7:142:9 | ref arg ss1 | stringstream.cpp:165:7:165:9 | ss1 |  |
| stringstream.cpp:142:7:142:9 | ref arg ss1 | stringstream.cpp:174:12:174:14 | ss1 |  |
| stringstream.cpp:142:7:142:9 | ref arg ss1 | stringstream.cpp:176:12:176:14 | ss1 |  |
| stringstream.cpp:142:7:142:9 | ref arg ss1 | stringstream.cpp:178:7:178:9 | ss1 |  |
| stringstream.cpp:142:7:142:9 | ss1 | stringstream.cpp:142:11:142:11 | call to operator<< |  |
| stringstream.cpp:142:14:142:18 | abc | stringstream.cpp:142:7:142:9 | ref arg ss1 | TAINT |
| stringstream.cpp:142:14:142:18 | abc | stringstream.cpp:142:11:142:11 | call to operator<< | TAINT |
| stringstream.cpp:143:7:143:9 | ref arg ss2 | stringstream.cpp:146:7:146:9 | ss2 |  |
| stringstream.cpp:143:7:143:9 | ref arg ss2 | stringstream.cpp:147:7:147:9 | ss2 |  |
| stringstream.cpp:143:7:143:9 | ref arg ss2 | stringstream.cpp:154:7:154:9 | ss2 |  |
| stringstream.cpp:143:7:143:9 | ref arg ss2 | stringstream.cpp:155:7:155:9 | ss2 |  |
| stringstream.cpp:143:7:143:9 | ref arg ss2 | stringstream.cpp:162:7:162:9 | ss2 |  |
| stringstream.cpp:143:7:143:9 | ref arg ss2 | stringstream.cpp:164:7:164:9 | ss2 |  |
| stringstream.cpp:143:7:143:9 | ref arg ss2 | stringstream.cpp:166:7:166:9 | ss2 |  |
| stringstream.cpp:143:7:143:9 | ref arg ss2 | stringstream.cpp:175:12:175:14 | ss2 |  |
| stringstream.cpp:143:7:143:9 | ref arg ss2 | stringstream.cpp:177:12:177:14 | ss2 |  |
| stringstream.cpp:143:7:143:9 | ref arg ss2 | stringstream.cpp:179:7:179:9 | ss2 |  |
| stringstream.cpp:143:7:143:9 | ss2 | stringstream.cpp:143:11:143:11 | call to operator<< |  |
| stringstream.cpp:143:14:143:19 | call to source | stringstream.cpp:143:7:143:9 | ref arg ss2 | TAINT |
| stringstream.cpp:143:14:143:19 | call to source | stringstream.cpp:143:11:143:11 | call to operator<< | TAINT |
| stringstream.cpp:145:7:145:9 | ref arg ss1 | stringstream.cpp:153:7:153:9 | ss1 |  |
| stringstream.cpp:145:7:145:9 | ref arg ss1 | stringstream.cpp:161:7:161:9 | ss1 |  |
| stringstream.cpp:145:7:145:9 | ref arg ss1 | stringstream.cpp:163:7:163:9 | ss1 |  |
| stringstream.cpp:145:7:145:9 | ref arg ss1 | stringstream.cpp:165:7:165:9 | ss1 |  |
| stringstream.cpp:145:7:145:9 | ref arg ss1 | stringstream.cpp:174:12:174:14 | ss1 |  |
| stringstream.cpp:145:7:145:9 | ref arg ss1 | stringstream.cpp:176:12:176:14 | ss1 |  |
| stringstream.cpp:145:7:145:9 | ref arg ss1 | stringstream.cpp:178:7:178:9 | ss1 |  |
| stringstream.cpp:145:14:145:15 | ref arg s1 | stringstream.cpp:148:7:148:8 | s1 |  |
| stringstream.cpp:146:7:146:9 | ref arg ss2 | stringstream.cpp:147:7:147:9 | ss2 |  |
| stringstream.cpp:146:7:146:9 | ref arg ss2 | stringstream.cpp:154:7:154:9 | ss2 |  |
| stringstream.cpp:146:7:146:9 | ref arg ss2 | stringstream.cpp:155:7:155:9 | ss2 |  |
| stringstream.cpp:146:7:146:9 | ref arg ss2 | stringstream.cpp:162:7:162:9 | ss2 |  |
| stringstream.cpp:146:7:146:9 | ref arg ss2 | stringstream.cpp:164:7:164:9 | ss2 |  |
| stringstream.cpp:146:7:146:9 | ref arg ss2 | stringstream.cpp:166:7:166:9 | ss2 |  |
| stringstream.cpp:146:7:146:9 | ref arg ss2 | stringstream.cpp:175:12:175:14 | ss2 |  |
| stringstream.cpp:146:7:146:9 | ref arg ss2 | stringstream.cpp:177:12:177:14 | ss2 |  |
| stringstream.cpp:146:7:146:9 | ref arg ss2 | stringstream.cpp:179:7:179:9 | ss2 |  |
| stringstream.cpp:146:14:146:15 | ref arg s2 | stringstream.cpp:149:7:149:8 | s2 |  |
| stringstream.cpp:147:7:147:9 | ref arg ss2 | stringstream.cpp:154:7:154:9 | ss2 |  |
| stringstream.cpp:147:7:147:9 | ref arg ss2 | stringstream.cpp:155:7:155:9 | ss2 |  |
| stringstream.cpp:147:7:147:9 | ref arg ss2 | stringstream.cpp:162:7:162:9 | ss2 |  |
| stringstream.cpp:147:7:147:9 | ref arg ss2 | stringstream.cpp:164:7:164:9 | ss2 |  |
| stringstream.cpp:147:7:147:9 | ref arg ss2 | stringstream.cpp:166:7:166:9 | ss2 |  |
| stringstream.cpp:147:7:147:9 | ref arg ss2 | stringstream.cpp:175:12:175:14 | ss2 |  |
| stringstream.cpp:147:7:147:9 | ref arg ss2 | stringstream.cpp:177:12:177:14 | ss2 |  |
| stringstream.cpp:147:7:147:9 | ref arg ss2 | stringstream.cpp:179:7:179:9 | ss2 |  |
| stringstream.cpp:147:14:147:15 | ref arg s3 | stringstream.cpp:150:7:150:8 | s3 |  |
| stringstream.cpp:147:20:147:21 | ref arg s4 | stringstream.cpp:151:7:151:8 | s4 |  |
| stringstream.cpp:153:7:153:9 | ref arg ss1 | stringstream.cpp:161:7:161:9 | ss1 |  |
| stringstream.cpp:153:7:153:9 | ref arg ss1 | stringstream.cpp:163:7:163:9 | ss1 |  |
| stringstream.cpp:153:7:153:9 | ref arg ss1 | stringstream.cpp:165:7:165:9 | ss1 |  |
| stringstream.cpp:153:7:153:9 | ref arg ss1 | stringstream.cpp:174:12:174:14 | ss1 |  |
| stringstream.cpp:153:7:153:9 | ref arg ss1 | stringstream.cpp:176:12:176:14 | ss1 |  |
| stringstream.cpp:153:7:153:9 | ref arg ss1 | stringstream.cpp:178:7:178:9 | ss1 |  |
| stringstream.cpp:153:14:153:15 | ref arg b1 | stringstream.cpp:156:7:156:8 | b1 |  |
| stringstream.cpp:154:7:154:9 | ref arg ss2 | stringstream.cpp:155:7:155:9 | ss2 |  |
| stringstream.cpp:154:7:154:9 | ref arg ss2 | stringstream.cpp:162:7:162:9 | ss2 |  |
| stringstream.cpp:154:7:154:9 | ref arg ss2 | stringstream.cpp:164:7:164:9 | ss2 |  |
| stringstream.cpp:154:7:154:9 | ref arg ss2 | stringstream.cpp:166:7:166:9 | ss2 |  |
| stringstream.cpp:154:7:154:9 | ref arg ss2 | stringstream.cpp:175:12:175:14 | ss2 |  |
| stringstream.cpp:154:7:154:9 | ref arg ss2 | stringstream.cpp:177:12:177:14 | ss2 |  |
| stringstream.cpp:154:7:154:9 | ref arg ss2 | stringstream.cpp:179:7:179:9 | ss2 |  |
| stringstream.cpp:154:14:154:15 | ref arg b2 | stringstream.cpp:157:7:157:8 | b2 |  |
| stringstream.cpp:155:7:155:9 | ref arg ss2 | stringstream.cpp:162:7:162:9 | ss2 |  |
| stringstream.cpp:155:7:155:9 | ref arg ss2 | stringstream.cpp:164:7:164:9 | ss2 |  |
| stringstream.cpp:155:7:155:9 | ref arg ss2 | stringstream.cpp:166:7:166:9 | ss2 |  |
| stringstream.cpp:155:7:155:9 | ref arg ss2 | stringstream.cpp:175:12:175:14 | ss2 |  |
| stringstream.cpp:155:7:155:9 | ref arg ss2 | stringstream.cpp:177:12:177:14 | ss2 |  |
| stringstream.cpp:155:7:155:9 | ref arg ss2 | stringstream.cpp:179:7:179:9 | ss2 |  |
| stringstream.cpp:155:14:155:15 | ref arg b3 | stringstream.cpp:158:7:158:8 | b3 |  |
| stringstream.cpp:155:20:155:21 | ref arg b4 | stringstream.cpp:159:7:159:8 | b4 |  |
| stringstream.cpp:156:7:156:8 | b1 | stringstream.cpp:156:7:156:8 | call to basic_string | TAINT |
| stringstream.cpp:157:7:157:8 | b2 | stringstream.cpp:157:7:157:8 | call to basic_string | TAINT |
| stringstream.cpp:158:7:158:8 | b3 | stringstream.cpp:158:7:158:8 | call to basic_string | TAINT |
| stringstream.cpp:159:7:159:8 | b4 | stringstream.cpp:159:7:159:8 | call to basic_string | TAINT |
| stringstream.cpp:161:7:161:9 | ref arg ss1 | stringstream.cpp:163:7:163:9 | ss1 |  |
| stringstream.cpp:161:7:161:9 | ref arg ss1 | stringstream.cpp:165:7:165:9 | ss1 |  |
| stringstream.cpp:161:7:161:9 | ref arg ss1 | stringstream.cpp:174:12:174:14 | ss1 |  |
| stringstream.cpp:161:7:161:9 | ref arg ss1 | stringstream.cpp:176:12:176:14 | ss1 |  |
| stringstream.cpp:161:7:161:9 | ref arg ss1 | stringstream.cpp:178:7:178:9 | ss1 |  |
| stringstream.cpp:161:16:161:17 | ref arg b5 | stringstream.cpp:167:7:167:8 | b5 |  |
| stringstream.cpp:162:7:162:9 | ref arg ss2 | stringstream.cpp:164:7:164:9 | ss2 |  |
| stringstream.cpp:162:7:162:9 | ref arg ss2 | stringstream.cpp:166:7:166:9 | ss2 |  |
| stringstream.cpp:162:7:162:9 | ref arg ss2 | stringstream.cpp:175:12:175:14 | ss2 |  |
| stringstream.cpp:162:7:162:9 | ref arg ss2 | stringstream.cpp:177:12:177:14 | ss2 |  |
| stringstream.cpp:162:7:162:9 | ref arg ss2 | stringstream.cpp:179:7:179:9 | ss2 |  |
| stringstream.cpp:162:16:162:17 | ref arg b6 | stringstream.cpp:168:7:168:8 | b6 |  |
| stringstream.cpp:163:7:163:9 | ref arg ss1 | stringstream.cpp:165:7:165:9 | ss1 |  |
| stringstream.cpp:163:7:163:9 | ref arg ss1 | stringstream.cpp:174:12:174:14 | ss1 |  |
| stringstream.cpp:163:7:163:9 | ref arg ss1 | stringstream.cpp:176:12:176:14 | ss1 |  |
| stringstream.cpp:163:7:163:9 | ref arg ss1 | stringstream.cpp:178:7:178:9 | ss1 |  |
| stringstream.cpp:163:20:163:21 | ref arg b7 | stringstream.cpp:169:7:169:8 | b7 |  |
| stringstream.cpp:164:7:164:9 | ref arg ss2 | stringstream.cpp:166:7:166:9 | ss2 |  |
| stringstream.cpp:164:7:164:9 | ref arg ss2 | stringstream.cpp:175:12:175:14 | ss2 |  |
| stringstream.cpp:164:7:164:9 | ref arg ss2 | stringstream.cpp:177:12:177:14 | ss2 |  |
| stringstream.cpp:164:7:164:9 | ref arg ss2 | stringstream.cpp:179:7:179:9 | ss2 |  |
| stringstream.cpp:164:20:164:21 | ref arg b8 | stringstream.cpp:170:7:170:8 | b8 |  |
| stringstream.cpp:165:7:165:9 | ref arg ss1 | stringstream.cpp:174:12:174:14 | ss1 |  |
| stringstream.cpp:165:7:165:9 | ref arg ss1 | stringstream.cpp:176:12:176:14 | ss1 |  |
| stringstream.cpp:165:7:165:9 | ref arg ss1 | stringstream.cpp:178:7:178:9 | ss1 |  |
| stringstream.cpp:165:15:165:16 | ref arg b9 | stringstream.cpp:171:7:171:8 | b9 |  |
| stringstream.cpp:166:7:166:9 | ref arg ss2 | stringstream.cpp:175:12:175:14 | ss2 |  |
| stringstream.cpp:166:7:166:9 | ref arg ss2 | stringstream.cpp:177:12:177:14 | ss2 |  |
| stringstream.cpp:166:7:166:9 | ref arg ss2 | stringstream.cpp:179:7:179:9 | ss2 |  |
| stringstream.cpp:166:15:166:17 | ref arg b10 | stringstream.cpp:172:7:172:9 | b10 |  |
| stringstream.cpp:167:7:167:8 | b5 | stringstream.cpp:167:7:167:8 | call to basic_string | TAINT |
| stringstream.cpp:168:7:168:8 | b6 | stringstream.cpp:168:7:168:8 | call to basic_string | TAINT |
| stringstream.cpp:169:7:169:8 | b7 | stringstream.cpp:169:7:169:8 | call to basic_string | TAINT |
| stringstream.cpp:170:7:170:8 | b8 | stringstream.cpp:170:7:170:8 | call to basic_string | TAINT |
| stringstream.cpp:171:7:171:8 | b9 | stringstream.cpp:171:7:171:8 | call to basic_string | TAINT |
| stringstream.cpp:172:7:172:9 | b10 | stringstream.cpp:172:7:172:9 | call to basic_string | TAINT |
| stringstream.cpp:174:7:174:8 | c1 | stringstream.cpp:174:7:174:20 | ... = ... |  |
| stringstream.cpp:174:12:174:14 | ref arg ss1 | stringstream.cpp:176:12:176:14 | ss1 |  |
| stringstream.cpp:174:12:174:14 | ref arg ss1 | stringstream.cpp:178:7:178:9 | ss1 |  |
| stringstream.cpp:174:16:174:18 | call to get | stringstream.cpp:174:7:174:20 | ... = ... |  |
| stringstream.cpp:174:16:174:18 | call to get | stringstream.cpp:180:7:180:8 | c1 |  |
| stringstream.cpp:175:7:175:8 | c2 | stringstream.cpp:175:7:175:20 | ... = ... |  |
| stringstream.cpp:175:12:175:14 | ref arg ss2 | stringstream.cpp:177:12:177:14 | ss2 |  |
| stringstream.cpp:175:12:175:14 | ref arg ss2 | stringstream.cpp:179:7:179:9 | ss2 |  |
| stringstream.cpp:175:16:175:18 | call to get | stringstream.cpp:175:7:175:20 | ... = ... |  |
| stringstream.cpp:175:16:175:18 | call to get | stringstream.cpp:181:7:181:8 | c2 |  |
| stringstream.cpp:176:7:176:8 | c3 | stringstream.cpp:176:7:176:21 | ... = ... |  |
| stringstream.cpp:176:12:176:14 | ref arg ss1 | stringstream.cpp:178:7:178:9 | ss1 |  |
| stringstream.cpp:176:16:176:19 | call to peek | stringstream.cpp:176:7:176:21 | ... = ... |  |
| stringstream.cpp:176:16:176:19 | call to peek | stringstream.cpp:182:7:182:8 | c3 |  |
| stringstream.cpp:177:7:177:8 | c4 | stringstream.cpp:177:7:177:21 | ... = ... |  |
| stringstream.cpp:177:12:177:14 | ref arg ss2 | stringstream.cpp:179:7:179:9 | ss2 |  |
| stringstream.cpp:177:16:177:19 | call to peek | stringstream.cpp:177:7:177:21 | ... = ... |  |
| stringstream.cpp:177:16:177:19 | call to peek | stringstream.cpp:183:7:183:8 | c4 |  |
| stringstream.cpp:178:15:178:16 | ref arg c5 | stringstream.cpp:184:7:184:8 | c5 |  |
| stringstream.cpp:179:15:179:16 | ref arg c6 | stringstream.cpp:185:7:185:8 | c6 |  |
| stringstream.cpp:190:20:190:21 | call to basic_stringstream | stringstream.cpp:192:7:192:8 | ss |  |
| stringstream.cpp:190:20:190:21 | call to basic_stringstream | stringstream.cpp:193:7:193:8 | ss |  |
| stringstream.cpp:190:20:190:21 | call to basic_stringstream | stringstream.cpp:194:7:194:8 | ss |  |
| stringstream.cpp:190:20:190:21 | call to basic_stringstream | stringstream.cpp:195:7:195:8 | ss |  |
| stringstream.cpp:190:20:190:21 | call to basic_stringstream | stringstream.cpp:196:7:196:8 | ss |  |
| stringstream.cpp:190:20:190:21 | call to basic_stringstream | stringstream.cpp:197:7:197:8 | ss |  |
| stringstream.cpp:192:7:192:8 | ref arg ss | stringstream.cpp:193:7:193:8 | ss |  |
| stringstream.cpp:192:7:192:8 | ref arg ss | stringstream.cpp:194:7:194:8 | ss |  |
| stringstream.cpp:192:7:192:8 | ref arg ss | stringstream.cpp:195:7:195:8 | ss |  |
| stringstream.cpp:192:7:192:8 | ref arg ss | stringstream.cpp:196:7:196:8 | ss |  |
| stringstream.cpp:192:7:192:8 | ref arg ss | stringstream.cpp:197:7:197:8 | ss |  |
| stringstream.cpp:192:7:192:8 | ss | stringstream.cpp:192:10:192:12 | call to put |  |
| stringstream.cpp:192:14:192:16 | 97 | stringstream.cpp:192:7:192:8 | ref arg ss | TAINT |
| stringstream.cpp:192:14:192:16 | 97 | stringstream.cpp:192:10:192:12 | call to put | TAINT |
| stringstream.cpp:193:7:193:8 | ref arg ss | stringstream.cpp:194:7:194:8 | ss |  |
| stringstream.cpp:193:7:193:8 | ref arg ss | stringstream.cpp:195:7:195:8 | ss |  |
| stringstream.cpp:193:7:193:8 | ref arg ss | stringstream.cpp:196:7:196:8 | ss |  |
| stringstream.cpp:193:7:193:8 | ref arg ss | stringstream.cpp:197:7:197:8 | ss |  |
| stringstream.cpp:194:7:194:8 | ref arg ss | stringstream.cpp:195:7:195:8 | ss |  |
| stringstream.cpp:194:7:194:8 | ref arg ss | stringstream.cpp:196:7:196:8 | ss |  |
| stringstream.cpp:194:7:194:8 | ref arg ss | stringstream.cpp:197:7:197:8 | ss |  |
| stringstream.cpp:195:7:195:8 | ref arg ss | stringstream.cpp:196:7:196:8 | ss |  |
| stringstream.cpp:195:7:195:8 | ref arg ss | stringstream.cpp:197:7:197:8 | ss |  |
| stringstream.cpp:196:7:196:8 | ref arg ss | stringstream.cpp:197:7:197:8 | ss |  |
| structlikeclass.cpp:5:7:5:7 | Unknown literal | structlikeclass.cpp:5:7:5:7 | constructor init of field v | TAINT |
| structlikeclass.cpp:5:7:5:7 | Unknown literal | structlikeclass.cpp:5:7:5:7 | constructor init of field v | TAINT |
| structlikeclass.cpp:5:7:5:7 | this | structlikeclass.cpp:5:7:5:7 | constructor init of field v [pre-this] |  |
| structlikeclass.cpp:5:7:5:7 | this | structlikeclass.cpp:5:7:5:7 | constructor init of field v [pre-this] |  |
| structlikeclass.cpp:8:2:8:16 | this | structlikeclass.cpp:8:28:8:32 | constructor init of field v [pre-this] |  |
| structlikeclass.cpp:8:22:8:23 | _v | structlikeclass.cpp:8:30:8:31 | _v |  |
| structlikeclass.cpp:8:30:8:31 | _v | structlikeclass.cpp:8:28:8:32 | constructor init of field v | TAINT |
| structlikeclass.cpp:16:22:16:22 | 1 | structlikeclass.cpp:16:22:16:23 | call to StructLikeClass | TAINT |
| structlikeclass.cpp:16:22:16:23 | call to StructLikeClass | structlikeclass.cpp:18:22:18:23 | s1 |  |
| structlikeclass.cpp:16:22:16:23 | call to StructLikeClass | structlikeclass.cpp:22:8:22:9 | s1 |  |
| structlikeclass.cpp:17:23:17:24 | call to StructLikeClass | structlikeclass.cpp:23:8:23:9 | s2 |  |
| structlikeclass.cpp:17:24:17:24 | 1 | structlikeclass.cpp:17:23:17:24 | call to StructLikeClass | TAINT |
| structlikeclass.cpp:18:22:18:23 | s1 | structlikeclass.cpp:24:8:24:9 | s3 |  |
| structlikeclass.cpp:20:8:20:8 | 1 | structlikeclass.cpp:20:8:20:8 | call to StructLikeClass | TAINT |
| structlikeclass.cpp:20:8:20:8 | call to StructLikeClass | structlikeclass.cpp:20:3:20:8 | ... = ... |  |
| structlikeclass.cpp:20:8:20:8 | call to StructLikeClass | structlikeclass.cpp:25:8:25:9 | s4 |  |
| structlikeclass.cpp:29:22:29:27 | call to source | structlikeclass.cpp:29:22:29:30 | call to StructLikeClass | TAINT |
| structlikeclass.cpp:29:22:29:30 | call to StructLikeClass | structlikeclass.cpp:31:22:31:23 | s1 |  |
| structlikeclass.cpp:29:22:29:30 | call to StructLikeClass | structlikeclass.cpp:35:8:35:9 | s1 |  |
| structlikeclass.cpp:30:23:30:31 | call to StructLikeClass | structlikeclass.cpp:36:8:36:9 | s2 |  |
| structlikeclass.cpp:30:24:30:29 | call to source | structlikeclass.cpp:30:23:30:31 | call to StructLikeClass | TAINT |
| structlikeclass.cpp:31:22:31:23 | s1 | structlikeclass.cpp:37:8:37:9 | s3 |  |
| structlikeclass.cpp:33:8:33:13 | call to source | structlikeclass.cpp:33:8:33:15 | call to StructLikeClass | TAINT |
| structlikeclass.cpp:33:8:33:15 | call to StructLikeClass | structlikeclass.cpp:33:3:33:15 | ... = ... |  |
| structlikeclass.cpp:33:8:33:15 | call to StructLikeClass | structlikeclass.cpp:38:8:38:9 | s4 |  |
| structlikeclass.cpp:42:19:42:20 | call to StructLikeClass | structlikeclass.cpp:43:24:43:25 | s1 |  |
| structlikeclass.cpp:42:19:42:20 | call to StructLikeClass | structlikeclass.cpp:44:22:44:23 | s1 |  |
| structlikeclass.cpp:42:19:42:20 | call to StructLikeClass | structlikeclass.cpp:46:8:46:9 | s1 |  |
| structlikeclass.cpp:42:19:42:20 | call to StructLikeClass | structlikeclass.cpp:48:8:48:9 | s1 |  |
| structlikeclass.cpp:43:24:43:25 | s1 | structlikeclass.cpp:49:8:49:9 | s2 |  |
| structlikeclass.cpp:44:22:44:23 | s1 | structlikeclass.cpp:50:8:50:9 | s3 |  |
| structlikeclass.cpp:46:8:46:9 | s1 | structlikeclass.cpp:46:3:46:9 | ... = ... |  |
| structlikeclass.cpp:46:8:46:9 | s1 | structlikeclass.cpp:51:8:51:9 | s4 |  |
| structlikeclass.cpp:55:23:55:48 | call to StructLikeClass | structlikeclass.cpp:60:8:60:9 | s1 |  |
| structlikeclass.cpp:55:40:55:45 | call to source | structlikeclass.cpp:55:23:55:48 | call to StructLikeClass | TAINT |
| structlikeclass.cpp:58:8:58:32 | call to StructLikeClass | structlikeclass.cpp:58:3:58:32 | ... = ... |  |
| structlikeclass.cpp:58:8:58:32 | call to StructLikeClass | structlikeclass.cpp:61:8:61:9 | s2 |  |
| structlikeclass.cpp:58:24:58:29 | call to source | structlikeclass.cpp:58:8:58:32 | call to StructLikeClass | TAINT |
| structlikeclass.cpp:62:8:62:9 | s3 | structlikeclass.cpp:62:8:62:20 | ... = ... |  |
| structlikeclass.cpp:62:13:62:18 | call to source | structlikeclass.cpp:62:13:62:20 | call to StructLikeClass | TAINT |
| structlikeclass.cpp:62:13:62:20 | call to StructLikeClass | structlikeclass.cpp:62:8:62:20 | ... = ... |  |
| swap1.cpp:14:17:14:17 | t | swap1.cpp:14:17:14:17 | t |  |
| swap1.cpp:14:17:14:17 | t | swap1.cpp:14:17:14:17 | t |  |
| swap1.cpp:14:17:14:17 | t | swap1.cpp:14:56:14:56 | t |  |
| swap1.cpp:14:17:14:17 | t | swap1.cpp:14:56:14:56 | t |  |
| swap1.cpp:24:9:24:13 | this | swap1.cpp:24:31:24:34 | this |  |
| swap1.cpp:24:23:24:26 | that | swap1.cpp:24:23:24:26 | that |  |
| swap1.cpp:24:23:24:26 | that | swap1.cpp:24:36:24:39 | that |  |
| swap1.cpp:24:36:24:39 | ref arg that | swap1.cpp:24:23:24:26 | that |  |
| swap1.cpp:25:9:25:13 | this | swap1.cpp:25:36:25:52 | constructor init of field data1 [pre-this] |  |
| swap1.cpp:25:28:25:31 | that | swap1.cpp:25:42:25:45 | that |  |
| swap1.cpp:25:47:25:51 | data1 | swap1.cpp:25:36:25:52 | constructor init of field data1 | TAINT |
| swap1.cpp:25:47:25:51 | data1 | swap1.cpp:25:47:25:51 | data1 |  |
| swap1.cpp:27:16:27:24 | this | swap1.cpp:30:13:30:16 | this |  |
| swap1.cpp:27:39:27:42 | that | swap1.cpp:29:24:29:27 | that |  |
| swap1.cpp:29:23:29:27 | call to Class | swap1.cpp:30:18:30:20 | tmp |  |
| swap1.cpp:29:24:29:27 | that | swap1.cpp:29:23:29:27 | call to Class |  |
| swap1.cpp:30:13:30:16 | ref arg this | swap1.cpp:31:21:31:24 | this |  |
| swap1.cpp:30:13:30:16 | this | swap1.cpp:31:21:31:24 | this |  |
| swap1.cpp:31:21:31:24 | this | swap1.cpp:31:20:31:24 | * ... | TAINT |
| swap1.cpp:34:16:34:24 | this | swap1.cpp:36:13:36:16 | this |  |
| swap1.cpp:34:34:34:37 | that | swap1.cpp:34:34:34:37 | that |  |
| swap1.cpp:34:34:34:37 | that | swap1.cpp:36:18:36:21 | that |  |
| swap1.cpp:36:13:36:16 | ref arg this | swap1.cpp:37:21:37:24 | this |  |
| swap1.cpp:36:13:36:16 | this | swap1.cpp:37:21:37:24 | this |  |
| swap1.cpp:36:18:36:21 | ref arg that | swap1.cpp:34:34:34:37 | that |  |
| swap1.cpp:37:21:37:24 | this | swap1.cpp:37:20:37:24 | * ... | TAINT |
| swap1.cpp:40:16:40:26 | this | swap1.cpp:43:13:43:16 | this |  |
| swap1.cpp:40:41:40:44 | that | swap1.cpp:42:24:42:27 | that |  |
| swap1.cpp:42:23:42:27 | call to Class | swap1.cpp:43:18:43:20 | tmp |  |
| swap1.cpp:42:24:42:27 | that | swap1.cpp:42:23:42:27 | call to Class |  |
| swap1.cpp:43:13:43:16 | ref arg this | swap1.cpp:44:21:44:24 | this |  |
| swap1.cpp:43:13:43:16 | this | swap1.cpp:44:21:44:24 | this |  |
| swap1.cpp:44:21:44:24 | this | swap1.cpp:44:20:44:24 | * ... | TAINT |
| swap1.cpp:47:16:47:26 | this | swap1.cpp:49:13:49:16 | this |  |
| swap1.cpp:47:36:47:39 | that | swap1.cpp:47:36:47:39 | that |  |
| swap1.cpp:47:36:47:39 | that | swap1.cpp:49:18:49:21 | that |  |
| swap1.cpp:49:13:49:16 | ref arg this | swap1.cpp:50:21:50:24 | this |  |
| swap1.cpp:49:13:49:16 | this | swap1.cpp:50:21:50:24 | this |  |
| swap1.cpp:49:18:49:21 | ref arg that | swap1.cpp:47:36:47:39 | that |  |
| swap1.cpp:50:21:50:24 | this | swap1.cpp:50:20:50:24 | * ... | TAINT |
| swap1.cpp:53:14:53:17 | this | swap1.cpp:56:18:56:22 | this |  |
| swap1.cpp:53:26:53:29 | that | swap1.cpp:53:26:53:29 | that |  |
| swap1.cpp:53:26:53:29 | that | swap1.cpp:56:25:56:28 | that |  |
| swap1.cpp:56:18:56:22 | data1 | swap1.cpp:56:30:56:34 | ref arg data1 |  |
| swap1.cpp:56:25:56:28 | that | swap1.cpp:56:18:56:22 | ref arg data1 |  |
| swap1.cpp:56:25:56:28 | that [post update] | swap1.cpp:53:26:53:29 | that |  |
| swap1.cpp:56:30:56:34 | data1 | swap1.cpp:56:18:56:22 | ref arg data1 |  |
| swap1.cpp:61:22:61:22 | x | swap1.cpp:61:22:61:22 | x |  |
| swap1.cpp:61:22:61:22 | x | swap1.cpp:63:9:63:9 | x |  |
| swap1.cpp:61:22:61:22 | x | swap2.cpp:61:22:61:22 | x |  |
| swap1.cpp:61:22:61:22 | x | swap2.cpp:63:9:63:9 | x |  |
| swap1.cpp:61:32:61:32 | y | swap1.cpp:61:32:61:32 | y |  |
| swap1.cpp:61:32:61:32 | y | swap1.cpp:63:16:63:16 | y |  |
| swap1.cpp:61:32:61:32 | y | swap2.cpp:61:32:61:32 | y |  |
| swap1.cpp:61:32:61:32 | y | swap2.cpp:63:16:63:16 | y |  |
| swap1.cpp:63:9:63:9 | ref arg x | swap1.cpp:61:22:61:22 | x |  |
| swap1.cpp:63:9:63:9 | ref arg x | swap2.cpp:61:22:61:22 | x |  |
| swap1.cpp:63:16:63:16 | ref arg y | swap1.cpp:61:32:61:32 | y |  |
| swap1.cpp:63:16:63:16 | ref arg y | swap2.cpp:61:32:61:32 | y |  |
| swap1.cpp:69:23:69:23 | x | swap1.cpp:71:5:71:5 | x |  |
| swap1.cpp:69:23:69:23 | x | swap1.cpp:73:10:73:10 | x |  |
| swap1.cpp:69:23:69:23 | x | swap1.cpp:76:9:76:9 | x |  |
| swap1.cpp:69:23:69:23 | x | swap1.cpp:79:10:79:10 | x |  |
| swap1.cpp:70:23:70:23 | y | swap1.cpp:74:10:74:10 | y |  |
| swap1.cpp:70:23:70:23 | y | swap1.cpp:76:5:76:5 | y |  |
| swap1.cpp:70:23:70:23 | y | swap1.cpp:78:10:78:10 | y |  |
| swap1.cpp:71:5:71:5 | x [post update] | swap1.cpp:73:10:73:10 | x |  |
| swap1.cpp:71:5:71:5 | x [post update] | swap1.cpp:76:9:76:9 | x |  |
| swap1.cpp:71:5:71:5 | x [post update] | swap1.cpp:79:10:79:10 | x |  |
| swap1.cpp:71:5:71:22 | ... = ... | swap1.cpp:71:7:71:11 | data1 [post update] |  |
| swap1.cpp:71:5:71:22 | ... = ... | swap1.cpp:73:12:73:16 | data1 |  |
| swap1.cpp:71:5:71:22 | ... = ... | swap1.cpp:79:12:79:16 | data1 |  |
| swap1.cpp:71:15:71:20 | call to source | swap1.cpp:71:5:71:22 | ... = ... |  |
| swap1.cpp:76:5:76:5 | ref arg y | swap1.cpp:78:10:78:10 | y |  |
| swap1.cpp:76:9:76:9 | x | swap1.cpp:76:5:76:5 | ref arg y | TAINT |
| swap1.cpp:76:9:76:9 | x | swap1.cpp:76:7:76:7 | call to operator= | TAINT |
| swap1.cpp:81:23:81:24 | z1 | swap1.cpp:82:5:82:6 | z1 |  |
| swap1.cpp:81:23:81:24 | z1 | swap1.cpp:83:10:83:11 | z1 |  |
| swap1.cpp:81:23:81:24 | z1 | swap1.cpp:85:10:85:11 | z1 |  |
| swap1.cpp:81:23:81:24 | z1 | swap1.cpp:88:10:88:11 | z1 |  |
| swap1.cpp:81:27:81:28 | z2 | swap1.cpp:85:14:85:15 | z2 |  |
| swap1.cpp:81:27:81:28 | z2 | swap1.cpp:87:10:87:11 | z2 |  |
| swap1.cpp:82:5:82:6 | z1 [post update] | swap1.cpp:83:10:83:11 | z1 |  |
| swap1.cpp:82:5:82:6 | z1 [post update] | swap1.cpp:85:10:85:11 | z1 |  |
| swap1.cpp:82:5:82:6 | z1 [post update] | swap1.cpp:88:10:88:11 | z1 |  |
| swap1.cpp:82:5:82:23 | ... = ... | swap1.cpp:82:8:82:12 | data1 [post update] |  |
| swap1.cpp:82:5:82:23 | ... = ... | swap1.cpp:83:13:83:17 | data1 |  |
| swap1.cpp:82:5:82:23 | ... = ... | swap1.cpp:88:13:88:17 | data1 |  |
| swap1.cpp:82:16:82:21 | call to source | swap1.cpp:82:5:82:23 | ... = ... |  |
| swap1.cpp:85:10:85:11 | ref arg z1 | swap1.cpp:88:10:88:11 | z1 |  |
| swap1.cpp:85:14:85:15 | ref arg z2 | swap1.cpp:87:10:87:11 | z2 |  |
| swap1.cpp:93:23:93:23 | x | swap1.cpp:95:5:95:5 | x |  |
| swap1.cpp:93:23:93:23 | x | swap1.cpp:97:10:97:10 | x |  |
| swap1.cpp:93:23:93:23 | x | swap1.cpp:100:19:100:19 | x |  |
| swap1.cpp:93:23:93:23 | x | swap1.cpp:103:10:103:10 | x |  |
| swap1.cpp:94:23:94:23 | y | swap1.cpp:98:10:98:10 | y |  |
| swap1.cpp:94:23:94:23 | y | swap1.cpp:100:5:100:5 | y |  |
| swap1.cpp:94:23:94:23 | y | swap1.cpp:102:10:102:10 | y |  |
| swap1.cpp:95:5:95:5 | x [post update] | swap1.cpp:97:10:97:10 | x |  |
| swap1.cpp:95:5:95:5 | x [post update] | swap1.cpp:100:19:100:19 | x |  |
| swap1.cpp:95:5:95:5 | x [post update] | swap1.cpp:103:10:103:10 | x |  |
| swap1.cpp:95:5:95:22 | ... = ... | swap1.cpp:95:7:95:11 | data1 [post update] |  |
| swap1.cpp:95:5:95:22 | ... = ... | swap1.cpp:97:12:97:16 | data1 |  |
| swap1.cpp:95:5:95:22 | ... = ... | swap1.cpp:103:12:103:16 | data1 |  |
| swap1.cpp:95:15:95:20 | call to source | swap1.cpp:95:5:95:22 | ... = ... |  |
| swap1.cpp:100:5:100:5 | ref arg y | swap1.cpp:102:10:102:10 | y |  |
| swap1.cpp:100:9:100:17 | call to move | swap1.cpp:100:5:100:5 | ref arg y | TAINT |
| swap1.cpp:100:9:100:17 | call to move | swap1.cpp:100:7:100:7 | call to operator= | TAINT |
| swap1.cpp:100:9:100:17 | ref arg call to move | swap1.cpp:100:19:100:19 | x [inner post update] |  |
| swap1.cpp:100:9:100:17 | ref arg call to move | swap1.cpp:103:10:103:10 | x |  |
| swap1.cpp:100:19:100:19 | x | swap1.cpp:100:5:100:5 | ref arg y | TAINT |
| swap1.cpp:100:19:100:19 | x | swap1.cpp:100:7:100:7 | call to operator= | TAINT |
| swap1.cpp:100:19:100:19 | x | swap1.cpp:100:9:100:17 | call to move |  |
| swap1.cpp:108:23:108:31 | move_from | swap1.cpp:109:5:109:13 | move_from |  |
| swap1.cpp:108:23:108:31 | move_from | swap1.cpp:111:10:111:18 | move_from |  |
| swap1.cpp:108:23:108:31 | move_from | swap1.cpp:113:41:113:49 | move_from |  |
| swap1.cpp:109:5:109:13 | move_from [post update] | swap1.cpp:111:10:111:18 | move_from |  |
| swap1.cpp:109:5:109:13 | move_from [post update] | swap1.cpp:113:41:113:49 | move_from |  |
| swap1.cpp:109:5:109:30 | ... = ... | swap1.cpp:109:15:109:19 | data1 [post update] |  |
| swap1.cpp:109:5:109:30 | ... = ... | swap1.cpp:111:20:111:24 | data1 |  |
| swap1.cpp:109:5:109:30 | ... = ... | swap1.cpp:115:18:115:22 | data1 |  |
| swap1.cpp:109:23:109:28 | call to source | swap1.cpp:109:5:109:30 | ... = ... |  |
| swap1.cpp:113:31:113:39 | call to move | swap1.cpp:113:31:113:51 | call to Class |  |
| swap1.cpp:113:31:113:39 | ref arg call to move | swap1.cpp:113:41:113:49 | move_from [inner post update] |  |
| swap1.cpp:113:31:113:51 | call to Class | swap1.cpp:115:10:115:16 | move_to |  |
| swap1.cpp:113:41:113:49 | move_from | swap1.cpp:113:31:113:39 | call to move |  |
| swap1.cpp:120:23:120:23 | x | swap1.cpp:122:5:122:5 | x |  |
| swap1.cpp:120:23:120:23 | x | swap1.cpp:124:10:124:10 | x |  |
| swap1.cpp:120:23:120:23 | x | swap1.cpp:127:19:127:19 | x |  |
| swap1.cpp:120:23:120:23 | x | swap1.cpp:130:10:130:10 | x |  |
| swap1.cpp:121:23:121:23 | y | swap1.cpp:125:10:125:10 | y |  |
| swap1.cpp:121:23:121:23 | y | swap1.cpp:127:5:127:5 | y |  |
| swap1.cpp:121:23:121:23 | y | swap1.cpp:129:10:129:10 | y |  |
| swap1.cpp:122:5:122:5 | x [post update] | swap1.cpp:124:10:124:10 | x |  |
| swap1.cpp:122:5:122:5 | x [post update] | swap1.cpp:127:19:127:19 | x |  |
| swap1.cpp:122:5:122:5 | x [post update] | swap1.cpp:130:10:130:10 | x |  |
| swap1.cpp:122:5:122:22 | ... = ... | swap1.cpp:122:7:122:11 | data1 [post update] |  |
| swap1.cpp:122:5:122:22 | ... = ... | swap1.cpp:124:12:124:16 | data1 |  |
| swap1.cpp:122:5:122:22 | ... = ... | swap1.cpp:130:12:130:16 | data1 |  |
| swap1.cpp:122:15:122:20 | call to source | swap1.cpp:122:5:122:22 | ... = ... |  |
| swap1.cpp:127:5:127:5 | ref arg y | swap1.cpp:129:10:129:10 | y |  |
| swap1.cpp:135:23:135:23 | x | swap1.cpp:137:5:137:5 | x |  |
| swap1.cpp:135:23:135:23 | x | swap1.cpp:139:10:139:10 | x |  |
| swap1.cpp:135:23:135:23 | x | swap1.cpp:142:29:142:29 | x |  |
| swap1.cpp:135:23:135:23 | x | swap1.cpp:145:10:145:10 | x |  |
| swap1.cpp:136:23:136:23 | y | swap1.cpp:140:10:140:10 | y |  |
| swap1.cpp:136:23:136:23 | y | swap1.cpp:142:5:142:5 | y |  |
| swap1.cpp:136:23:136:23 | y | swap1.cpp:144:10:144:10 | y |  |
| swap1.cpp:137:5:137:5 | x [post update] | swap1.cpp:139:10:139:10 | x |  |
| swap1.cpp:137:5:137:5 | x [post update] | swap1.cpp:142:29:142:29 | x |  |
| swap1.cpp:137:5:137:5 | x [post update] | swap1.cpp:145:10:145:10 | x |  |
| swap1.cpp:137:5:137:22 | ... = ... | swap1.cpp:137:7:137:11 | data1 [post update] |  |
| swap1.cpp:137:5:137:22 | ... = ... | swap1.cpp:139:12:139:16 | data1 |  |
| swap1.cpp:137:5:137:22 | ... = ... | swap1.cpp:145:12:145:16 | data1 |  |
| swap1.cpp:137:15:137:20 | call to source | swap1.cpp:137:5:137:22 | ... = ... |  |
| swap1.cpp:142:5:142:5 | ref arg y | swap1.cpp:144:10:144:10 | y |  |
| swap1.cpp:142:19:142:27 | ref arg call to move | swap1.cpp:142:29:142:29 | x [inner post update] |  |
| swap1.cpp:142:19:142:27 | ref arg call to move | swap1.cpp:145:10:145:10 | x |  |
| swap1.cpp:142:29:142:29 | x | swap1.cpp:142:19:142:27 | call to move |  |
| swap2.cpp:14:17:14:17 | t | swap2.cpp:14:17:14:17 | t |  |
| swap2.cpp:14:17:14:17 | t | swap2.cpp:14:17:14:17 | t |  |
| swap2.cpp:14:17:14:17 | t | swap2.cpp:14:56:14:56 | t |  |
| swap2.cpp:14:17:14:17 | t | swap2.cpp:14:56:14:56 | t |  |
| swap2.cpp:24:9:24:13 | this | swap2.cpp:24:31:24:34 | this |  |
| swap2.cpp:24:23:24:26 | that | swap2.cpp:24:23:24:26 | that |  |
| swap2.cpp:24:23:24:26 | that | swap2.cpp:24:36:24:39 | that |  |
| swap2.cpp:24:36:24:39 | ref arg that | swap2.cpp:24:23:24:26 | that |  |
| swap2.cpp:25:9:25:13 | this | swap2.cpp:25:36:25:52 | constructor init of field data1 [pre-this] |  |
| swap2.cpp:25:28:25:31 | that | swap2.cpp:25:42:25:45 | that |  |
| swap2.cpp:25:28:25:31 | that | swap2.cpp:25:61:25:64 | that |  |
| swap2.cpp:25:36:25:52 | constructor init of field data1 [post-this] | swap2.cpp:25:55:25:71 | constructor init of field data2 [pre-this] |  |
| swap2.cpp:25:36:25:52 | constructor init of field data1 [pre-this] | swap2.cpp:25:55:25:71 | constructor init of field data2 [pre-this] |  |
| swap2.cpp:25:47:25:51 | data1 | swap2.cpp:25:36:25:52 | constructor init of field data1 | TAINT |
| swap2.cpp:25:47:25:51 | data1 | swap2.cpp:25:47:25:51 | data1 |  |
| swap2.cpp:25:66:25:70 | data2 | swap2.cpp:25:55:25:71 | constructor init of field data2 | TAINT |
| swap2.cpp:25:66:25:70 | data2 | swap2.cpp:25:66:25:70 | data2 |  |
| swap2.cpp:27:16:27:24 | this | swap2.cpp:30:13:30:16 | this |  |
| swap2.cpp:27:39:27:42 | that | swap2.cpp:29:24:29:27 | that |  |
| swap2.cpp:29:23:29:27 | call to Class | swap2.cpp:30:18:30:20 | tmp |  |
| swap2.cpp:29:24:29:27 | that | swap2.cpp:29:23:29:27 | call to Class |  |
| swap2.cpp:30:13:30:16 | ref arg this | swap2.cpp:31:21:31:24 | this |  |
| swap2.cpp:30:13:30:16 | this | swap2.cpp:31:21:31:24 | this |  |
| swap2.cpp:31:21:31:24 | this | swap2.cpp:31:20:31:24 | * ... | TAINT |
| swap2.cpp:34:16:34:24 | this | swap2.cpp:36:13:36:16 | this |  |
| swap2.cpp:34:34:34:37 | that | swap2.cpp:34:34:34:37 | that |  |
| swap2.cpp:34:34:34:37 | that | swap2.cpp:36:18:36:21 | that |  |
| swap2.cpp:36:13:36:16 | ref arg this | swap2.cpp:37:21:37:24 | this |  |
| swap2.cpp:36:13:36:16 | this | swap2.cpp:37:21:37:24 | this |  |
| swap2.cpp:36:18:36:21 | ref arg that | swap2.cpp:34:34:34:37 | that |  |
| swap2.cpp:37:21:37:24 | this | swap2.cpp:37:20:37:24 | * ... | TAINT |
| swap2.cpp:40:16:40:26 | this | swap2.cpp:43:13:43:16 | this |  |
| swap2.cpp:40:41:40:44 | that | swap2.cpp:42:24:42:27 | that |  |
| swap2.cpp:42:23:42:27 | call to Class | swap2.cpp:43:18:43:20 | tmp |  |
| swap2.cpp:42:24:42:27 | that | swap2.cpp:42:23:42:27 | call to Class |  |
| swap2.cpp:43:13:43:16 | ref arg this | swap2.cpp:44:21:44:24 | this |  |
| swap2.cpp:43:13:43:16 | this | swap2.cpp:44:21:44:24 | this |  |
| swap2.cpp:44:21:44:24 | this | swap2.cpp:44:20:44:24 | * ... | TAINT |
| swap2.cpp:47:16:47:26 | this | swap2.cpp:49:13:49:16 | this |  |
| swap2.cpp:47:36:47:39 | that | swap2.cpp:47:36:47:39 | that |  |
| swap2.cpp:47:36:47:39 | that | swap2.cpp:49:18:49:21 | that |  |
| swap2.cpp:49:13:49:16 | ref arg this | swap2.cpp:50:21:50:24 | this |  |
| swap2.cpp:49:13:49:16 | this | swap2.cpp:50:21:50:24 | this |  |
| swap2.cpp:49:18:49:21 | ref arg that | swap2.cpp:47:36:47:39 | that |  |
| swap2.cpp:50:21:50:24 | this | swap2.cpp:50:20:50:24 | * ... | TAINT |
| swap2.cpp:53:14:53:17 | this | swap2.cpp:56:18:56:22 | this |  |
| swap2.cpp:53:26:53:29 | that | swap2.cpp:53:26:53:29 | that |  |
| swap2.cpp:53:26:53:29 | that | swap2.cpp:56:25:56:28 | that |  |
| swap2.cpp:53:26:53:29 | that | swap2.cpp:56:50:56:53 | that |  |
| swap2.cpp:56:18:56:22 | data1 | swap2.cpp:56:30:56:34 | ref arg data1 |  |
| swap2.cpp:56:18:56:22 | this | swap2.cpp:56:43:56:47 | this |  |
| swap2.cpp:56:18:56:22 | this [post update] | swap2.cpp:56:43:56:47 | this |  |
| swap2.cpp:56:25:56:28 | that | swap2.cpp:56:18:56:22 | ref arg data1 |  |
| swap2.cpp:56:25:56:28 | that [post update] | swap2.cpp:53:26:53:29 | that |  |
| swap2.cpp:56:25:56:28 | that [post update] | swap2.cpp:56:50:56:53 | that |  |
| swap2.cpp:56:30:56:34 | data1 | swap2.cpp:56:18:56:22 | ref arg data1 |  |
| swap2.cpp:56:43:56:47 | data2 | swap2.cpp:56:55:56:59 | ref arg data2 |  |
| swap2.cpp:56:50:56:53 | that | swap2.cpp:56:43:56:47 | ref arg data2 |  |
| swap2.cpp:56:50:56:53 | that [post update] | swap2.cpp:53:26:53:29 | that |  |
| swap2.cpp:56:55:56:59 | data2 | swap2.cpp:56:43:56:47 | ref arg data2 |  |
| swap2.cpp:61:22:61:22 | x | swap1.cpp:61:22:61:22 | x |  |
| swap2.cpp:61:22:61:22 | x | swap1.cpp:63:9:63:9 | x |  |
| swap2.cpp:61:22:61:22 | x | swap2.cpp:61:22:61:22 | x |  |
| swap2.cpp:61:22:61:22 | x | swap2.cpp:63:9:63:9 | x |  |
| swap2.cpp:61:32:61:32 | y | swap1.cpp:61:32:61:32 | y |  |
| swap2.cpp:61:32:61:32 | y | swap1.cpp:63:16:63:16 | y |  |
| swap2.cpp:61:32:61:32 | y | swap2.cpp:61:32:61:32 | y |  |
| swap2.cpp:61:32:61:32 | y | swap2.cpp:63:16:63:16 | y |  |
| swap2.cpp:63:9:63:9 | ref arg x | swap1.cpp:61:22:61:22 | x |  |
| swap2.cpp:63:9:63:9 | ref arg x | swap2.cpp:61:22:61:22 | x |  |
| swap2.cpp:63:16:63:16 | ref arg y | swap1.cpp:61:32:61:32 | y |  |
| swap2.cpp:63:16:63:16 | ref arg y | swap2.cpp:61:32:61:32 | y |  |
| swap2.cpp:69:23:69:23 | x | swap2.cpp:71:5:71:5 | x |  |
| swap2.cpp:69:23:69:23 | x | swap2.cpp:73:10:73:10 | x |  |
| swap2.cpp:69:23:69:23 | x | swap2.cpp:76:9:76:9 | x |  |
| swap2.cpp:69:23:69:23 | x | swap2.cpp:79:10:79:10 | x |  |
| swap2.cpp:70:23:70:23 | y | swap2.cpp:74:10:74:10 | y |  |
| swap2.cpp:70:23:70:23 | y | swap2.cpp:76:5:76:5 | y |  |
| swap2.cpp:70:23:70:23 | y | swap2.cpp:78:10:78:10 | y |  |
| swap2.cpp:71:5:71:5 | x [post update] | swap2.cpp:73:10:73:10 | x |  |
| swap2.cpp:71:5:71:5 | x [post update] | swap2.cpp:76:9:76:9 | x |  |
| swap2.cpp:71:5:71:5 | x [post update] | swap2.cpp:79:10:79:10 | x |  |
| swap2.cpp:71:5:71:22 | ... = ... | swap2.cpp:71:7:71:11 | data1 [post update] |  |
| swap2.cpp:71:5:71:22 | ... = ... | swap2.cpp:73:12:73:16 | data1 |  |
| swap2.cpp:71:5:71:22 | ... = ... | swap2.cpp:79:12:79:16 | data1 |  |
| swap2.cpp:71:15:71:20 | call to source | swap2.cpp:71:5:71:22 | ... = ... |  |
| swap2.cpp:76:5:76:5 | ref arg y | swap2.cpp:78:10:78:10 | y |  |
| swap2.cpp:76:9:76:9 | x | swap2.cpp:76:5:76:5 | ref arg y | TAINT |
| swap2.cpp:76:9:76:9 | x | swap2.cpp:76:7:76:7 | call to operator= | TAINT |
| swap2.cpp:81:23:81:24 | z1 | swap2.cpp:82:5:82:6 | z1 |  |
| swap2.cpp:81:23:81:24 | z1 | swap2.cpp:83:10:83:11 | z1 |  |
| swap2.cpp:81:23:81:24 | z1 | swap2.cpp:85:10:85:11 | z1 |  |
| swap2.cpp:81:23:81:24 | z1 | swap2.cpp:88:10:88:11 | z1 |  |
| swap2.cpp:81:27:81:28 | z2 | swap2.cpp:85:14:85:15 | z2 |  |
| swap2.cpp:81:27:81:28 | z2 | swap2.cpp:87:10:87:11 | z2 |  |
| swap2.cpp:82:5:82:6 | z1 [post update] | swap2.cpp:83:10:83:11 | z1 |  |
| swap2.cpp:82:5:82:6 | z1 [post update] | swap2.cpp:85:10:85:11 | z1 |  |
| swap2.cpp:82:5:82:6 | z1 [post update] | swap2.cpp:88:10:88:11 | z1 |  |
| swap2.cpp:82:5:82:23 | ... = ... | swap2.cpp:82:8:82:12 | data1 [post update] |  |
| swap2.cpp:82:5:82:23 | ... = ... | swap2.cpp:83:13:83:17 | data1 |  |
| swap2.cpp:82:5:82:23 | ... = ... | swap2.cpp:88:13:88:17 | data1 |  |
| swap2.cpp:82:16:82:21 | call to source | swap2.cpp:82:5:82:23 | ... = ... |  |
| swap2.cpp:85:10:85:11 | ref arg z1 | swap2.cpp:88:10:88:11 | z1 |  |
| swap2.cpp:85:14:85:15 | ref arg z2 | swap2.cpp:87:10:87:11 | z2 |  |
| swap2.cpp:93:23:93:23 | x | swap2.cpp:95:5:95:5 | x |  |
| swap2.cpp:93:23:93:23 | x | swap2.cpp:97:10:97:10 | x |  |
| swap2.cpp:93:23:93:23 | x | swap2.cpp:100:19:100:19 | x |  |
| swap2.cpp:93:23:93:23 | x | swap2.cpp:103:10:103:10 | x |  |
| swap2.cpp:94:23:94:23 | y | swap2.cpp:98:10:98:10 | y |  |
| swap2.cpp:94:23:94:23 | y | swap2.cpp:100:5:100:5 | y |  |
| swap2.cpp:94:23:94:23 | y | swap2.cpp:102:10:102:10 | y |  |
| swap2.cpp:95:5:95:5 | x [post update] | swap2.cpp:97:10:97:10 | x |  |
| swap2.cpp:95:5:95:5 | x [post update] | swap2.cpp:100:19:100:19 | x |  |
| swap2.cpp:95:5:95:5 | x [post update] | swap2.cpp:103:10:103:10 | x |  |
| swap2.cpp:95:5:95:22 | ... = ... | swap2.cpp:95:7:95:11 | data1 [post update] |  |
| swap2.cpp:95:5:95:22 | ... = ... | swap2.cpp:97:12:97:16 | data1 |  |
| swap2.cpp:95:5:95:22 | ... = ... | swap2.cpp:103:12:103:16 | data1 |  |
| swap2.cpp:95:15:95:20 | call to source | swap2.cpp:95:5:95:22 | ... = ... |  |
| swap2.cpp:100:5:100:5 | ref arg y | swap2.cpp:102:10:102:10 | y |  |
| swap2.cpp:100:9:100:17 | call to move | swap2.cpp:100:5:100:5 | ref arg y | TAINT |
| swap2.cpp:100:9:100:17 | call to move | swap2.cpp:100:7:100:7 | call to operator= | TAINT |
| swap2.cpp:100:9:100:17 | ref arg call to move | swap2.cpp:100:19:100:19 | x [inner post update] |  |
| swap2.cpp:100:9:100:17 | ref arg call to move | swap2.cpp:103:10:103:10 | x |  |
| swap2.cpp:100:19:100:19 | x | swap2.cpp:100:5:100:5 | ref arg y | TAINT |
| swap2.cpp:100:19:100:19 | x | swap2.cpp:100:7:100:7 | call to operator= | TAINT |
| swap2.cpp:100:19:100:19 | x | swap2.cpp:100:9:100:17 | call to move |  |
| swap2.cpp:108:23:108:31 | move_from | swap2.cpp:109:5:109:13 | move_from |  |
| swap2.cpp:108:23:108:31 | move_from | swap2.cpp:111:10:111:18 | move_from |  |
| swap2.cpp:108:23:108:31 | move_from | swap2.cpp:113:41:113:49 | move_from |  |
| swap2.cpp:109:5:109:13 | move_from [post update] | swap2.cpp:111:10:111:18 | move_from |  |
| swap2.cpp:109:5:109:13 | move_from [post update] | swap2.cpp:113:41:113:49 | move_from |  |
| swap2.cpp:109:5:109:30 | ... = ... | swap2.cpp:109:15:109:19 | data1 [post update] |  |
| swap2.cpp:109:5:109:30 | ... = ... | swap2.cpp:111:20:111:24 | data1 |  |
| swap2.cpp:109:5:109:30 | ... = ... | swap2.cpp:115:18:115:22 | data1 |  |
| swap2.cpp:109:23:109:28 | call to source | swap2.cpp:109:5:109:30 | ... = ... |  |
| swap2.cpp:113:31:113:39 | call to move | swap2.cpp:113:31:113:51 | call to Class |  |
| swap2.cpp:113:31:113:39 | ref arg call to move | swap2.cpp:113:41:113:49 | move_from [inner post update] |  |
| swap2.cpp:113:31:113:51 | call to Class | swap2.cpp:115:10:115:16 | move_to |  |
| swap2.cpp:113:41:113:49 | move_from | swap2.cpp:113:31:113:39 | call to move |  |
| swap2.cpp:120:23:120:23 | x | swap2.cpp:122:5:122:5 | x |  |
| swap2.cpp:120:23:120:23 | x | swap2.cpp:124:10:124:10 | x |  |
| swap2.cpp:120:23:120:23 | x | swap2.cpp:127:19:127:19 | x |  |
| swap2.cpp:120:23:120:23 | x | swap2.cpp:130:10:130:10 | x |  |
| swap2.cpp:121:23:121:23 | y | swap2.cpp:125:10:125:10 | y |  |
| swap2.cpp:121:23:121:23 | y | swap2.cpp:127:5:127:5 | y |  |
| swap2.cpp:121:23:121:23 | y | swap2.cpp:129:10:129:10 | y |  |
| swap2.cpp:122:5:122:5 | x [post update] | swap2.cpp:124:10:124:10 | x |  |
| swap2.cpp:122:5:122:5 | x [post update] | swap2.cpp:127:19:127:19 | x |  |
| swap2.cpp:122:5:122:5 | x [post update] | swap2.cpp:130:10:130:10 | x |  |
| swap2.cpp:122:5:122:22 | ... = ... | swap2.cpp:122:7:122:11 | data1 [post update] |  |
| swap2.cpp:122:5:122:22 | ... = ... | swap2.cpp:124:12:124:16 | data1 |  |
| swap2.cpp:122:5:122:22 | ... = ... | swap2.cpp:130:12:130:16 | data1 |  |
| swap2.cpp:122:15:122:20 | call to source | swap2.cpp:122:5:122:22 | ... = ... |  |
| swap2.cpp:127:5:127:5 | ref arg y | swap2.cpp:129:10:129:10 | y |  |
| swap2.cpp:135:23:135:23 | x | swap2.cpp:137:5:137:5 | x |  |
| swap2.cpp:135:23:135:23 | x | swap2.cpp:139:10:139:10 | x |  |
| swap2.cpp:135:23:135:23 | x | swap2.cpp:142:29:142:29 | x |  |
| swap2.cpp:135:23:135:23 | x | swap2.cpp:145:10:145:10 | x |  |
| swap2.cpp:136:23:136:23 | y | swap2.cpp:140:10:140:10 | y |  |
| swap2.cpp:136:23:136:23 | y | swap2.cpp:142:5:142:5 | y |  |
| swap2.cpp:136:23:136:23 | y | swap2.cpp:144:10:144:10 | y |  |
| swap2.cpp:137:5:137:5 | x [post update] | swap2.cpp:139:10:139:10 | x |  |
| swap2.cpp:137:5:137:5 | x [post update] | swap2.cpp:142:29:142:29 | x |  |
| swap2.cpp:137:5:137:5 | x [post update] | swap2.cpp:145:10:145:10 | x |  |
| swap2.cpp:137:5:137:22 | ... = ... | swap2.cpp:137:7:137:11 | data1 [post update] |  |
| swap2.cpp:137:5:137:22 | ... = ... | swap2.cpp:139:12:139:16 | data1 |  |
| swap2.cpp:137:5:137:22 | ... = ... | swap2.cpp:145:12:145:16 | data1 |  |
| swap2.cpp:137:15:137:20 | call to source | swap2.cpp:137:5:137:22 | ... = ... |  |
| swap2.cpp:142:5:142:5 | ref arg y | swap2.cpp:144:10:144:10 | y |  |
| swap2.cpp:142:19:142:27 | ref arg call to move | swap2.cpp:142:29:142:29 | x [inner post update] |  |
| swap2.cpp:142:19:142:27 | ref arg call to move | swap2.cpp:145:10:145:10 | x |  |
| swap2.cpp:142:29:142:29 | x | swap2.cpp:142:19:142:27 | call to move |  |
| taint.cpp:4:27:4:33 | source1 | taint.cpp:6:13:6:19 | source1 |  |
| taint.cpp:4:40:4:45 | clean1 | taint.cpp:5:8:5:13 | clean1 |  |
| taint.cpp:4:40:4:45 | clean1 | taint.cpp:6:3:6:8 | clean1 |  |
| taint.cpp:6:3:6:8 | clean1 | taint.cpp:6:3:6:19 | ... += ... | TAINT |
| taint.cpp:6:3:6:19 | ... += ... | taint.cpp:7:3:7:8 | clean1 |  |
| taint.cpp:6:13:6:19 | source1 | taint.cpp:6:3:6:19 | ... += ... | TAINT |
| taint.cpp:7:3:7:8 | clean1 | taint.cpp:7:3:7:13 | ... += ... | TAINT |
| taint.cpp:7:3:7:13 | ... += ... | taint.cpp:8:8:8:13 | clean1 |  |
| taint.cpp:7:13:7:13 | 1 | taint.cpp:7:3:7:13 | ... += ... | TAINT |
| taint.cpp:10:12:10:18 | source1 | taint.cpp:10:12:10:22 | ... = ... |  |
| taint.cpp:10:12:10:22 | ... = ... | taint.cpp:10:3:10:22 | ... = ... |  |
| taint.cpp:10:12:10:22 | ... = ... | taint.cpp:11:8:11:13 | clean1 |  |
| taint.cpp:10:22:10:22 | 1 | taint.cpp:10:12:10:22 | ... = ... |  |
| taint.cpp:12:13:12:18 | clean1 | taint.cpp:12:13:12:29 | ... = ... |  |
| taint.cpp:12:13:12:29 | ... = ... | taint.cpp:12:3:12:29 | ... = ... |  |
| taint.cpp:12:13:12:29 | ... = ... | taint.cpp:13:3:13:9 | source1 |  |
| taint.cpp:12:22:12:27 | call to source | taint.cpp:12:13:12:29 | ... = ... |  |
| taint.cpp:13:3:13:9 | source1 | taint.cpp:13:3:13:11 | ... ++ |  |
| taint.cpp:13:3:13:11 | ... ++ | taint.cpp:14:5:14:11 | source1 | TAINT |
| taint.cpp:14:3:14:11 | ++ ... | taint.cpp:15:3:15:9 | source1 |  |
| taint.cpp:14:5:14:11 | source1 | taint.cpp:14:3:14:11 | ++ ... | TAINT |
| taint.cpp:15:3:15:9 | source1 | taint.cpp:15:3:15:14 | ... += ... | TAINT |
| taint.cpp:15:3:15:14 | ... += ... | taint.cpp:16:8:16:14 | source1 |  |
| taint.cpp:15:3:15:14 | ... += ... | taint.cpp:17:10:17:16 | source1 |  |
| taint.cpp:15:14:15:14 | 1 | taint.cpp:15:3:15:14 | ... += ... | TAINT |
| taint.cpp:17:10:17:16 | source1 | taint.cpp:17:8:17:16 | ++ ... |  |
| taint.cpp:22:19:22:19 | x | taint.cpp:22:30:22:30 | x |  |
| taint.cpp:22:30:22:30 | x | taint.cpp:22:30:22:34 | ... + ... | TAINT |
| taint.cpp:22:34:22:34 | 1 | taint.cpp:22:30:22:34 | ... + ... | TAINT |
| taint.cpp:27:15:27:21 | global2 | taint.cpp:27:15:27:25 | ... + ... | TAINT |
| taint.cpp:27:25:27:25 | 1 | taint.cpp:27:15:27:25 | ... + ... | TAINT |
| taint.cpp:34:2:34:8 | global6 [post update] | taint.cpp:40:7:40:13 | global6 |  |
| taint.cpp:34:2:34:12 | ... = ... | taint.cpp:34:2:34:8 | global6 [post update] |  |
| taint.cpp:34:12:34:12 | 0 | taint.cpp:34:2:34:12 | ... = ... |  |
| taint.cpp:34:12:34:12 | 0 | taint.cpp:40:7:40:13 | global6 |  |
| taint.cpp:35:2:35:8 | global7 [post update] | taint.cpp:36:12:36:18 | global7 |  |
| taint.cpp:35:2:35:8 | global7 [post update] | taint.cpp:41:7:41:13 | global7 |  |
| taint.cpp:35:2:35:19 | ... = ... | taint.cpp:35:2:35:8 | global7 [post update] |  |
| taint.cpp:35:12:35:17 | call to source | taint.cpp:35:2:35:19 | ... = ... |  |
| taint.cpp:35:12:35:17 | call to source | taint.cpp:36:12:36:18 | global7 |  |
| taint.cpp:35:12:35:17 | call to source | taint.cpp:41:7:41:13 | global7 |  |
| taint.cpp:36:2:36:8 | global8 [post update] | taint.cpp:42:7:42:13 | global8 |  |
| taint.cpp:36:2:36:22 | ... = ... | taint.cpp:36:2:36:8 | global8 [post update] |  |
| taint.cpp:36:12:36:18 | global7 | taint.cpp:36:12:36:22 | ... + ... | TAINT |
| taint.cpp:36:12:36:22 | ... + ... | taint.cpp:36:2:36:22 | ... = ... |  |
| taint.cpp:36:12:36:22 | ... + ... | taint.cpp:42:7:42:13 | global8 |  |
| taint.cpp:36:22:36:22 | 1 | taint.cpp:36:12:36:22 | ... + ... | TAINT |
| taint.cpp:37:2:37:8 | global9 [post update] | taint.cpp:43:7:43:13 | global9 |  |
| taint.cpp:37:2:37:30 | ... = ... | taint.cpp:37:2:37:8 | global9 [post update] |  |
| taint.cpp:37:12:37:20 | call to increment | taint.cpp:37:2:37:30 | ... = ... |  |
| taint.cpp:37:12:37:20 | call to increment | taint.cpp:43:7:43:13 | global9 |  |
| taint.cpp:38:2:38:9 | global10 [post update] | taint.cpp:44:7:44:14 | global10 |  |
| taint.cpp:38:2:38:26 | ... = ... | taint.cpp:38:2:38:9 | global10 [post update] |  |
| taint.cpp:38:13:38:16 | call to zero | taint.cpp:38:2:38:26 | ... = ... |  |
| taint.cpp:38:13:38:16 | call to zero | taint.cpp:44:7:44:14 | global10 |  |
| taint.cpp:71:2:71:8 | this | taint.cpp:71:14:71:17 | constructor init of field a [pre-this] |  |
| taint.cpp:71:14:71:17 | 0 | taint.cpp:71:14:71:17 | constructor init of field a | TAINT |
| taint.cpp:71:14:71:17 | constructor init of field a [post-this] | taint.cpp:71:20:71:30 | constructor init of field b [pre-this] |  |
| taint.cpp:71:14:71:17 | constructor init of field a [pre-this] | taint.cpp:71:20:71:30 | constructor init of field b [pre-this] |  |
| taint.cpp:71:20:71:30 | constructor init of field b [post-this] | taint.cpp:72:3:72:3 | this |  |
| taint.cpp:71:20:71:30 | constructor init of field b [pre-this] | taint.cpp:72:3:72:3 | this |  |
| taint.cpp:71:22:71:27 | call to source | taint.cpp:71:20:71:30 | constructor init of field b | TAINT |
| taint.cpp:72:3:72:3 | this | taint.cpp:73:3:73:3 | this |  |
| taint.cpp:72:3:72:3 | this [post update] | taint.cpp:73:3:73:3 | this |  |
| taint.cpp:72:3:72:14 | ... = ... | taint.cpp:72:3:72:3 | c [post update] |  |
| taint.cpp:72:7:72:12 | call to source | taint.cpp:72:3:72:14 | ... = ... |  |
| taint.cpp:73:3:73:7 | ... = ... | taint.cpp:73:3:73:3 | d [post update] |  |
| taint.cpp:73:7:73:7 | 0 | taint.cpp:73:3:73:7 | ... = ... |  |
| taint.cpp:76:7:76:14 | this | taint.cpp:77:3:77:3 | this |  |
| taint.cpp:77:3:77:14 | ... = ... | taint.cpp:77:3:77:3 | d [post update] |  |
| taint.cpp:77:7:77:12 | call to source | taint.cpp:77:3:77:14 | ... = ... |  |
| taint.cpp:84:10:84:12 | call to MyClass | taint.cpp:86:2:86:4 | mc1 |  |
| taint.cpp:84:10:84:12 | call to MyClass | taint.cpp:88:7:88:9 | mc1 |  |
| taint.cpp:84:10:84:12 | call to MyClass | taint.cpp:89:7:89:9 | mc1 |  |
| taint.cpp:84:10:84:12 | call to MyClass | taint.cpp:90:7:90:9 | mc1 |  |
| taint.cpp:84:10:84:12 | call to MyClass | taint.cpp:91:7:91:9 | mc1 |  |
| taint.cpp:84:15:84:17 | call to MyClass | taint.cpp:92:7:92:9 | mc2 |  |
| taint.cpp:84:15:84:17 | call to MyClass | taint.cpp:93:7:93:9 | mc2 |  |
| taint.cpp:84:15:84:17 | call to MyClass | taint.cpp:94:7:94:9 | mc2 |  |
| taint.cpp:84:15:84:17 | call to MyClass | taint.cpp:95:7:95:9 | mc2 |  |
| taint.cpp:86:2:86:4 | ref arg mc1 | taint.cpp:88:7:88:9 | mc1 |  |
| taint.cpp:86:2:86:4 | ref arg mc1 | taint.cpp:89:7:89:9 | mc1 |  |
| taint.cpp:86:2:86:4 | ref arg mc1 | taint.cpp:90:7:90:9 | mc1 |  |
| taint.cpp:86:2:86:4 | ref arg mc1 | taint.cpp:91:7:91:9 | mc1 |  |
| taint.cpp:100:21:100:21 | i | taint.cpp:106:7:106:7 | i |  |
| taint.cpp:100:21:100:21 | i | taint.cpp:110:12:110:12 | i |  |
| taint.cpp:100:21:100:21 | i | taint.cpp:112:12:112:12 | i |  |
| taint.cpp:100:21:100:21 | i | taint.cpp:114:12:114:12 | i |  |
| taint.cpp:101:16:101:19 | {...} | taint.cpp:105:2:105:5 | arr1 |  |
| taint.cpp:101:16:101:19 | {...} | taint.cpp:109:7:109:10 | arr1 |  |
| taint.cpp:101:16:101:19 | {...} | taint.cpp:110:7:110:10 | arr1 |  |
| taint.cpp:101:18:101:18 | 0 | taint.cpp:101:16:101:19 | {...} | TAINT |
| taint.cpp:102:16:102:19 | {...} | taint.cpp:106:2:106:5 | arr2 |  |
| taint.cpp:102:16:102:19 | {...} | taint.cpp:111:7:111:10 | arr2 |  |
| taint.cpp:102:16:102:19 | {...} | taint.cpp:112:7:112:10 | arr2 |  |
| taint.cpp:102:18:102:18 | 0 | taint.cpp:102:16:102:19 | {...} | TAINT |
| taint.cpp:103:16:103:19 | {...} | taint.cpp:107:2:107:5 | arr3 |  |
| taint.cpp:103:16:103:19 | {...} | taint.cpp:113:7:113:10 | arr3 |  |
| taint.cpp:103:16:103:19 | {...} | taint.cpp:114:7:114:10 | arr3 |  |
| taint.cpp:103:18:103:18 | 0 | taint.cpp:103:16:103:19 | {...} | TAINT |
| taint.cpp:105:2:105:5 | arr1 | taint.cpp:105:2:105:8 | access to array |  |
| taint.cpp:105:2:105:8 | access to array [post update] | taint.cpp:105:2:105:5 | arr1 [inner post update] |  |
| taint.cpp:105:2:105:8 | access to array [post update] | taint.cpp:109:7:109:10 | arr1 |  |
| taint.cpp:105:2:105:8 | access to array [post update] | taint.cpp:110:7:110:10 | arr1 |  |
| taint.cpp:105:2:105:19 | ... = ... | taint.cpp:105:2:105:8 | access to array [post update] |  |
| taint.cpp:105:7:105:7 | 5 | taint.cpp:105:2:105:8 | access to array | TAINT |
| taint.cpp:105:12:105:17 | call to source | taint.cpp:105:2:105:19 | ... = ... |  |
| taint.cpp:106:2:106:5 | arr2 | taint.cpp:106:2:106:8 | access to array |  |
| taint.cpp:106:2:106:8 | access to array [post update] | taint.cpp:106:2:106:5 | arr2 [inner post update] |  |
| taint.cpp:106:2:106:8 | access to array [post update] | taint.cpp:111:7:111:10 | arr2 |  |
| taint.cpp:106:2:106:8 | access to array [post update] | taint.cpp:112:7:112:10 | arr2 |  |
| taint.cpp:106:2:106:19 | ... = ... | taint.cpp:106:2:106:8 | access to array [post update] |  |
| taint.cpp:106:7:106:7 | i | taint.cpp:106:2:106:8 | access to array | TAINT |
| taint.cpp:106:12:106:17 | call to source | taint.cpp:106:2:106:19 | ... = ... |  |
| taint.cpp:107:2:107:5 | arr3 | taint.cpp:107:2:107:8 | access to array |  |
| taint.cpp:107:2:107:8 | access to array [post update] | taint.cpp:107:2:107:5 | arr3 [inner post update] |  |
| taint.cpp:107:2:107:8 | access to array [post update] | taint.cpp:113:7:113:10 | arr3 |  |
| taint.cpp:107:2:107:8 | access to array [post update] | taint.cpp:114:7:114:10 | arr3 |  |
| taint.cpp:107:2:107:12 | ... = ... | taint.cpp:107:2:107:8 | access to array [post update] |  |
| taint.cpp:107:7:107:7 | 5 | taint.cpp:107:2:107:8 | access to array | TAINT |
| taint.cpp:107:12:107:12 | 0 | taint.cpp:107:2:107:12 | ... = ... |  |
| taint.cpp:109:7:109:10 | arr1 | taint.cpp:109:7:109:13 | access to array |  |
| taint.cpp:109:12:109:12 | 5 | taint.cpp:109:7:109:13 | access to array | TAINT |
| taint.cpp:110:7:110:10 | arr1 | taint.cpp:110:7:110:13 | access to array |  |
| taint.cpp:110:12:110:12 | i | taint.cpp:110:7:110:13 | access to array | TAINT |
| taint.cpp:111:7:111:10 | arr2 | taint.cpp:111:7:111:13 | access to array |  |
| taint.cpp:111:12:111:12 | 5 | taint.cpp:111:7:111:13 | access to array | TAINT |
| taint.cpp:112:7:112:10 | arr2 | taint.cpp:112:7:112:13 | access to array |  |
| taint.cpp:112:12:112:12 | i | taint.cpp:112:7:112:13 | access to array | TAINT |
| taint.cpp:113:7:113:10 | arr3 | taint.cpp:113:7:113:13 | access to array |  |
| taint.cpp:113:12:113:12 | 5 | taint.cpp:113:7:113:13 | access to array | TAINT |
| taint.cpp:114:7:114:10 | arr3 | taint.cpp:114:7:114:13 | access to array |  |
| taint.cpp:114:12:114:12 | i | taint.cpp:114:7:114:13 | access to array | TAINT |
| taint.cpp:120:11:120:16 | call to source | taint.cpp:123:13:123:14 | t1 |  |
| taint.cpp:120:11:120:16 | call to source | taint.cpp:133:8:133:9 | t1 |  |
| taint.cpp:121:10:121:11 | 1 | taint.cpp:124:13:124:14 | t2 |  |
| taint.cpp:122:10:122:11 | 1 | taint.cpp:125:13:125:14 | t3 |  |
| taint.cpp:123:12:123:14 | & ... | taint.cpp:129:8:129:9 | p1 |  |
| taint.cpp:123:13:123:14 | t1 | taint.cpp:123:12:123:14 | & ... |  |
| taint.cpp:124:12:124:14 | & ... | taint.cpp:127:3:127:4 | p2 |  |
| taint.cpp:124:12:124:14 | & ... | taint.cpp:130:8:130:9 | p2 |  |
| taint.cpp:124:13:124:14 | t2 | taint.cpp:124:12:124:14 | & ... |  |
| taint.cpp:125:12:125:14 | & ... | taint.cpp:131:8:131:9 | p3 |  |
| taint.cpp:125:13:125:14 | t3 | taint.cpp:125:12:125:14 | & ... |  |
| taint.cpp:127:2:127:4 | * ... [post update] | taint.cpp:127:3:127:4 | p2 [inner post update] |  |
| taint.cpp:127:2:127:4 | * ... [post update] | taint.cpp:130:8:130:9 | p2 |  |
| taint.cpp:127:2:127:15 | ... = ... | taint.cpp:127:2:127:4 | * ... [post update] |  |
| taint.cpp:127:3:127:4 | p2 | taint.cpp:127:2:127:4 | * ... | TAINT |
| taint.cpp:127:8:127:13 | call to source | taint.cpp:127:2:127:15 | ... = ... |  |
| taint.cpp:129:8:129:9 | p1 | taint.cpp:129:7:129:9 | * ... | TAINT |
| taint.cpp:130:8:130:9 | p2 | taint.cpp:130:7:130:9 | * ... | TAINT |
| taint.cpp:131:8:131:9 | p3 | taint.cpp:131:7:131:9 | * ... | TAINT |
| taint.cpp:133:7:133:9 | & ... | taint.cpp:133:2:133:9 | ... = ... |  |
| taint.cpp:133:7:133:9 | & ... | taint.cpp:134:8:134:9 | p3 |  |
| taint.cpp:133:7:133:9 | & ... | taint.cpp:136:3:136:4 | p3 |  |
| taint.cpp:133:7:133:9 | & ... | taint.cpp:137:8:137:9 | p3 |  |
| taint.cpp:133:8:133:9 | t1 | taint.cpp:133:7:133:9 | & ... |  |
| taint.cpp:134:8:134:9 | p3 | taint.cpp:134:7:134:9 | * ... | TAINT |
| taint.cpp:136:2:136:4 | * ... [post update] | taint.cpp:136:3:136:4 | p3 [inner post update] |  |
| taint.cpp:136:2:136:4 | * ... [post update] | taint.cpp:137:8:137:9 | p3 |  |
| taint.cpp:136:2:136:8 | ... = ... | taint.cpp:136:2:136:4 | * ... [post update] |  |
| taint.cpp:136:3:136:4 | p3 | taint.cpp:136:2:136:4 | * ... | TAINT |
| taint.cpp:136:8:136:8 | 0 | taint.cpp:136:2:136:8 | ... = ... |  |
| taint.cpp:137:8:137:9 | p3 | taint.cpp:137:7:137:9 | * ... | TAINT |
| taint.cpp:142:16:142:16 | i | taint.cpp:143:6:143:6 | i |  |
| taint.cpp:142:23:142:23 | a | taint.cpp:144:10:144:10 | a |  |
| taint.cpp:142:30:142:30 | b | taint.cpp:146:10:146:10 | b |  |
| taint.cpp:150:18:150:18 | i | taint.cpp:151:14:151:14 | i |  |
| taint.cpp:164:19:164:24 | call to source | taint.cpp:168:8:168:14 | tainted |  |
| taint.cpp:164:19:164:24 | call to source | taint.cpp:172:18:172:24 | tainted |  |
| taint.cpp:165:22:165:25 | {...} | taint.cpp:170:10:170:15 | buffer |  |
| taint.cpp:165:22:165:25 | {...} | taint.cpp:171:8:171:13 | buffer |  |
| taint.cpp:165:22:165:25 | {...} | taint.cpp:172:10:172:15 | buffer |  |
| taint.cpp:165:22:165:25 | {...} | taint.cpp:173:8:173:13 | buffer |  |
| taint.cpp:165:24:165:24 | 0 | taint.cpp:165:22:165:25 | {...} | TAINT |
| taint.cpp:168:8:168:14 | ref arg tainted | taint.cpp:172:18:172:24 | tainted |  |
| taint.cpp:170:10:170:15 | buffer | taint.cpp:170:3:170:8 | call to strcpy |  |
| taint.cpp:170:10:170:15 | ref arg buffer | taint.cpp:171:8:171:13 | buffer |  |
| taint.cpp:170:10:170:15 | ref arg buffer | taint.cpp:172:10:172:15 | buffer |  |
| taint.cpp:170:10:170:15 | ref arg buffer | taint.cpp:173:8:173:13 | buffer |  |
| taint.cpp:170:18:170:26 | Hello,  | taint.cpp:170:3:170:8 | call to strcpy | TAINT |
| taint.cpp:170:18:170:26 | Hello,  | taint.cpp:170:10:170:15 | ref arg buffer | TAINT |
| taint.cpp:171:8:171:13 | ref arg buffer | taint.cpp:172:10:172:15 | buffer |  |
| taint.cpp:171:8:171:13 | ref arg buffer | taint.cpp:173:8:173:13 | buffer |  |
| taint.cpp:172:10:172:15 | buffer | taint.cpp:172:3:172:8 | call to strcat |  |
| taint.cpp:172:10:172:15 | buffer | taint.cpp:172:10:172:15 | ref arg buffer | TAINT |
| taint.cpp:172:10:172:15 | ref arg buffer | taint.cpp:173:8:173:13 | buffer |  |
| taint.cpp:172:18:172:24 | tainted | taint.cpp:172:10:172:15 | ref arg buffer | TAINT |
| taint.cpp:180:19:180:19 | p | taint.cpp:181:9:181:9 | p |  |
| taint.cpp:181:9:181:9 | p | taint.cpp:181:8:181:9 | * ... | TAINT |
| taint.cpp:185:11:185:16 | call to source | taint.cpp:186:11:186:11 | x |  |
| taint.cpp:186:10:186:11 | ref arg & ... | taint.cpp:186:11:186:11 | x [inner post update] |  |
| taint.cpp:186:11:186:11 | x | taint.cpp:186:10:186:11 | & ... |  |
| taint.cpp:192:23:192:28 | source | taint.cpp:194:13:194:18 | source |  |
| taint.cpp:193:6:193:6 | x | taint.cpp:194:10:194:10 | x |  |
| taint.cpp:193:6:193:6 | x | taint.cpp:195:7:195:7 | x |  |
| taint.cpp:194:9:194:10 | & ... | taint.cpp:194:2:194:7 | call to memcpy |  |
| taint.cpp:194:9:194:10 | ref arg & ... | taint.cpp:194:10:194:10 | x [inner post update] |  |
| taint.cpp:194:9:194:10 | ref arg & ... | taint.cpp:195:7:195:7 | x |  |
| taint.cpp:194:10:194:10 | x | taint.cpp:194:9:194:10 | & ... |  |
| taint.cpp:194:13:194:18 | source | taint.cpp:194:2:194:7 | call to memcpy | TAINT |
| taint.cpp:194:13:194:18 | source | taint.cpp:194:9:194:10 | ref arg & ... | TAINT |
| taint.cpp:194:21:194:31 | sizeof(int) | taint.cpp:194:2:194:7 | call to memcpy | TAINT |
| taint.cpp:194:21:194:31 | sizeof(int) | taint.cpp:194:9:194:10 | ref arg & ... | TAINT |
| taint.cpp:207:6:207:11 | call to source | taint.cpp:207:2:207:13 | ... = ... |  |
| taint.cpp:207:6:207:11 | call to source | taint.cpp:210:7:210:7 | x |  |
| taint.cpp:207:6:207:11 | call to source | taint.cpp:213:12:213:12 | x |  |
| taint.cpp:207:6:207:11 | call to source | taint.cpp:215:7:215:7 | x |  |
| taint.cpp:208:6:208:6 | 0 | taint.cpp:208:2:208:6 | ... = ... |  |
| taint.cpp:208:6:208:6 | 0 | taint.cpp:211:7:211:7 | y |  |
| taint.cpp:208:6:208:6 | 0 | taint.cpp:213:15:213:15 | y |  |
| taint.cpp:208:6:208:6 | 0 | taint.cpp:216:7:216:7 | y |  |
| taint.cpp:213:12:213:12 | ref arg x | taint.cpp:215:7:215:7 | x |  |
| taint.cpp:213:12:213:12 | x | taint.cpp:213:15:213:15 | ref arg y |  |
| taint.cpp:213:15:213:15 | ref arg y | taint.cpp:216:7:216:7 | y |  |
| taint.cpp:213:15:213:15 | y | taint.cpp:213:12:213:12 | ref arg x |  |
| taint.cpp:223:10:223:15 | call to source | taint.cpp:228:12:228:12 | t |  |
| taint.cpp:223:10:223:15 | call to source | taint.cpp:235:10:239:2 | t |  |
| taint.cpp:223:10:223:15 | call to source | taint.cpp:243:10:246:2 | t |  |
| taint.cpp:223:10:223:15 | call to source | taint.cpp:253:4:253:4 | t |  |
| taint.cpp:223:10:223:15 | call to source | taint.cpp:260:4:260:4 | t |  |
| taint.cpp:224:9:224:10 | 0 | taint.cpp:228:15:228:15 | u |  |
| taint.cpp:224:9:224:10 | 0 | taint.cpp:235:10:239:2 | u |  |
| taint.cpp:224:9:224:10 | 0 | taint.cpp:243:10:246:2 | u |  |
| taint.cpp:224:9:224:10 | 0 | taint.cpp:253:7:253:7 | u |  |
| taint.cpp:224:9:224:10 | 0 | taint.cpp:260:7:260:7 | u |  |
| taint.cpp:225:9:225:10 | 0 | taint.cpp:235:10:239:2 | v |  |
| taint.cpp:225:9:225:10 | 0 | taint.cpp:241:7:241:7 | v |  |
| taint.cpp:226:9:226:10 | 0 | taint.cpp:260:10:260:10 | w |  |
| taint.cpp:226:9:226:10 | 0 | taint.cpp:261:7:261:7 | w |  |
| taint.cpp:228:10:232:2 | [...](...){...} | taint.cpp:233:7:233:7 | a |  |
| taint.cpp:228:10:232:2 | {...} | taint.cpp:228:10:232:2 | [...](...){...} |  |
| taint.cpp:228:11:228:11 | Unknown literal | taint.cpp:228:11:228:11 | constructor init of field t | TAINT |
| taint.cpp:228:11:228:11 | Unknown literal | taint.cpp:228:11:228:11 | constructor init of field u | TAINT |
| taint.cpp:228:11:228:11 | constructor init of field t [post-this] | taint.cpp:228:11:228:11 | constructor init of field u [pre-this] |  |
| taint.cpp:228:11:228:11 | constructor init of field t [pre-this] | taint.cpp:228:11:228:11 | constructor init of field u [pre-this] |  |
| taint.cpp:228:11:228:11 | this | taint.cpp:228:11:228:11 | constructor init of field t [pre-this] |  |
| taint.cpp:228:17:228:17 | this | taint.cpp:229:3:229:6 | this |  |
| taint.cpp:229:3:229:6 | this | taint.cpp:230:3:230:6 | this |  |
| taint.cpp:230:3:230:6 | this | file://:0:0:0:0 | this |  |
| taint.cpp:235:10:239:2 | [...](...){...} | taint.cpp:240:2:240:2 | b |  |
| taint.cpp:235:10:239:2 | {...} | taint.cpp:235:10:239:2 | [...](...){...} |  |
| taint.cpp:235:11:235:11 | Unknown literal | taint.cpp:235:11:235:11 | constructor init of field t | TAINT |
| taint.cpp:235:11:235:11 | Unknown literal | taint.cpp:235:11:235:11 | constructor init of field u | TAINT |
| taint.cpp:235:11:235:11 | Unknown literal | taint.cpp:235:11:235:11 | constructor init of field v | TAINT |
| taint.cpp:235:11:235:11 | constructor init of field t [post-this] | taint.cpp:235:11:235:11 | constructor init of field u [pre-this] |  |
| taint.cpp:235:11:235:11 | constructor init of field t [pre-this] | taint.cpp:235:11:235:11 | constructor init of field u [pre-this] |  |
| taint.cpp:235:11:235:11 | constructor init of field u [post-this] | taint.cpp:235:11:235:11 | constructor init of field v [pre-this] |  |
| taint.cpp:235:11:235:11 | constructor init of field u [pre-this] | taint.cpp:235:11:235:11 | constructor init of field v [pre-this] |  |
| taint.cpp:235:11:235:11 | this | taint.cpp:235:11:235:11 | constructor init of field t [pre-this] |  |
| taint.cpp:235:15:235:15 | this | taint.cpp:236:3:236:6 | this |  |
| taint.cpp:236:3:236:6 | this | taint.cpp:237:3:237:6 | this |  |
| taint.cpp:237:3:237:6 | this | taint.cpp:238:3:238:14 | this |  |
| taint.cpp:238:3:238:14 | ... = ... | taint.cpp:238:3:238:14 | v [post update] |  |
| taint.cpp:238:7:238:12 | call to source | taint.cpp:238:3:238:14 | ... = ... |  |
| taint.cpp:243:10:246:2 | [...](...){...} | taint.cpp:247:2:247:2 | c |  |
| taint.cpp:243:10:246:2 | {...} | taint.cpp:243:10:246:2 | [...](...){...} |  |
| taint.cpp:243:11:243:11 | Unknown literal | taint.cpp:243:11:243:11 | constructor init of field t | TAINT |
| taint.cpp:243:11:243:11 | Unknown literal | taint.cpp:243:11:243:11 | constructor init of field u | TAINT |
| taint.cpp:243:11:243:11 | constructor init of field t [post-this] | taint.cpp:243:11:243:11 | constructor init of field u [pre-this] |  |
| taint.cpp:243:11:243:11 | constructor init of field t [pre-this] | taint.cpp:243:11:243:11 | constructor init of field u [pre-this] |  |
| taint.cpp:243:11:243:11 | this | taint.cpp:243:11:243:11 | constructor init of field t [pre-this] |  |
| taint.cpp:243:15:243:15 | this | taint.cpp:244:3:244:6 | this |  |
| taint.cpp:244:3:244:6 | this | taint.cpp:245:3:245:6 | this |  |
| taint.cpp:249:11:252:2 | [...](...){...} | taint.cpp:253:2:253:2 | d |  |
| taint.cpp:249:18:249:18 | a | taint.cpp:250:8:250:8 | a |  |
| taint.cpp:249:25:249:25 | b | taint.cpp:251:8:251:8 | b |  |
| taint.cpp:255:11:259:2 | [...](...){...} | taint.cpp:260:2:260:2 | e |  |
| taint.cpp:255:19:255:19 | a | taint.cpp:255:19:255:19 | a |  |
| taint.cpp:255:19:255:19 | a | taint.cpp:256:8:256:8 | a |  |
| taint.cpp:255:27:255:27 | b | taint.cpp:255:27:255:27 | b |  |
| taint.cpp:255:27:255:27 | b | taint.cpp:257:8:257:8 | b |  |
| taint.cpp:258:3:258:3 | c [post update] | taint.cpp:255:35:255:35 | c |  |
| taint.cpp:258:3:258:14 | ... = ... | taint.cpp:258:3:258:3 | c [post update] |  |
| taint.cpp:258:7:258:12 | call to source | taint.cpp:255:35:255:35 | c |  |
| taint.cpp:258:7:258:12 | call to source | taint.cpp:258:3:258:14 | ... = ... |  |
| taint.cpp:260:10:260:10 | ref arg w | taint.cpp:261:7:261:7 | w |  |
| taint.cpp:266:12:266:12 | x | taint.cpp:268:9:268:9 | x |  |
| taint.cpp:275:6:275:11 | call to source | taint.cpp:275:2:275:13 | ... = ... |  |
| taint.cpp:275:6:275:11 | call to source | taint.cpp:280:7:280:7 | t |  |
| taint.cpp:275:6:275:11 | call to source | taint.cpp:285:9:285:9 | t |  |
| taint.cpp:275:6:275:11 | call to source | taint.cpp:286:12:286:12 | t |  |
| taint.cpp:275:6:275:11 | call to source | taint.cpp:289:7:289:7 | t |  |
| taint.cpp:276:6:276:6 | 0 | taint.cpp:276:2:276:6 | ... = ... |  |
| taint.cpp:276:6:276:6 | 0 | taint.cpp:281:7:281:7 | x |  |
| taint.cpp:277:6:277:6 | 0 | taint.cpp:277:2:277:6 | ... = ... |  |
| taint.cpp:277:6:277:6 | 0 | taint.cpp:282:7:282:7 | y |  |
| taint.cpp:278:6:278:6 | 0 | taint.cpp:278:2:278:6 | ... = ... |  |
| taint.cpp:278:6:278:6 | 0 | taint.cpp:283:7:283:7 | z |  |
| taint.cpp:278:6:278:6 | 0 | taint.cpp:287:9:287:9 | z |  |
| taint.cpp:285:6:285:7 | call to id | taint.cpp:285:2:285:10 | ... = ... |  |
| taint.cpp:285:6:285:7 | call to id | taint.cpp:290:7:290:7 | x |  |
| taint.cpp:286:6:286:7 | call to id | taint.cpp:286:2:286:14 | ... = ... |  |
| taint.cpp:286:6:286:7 | call to id | taint.cpp:291:7:291:7 | y |  |
| taint.cpp:287:6:287:7 | call to id | taint.cpp:287:2:287:10 | ... = ... |  |
| taint.cpp:287:6:287:7 | call to id | taint.cpp:292:7:292:7 | z |  |
| taint.cpp:297:29:297:29 | b | taint.cpp:297:29:297:29 | b |  |
| taint.cpp:297:29:297:29 | b | taint.cpp:299:6:299:6 | b |  |
| taint.cpp:299:2:299:2 | a [post update] | taint.cpp:297:21:297:21 | a |  |
| taint.cpp:299:2:299:6 | ... = ... | taint.cpp:299:2:299:2 | a [post update] |  |
| taint.cpp:299:6:299:6 | b | taint.cpp:297:21:297:21 | a |  |
| taint.cpp:299:6:299:6 | b | taint.cpp:299:2:299:6 | ... = ... |  |
| taint.cpp:302:28:302:28 | b | taint.cpp:304:6:304:6 | b |  |
| taint.cpp:304:2:304:2 | a [post update] | taint.cpp:302:21:302:21 | a |  |
| taint.cpp:304:2:304:6 | ... = ... | taint.cpp:304:2:304:2 | a [post update] |  |
| taint.cpp:304:6:304:6 | b | taint.cpp:302:21:302:21 | a |  |
| taint.cpp:304:6:304:6 | b | taint.cpp:304:2:304:6 | ... = ... |  |
| taint.cpp:307:21:307:21 | a | taint.cpp:309:3:309:3 | a |  |
| taint.cpp:307:28:307:28 | b | taint.cpp:309:7:309:7 | b |  |
| taint.cpp:309:2:309:3 | * ... [post update] | taint.cpp:309:3:309:3 | a [inner post update] |  |
| taint.cpp:309:2:309:7 | ... = ... | taint.cpp:309:2:309:3 | * ... [post update] |  |
| taint.cpp:309:3:309:3 | a | taint.cpp:309:2:309:3 | * ... | TAINT |
| taint.cpp:309:7:309:7 | b | taint.cpp:309:2:309:7 | ... = ... |  |
| taint.cpp:312:21:312:21 | a | taint.cpp:317:3:317:3 | a |  |
| taint.cpp:312:28:312:28 | b | taint.cpp:316:6:316:6 | b |  |
| taint.cpp:316:6:316:6 | b | taint.cpp:316:6:316:10 | ... + ... | TAINT |
| taint.cpp:316:6:316:10 | ... + ... | taint.cpp:316:2:316:10 | ... = ... |  |
| taint.cpp:316:6:316:10 | ... + ... | taint.cpp:317:7:317:7 | c |  |
| taint.cpp:316:10:316:10 | 1 | taint.cpp:316:6:316:10 | ... + ... | TAINT |
| taint.cpp:317:2:317:3 | * ... [post update] | taint.cpp:317:3:317:3 | a [inner post update] |  |
| taint.cpp:317:2:317:7 | ... = ... | taint.cpp:317:2:317:3 | * ... [post update] |  |
| taint.cpp:317:3:317:3 | a | taint.cpp:317:2:317:3 | * ... | TAINT |
| taint.cpp:317:7:317:7 | c | taint.cpp:317:2:317:7 | ... = ... |  |
| taint.cpp:320:23:320:23 | a | taint.cpp:322:6:322:6 | a |  |
| taint.cpp:320:31:320:31 | b | taint.cpp:323:6:323:6 | b |  |
| taint.cpp:322:2:322:2 | a [post update] | taint.cpp:320:23:320:23 | a |  |
| taint.cpp:322:2:322:10 | ... = ... | taint.cpp:322:2:322:2 | a [post update] |  |
| taint.cpp:322:6:322:6 | a | taint.cpp:322:6:322:10 | ... + ... | TAINT |
| taint.cpp:322:6:322:10 | ... + ... | taint.cpp:320:23:320:23 | a |  |
| taint.cpp:322:6:322:10 | ... + ... | taint.cpp:322:2:322:10 | ... = ... |  |
| taint.cpp:322:10:322:10 | 1 | taint.cpp:322:6:322:10 | ... + ... | TAINT |
| taint.cpp:323:2:323:2 | b [post update] | taint.cpp:320:31:320:31 | b |  |
| taint.cpp:323:2:323:10 | ... = ... | taint.cpp:323:2:323:2 | b [post update] |  |
| taint.cpp:323:6:323:6 | b | taint.cpp:323:6:323:10 | ... + ... | TAINT |
| taint.cpp:323:6:323:10 | ... + ... | taint.cpp:320:31:320:31 | b |  |
| taint.cpp:323:6:323:10 | ... + ... | taint.cpp:323:2:323:10 | ... = ... |  |
| taint.cpp:323:10:323:10 | 1 | taint.cpp:323:6:323:10 | ... + ... | TAINT |
| taint.cpp:330:6:330:11 | call to source | taint.cpp:330:2:330:13 | ... = ... |  |
| taint.cpp:330:6:330:11 | call to source | taint.cpp:337:7:337:7 | t |  |
| taint.cpp:330:6:330:11 | call to source | taint.cpp:344:15:344:15 | t |  |
| taint.cpp:330:6:330:11 | call to source | taint.cpp:345:15:345:15 | t |  |
| taint.cpp:330:6:330:11 | call to source | taint.cpp:346:16:346:16 | t |  |
| taint.cpp:330:6:330:11 | call to source | taint.cpp:347:16:347:16 | t |  |
| taint.cpp:330:6:330:11 | call to source | taint.cpp:348:17:348:17 | t |  |
| taint.cpp:330:6:330:11 | call to source | taint.cpp:350:7:350:7 | t |  |
| taint.cpp:331:6:331:6 | 0 | taint.cpp:331:2:331:6 | ... = ... |  |
| taint.cpp:331:6:331:6 | 0 | taint.cpp:338:7:338:7 | a |  |
| taint.cpp:331:6:331:6 | 0 | taint.cpp:344:12:344:12 | a |  |
| taint.cpp:331:6:331:6 | 0 | taint.cpp:351:7:351:7 | a |  |
| taint.cpp:332:6:332:6 | 0 | taint.cpp:332:2:332:6 | ... = ... |  |
| taint.cpp:332:6:332:6 | 0 | taint.cpp:339:7:339:7 | b |  |
| taint.cpp:332:6:332:6 | 0 | taint.cpp:345:12:345:12 | b |  |
| taint.cpp:332:6:332:6 | 0 | taint.cpp:352:7:352:7 | b |  |
| taint.cpp:333:6:333:6 | 0 | taint.cpp:333:2:333:6 | ... = ... |  |
| taint.cpp:333:6:333:6 | 0 | taint.cpp:340:7:340:7 | c |  |
| taint.cpp:333:6:333:6 | 0 | taint.cpp:346:13:346:13 | c |  |
| taint.cpp:333:6:333:6 | 0 | taint.cpp:353:7:353:7 | c |  |
| taint.cpp:334:6:334:6 | 0 | taint.cpp:334:2:334:6 | ... = ... |  |
| taint.cpp:334:6:334:6 | 0 | taint.cpp:341:7:341:7 | d |  |
| taint.cpp:334:6:334:6 | 0 | taint.cpp:347:13:347:13 | d |  |
| taint.cpp:334:6:334:6 | 0 | taint.cpp:354:7:354:7 | d |  |
| taint.cpp:335:6:335:6 | 0 | taint.cpp:335:2:335:6 | ... = ... |  |
| taint.cpp:335:6:335:6 | 0 | taint.cpp:342:7:342:7 | e |  |
| taint.cpp:335:6:335:6 | 0 | taint.cpp:348:14:348:14 | e |  |
| taint.cpp:335:6:335:6 | 0 | taint.cpp:355:7:355:7 | e |  |
| taint.cpp:344:12:344:12 | ref arg a | taint.cpp:351:7:351:7 | a |  |
| taint.cpp:344:15:344:15 | ref arg t | taint.cpp:345:15:345:15 | t |  |
| taint.cpp:344:15:344:15 | ref arg t | taint.cpp:346:16:346:16 | t |  |
| taint.cpp:344:15:344:15 | ref arg t | taint.cpp:347:16:347:16 | t |  |
| taint.cpp:344:15:344:15 | ref arg t | taint.cpp:348:17:348:17 | t |  |
| taint.cpp:344:15:344:15 | ref arg t | taint.cpp:350:7:350:7 | t |  |
| taint.cpp:345:12:345:12 | ref arg b | taint.cpp:352:7:352:7 | b |  |
| taint.cpp:346:12:346:13 | ref arg & ... | taint.cpp:346:13:346:13 | c [inner post update] |  |
| taint.cpp:346:12:346:13 | ref arg & ... | taint.cpp:353:7:353:7 | c |  |
| taint.cpp:346:13:346:13 | c | taint.cpp:346:12:346:13 | & ... |  |
| taint.cpp:347:12:347:13 | ref arg & ... | taint.cpp:347:13:347:13 | d [inner post update] |  |
| taint.cpp:347:12:347:13 | ref arg & ... | taint.cpp:354:7:354:7 | d |  |
| taint.cpp:347:13:347:13 | d | taint.cpp:347:12:347:13 | & ... |  |
| taint.cpp:348:14:348:14 | ref arg e | taint.cpp:355:7:355:7 | e |  |
| taint.cpp:348:17:348:17 | ref arg t | taint.cpp:350:7:350:7 | t |  |
| taint.cpp:365:24:365:29 | source | taint.cpp:369:13:369:18 | source |  |
| taint.cpp:365:24:365:29 | source | taint.cpp:371:14:371:19 | source |  |
| taint.cpp:369:6:369:11 | call to strdup | taint.cpp:369:2:369:19 | ... = ... |  |
| taint.cpp:369:6:369:11 | call to strdup | taint.cpp:372:7:372:7 | a |  |
| taint.cpp:369:13:369:18 | source | taint.cpp:369:6:369:11 | call to strdup | TAINT |
| taint.cpp:370:6:370:11 | call to strdup | taint.cpp:370:2:370:27 | ... = ... |  |
| taint.cpp:370:6:370:11 | call to strdup | taint.cpp:373:7:373:7 | b |  |
| taint.cpp:370:13:370:26 | hello, world | taint.cpp:370:6:370:11 | call to strdup | TAINT |
| taint.cpp:371:6:371:12 | call to strndup | taint.cpp:371:2:371:25 | ... = ... |  |
| taint.cpp:371:6:371:12 | call to strndup | taint.cpp:374:7:374:7 | c |  |
| taint.cpp:371:14:371:19 | source | taint.cpp:371:6:371:12 | call to strndup | TAINT |
| taint.cpp:371:22:371:24 | 100 | taint.cpp:371:6:371:12 | call to strndup | TAINT |
| taint.cpp:377:23:377:28 | source | taint.cpp:381:30:381:35 | source |  |
| taint.cpp:381:6:381:12 | call to strndup | taint.cpp:381:2:381:36 | ... = ... |  |
| taint.cpp:381:6:381:12 | call to strndup | taint.cpp:382:7:382:7 | a |  |
| taint.cpp:381:14:381:27 | hello, world | taint.cpp:381:6:381:12 | call to strndup | TAINT |
| taint.cpp:381:30:381:35 | source | taint.cpp:381:6:381:12 | call to strndup | TAINT |
| taint.cpp:385:27:385:32 | source | taint.cpp:389:13:389:18 | source |  |
| taint.cpp:389:6:389:11 | call to wcsdup | taint.cpp:389:2:389:19 | ... = ... |  |
| taint.cpp:389:6:389:11 | call to wcsdup | taint.cpp:391:7:391:7 | a |  |
| taint.cpp:389:13:389:18 | source | taint.cpp:389:6:389:11 | call to wcsdup | TAINT |
| taint.cpp:390:6:390:11 | call to wcsdup | taint.cpp:390:2:390:28 | ... = ... |  |
| taint.cpp:390:6:390:11 | call to wcsdup | taint.cpp:392:7:392:7 | b |  |
| taint.cpp:390:13:390:27 | hello, world | taint.cpp:390:6:390:11 | call to wcsdup | TAINT |
| taint.cpp:417:13:417:13 | 0 | taint.cpp:417:13:417:14 | call to MyClass2 | TAINT |
| taint.cpp:417:13:417:14 | call to MyClass2 | taint.cpp:420:7:420:7 | a |  |
| taint.cpp:417:13:417:14 | call to MyClass2 | taint.cpp:421:7:421:7 | a |  |
| taint.cpp:417:13:417:14 | call to MyClass2 | taint.cpp:422:2:422:2 | a |  |
| taint.cpp:417:13:417:14 | call to MyClass2 | taint.cpp:423:7:423:7 | a |  |
| taint.cpp:417:13:417:14 | call to MyClass2 | taint.cpp:424:7:424:7 | a |  |
| taint.cpp:417:19:417:19 | 0 | taint.cpp:417:19:417:20 | call to MyClass2 | TAINT |
| taint.cpp:417:19:417:20 | call to MyClass2 | taint.cpp:426:7:426:7 | b |  |
| taint.cpp:417:19:417:20 | call to MyClass2 | taint.cpp:427:7:427:7 | b |  |
| taint.cpp:417:19:417:20 | call to MyClass2 | taint.cpp:428:2:428:2 | b |  |
| taint.cpp:417:19:417:20 | call to MyClass2 | taint.cpp:429:7:429:7 | b |  |
| taint.cpp:417:19:417:20 | call to MyClass2 | taint.cpp:430:7:430:7 | b |  |
| taint.cpp:417:19:417:20 | call to MyClass2 | taint.cpp:431:7:431:7 | b |  |
| taint.cpp:418:13:418:14 |  | taint.cpp:418:13:418:15 | call to MyClass3 | TAINT |
| taint.cpp:418:13:418:15 | call to MyClass3 | taint.cpp:443:7:443:7 | d |  |
| taint.cpp:418:13:418:15 | call to MyClass3 | taint.cpp:444:7:444:7 | d |  |
| taint.cpp:418:13:418:15 | call to MyClass3 | taint.cpp:445:2:445:2 | d |  |
| taint.cpp:418:13:418:15 | call to MyClass3 | taint.cpp:446:7:446:7 | d |  |
| taint.cpp:418:13:418:15 | call to MyClass3 | taint.cpp:447:7:447:7 | d |  |
| taint.cpp:421:7:421:7 | ref arg a | taint.cpp:422:2:422:2 | a |  |
| taint.cpp:421:7:421:7 | ref arg a | taint.cpp:423:7:423:7 | a |  |
| taint.cpp:421:7:421:7 | ref arg a | taint.cpp:424:7:424:7 | a |  |
| taint.cpp:422:2:422:2 | ref arg a | taint.cpp:423:7:423:7 | a |  |
| taint.cpp:422:2:422:2 | ref arg a | taint.cpp:424:7:424:7 | a |  |
| taint.cpp:427:7:427:7 | ref arg b | taint.cpp:428:2:428:2 | b |  |
| taint.cpp:427:7:427:7 | ref arg b | taint.cpp:429:7:429:7 | b |  |
| taint.cpp:427:7:427:7 | ref arg b | taint.cpp:430:7:430:7 | b |  |
| taint.cpp:427:7:427:7 | ref arg b | taint.cpp:431:7:431:7 | b |  |
| taint.cpp:428:2:428:2 | b [post update] | taint.cpp:429:7:429:7 | b |  |
| taint.cpp:428:2:428:2 | b [post update] | taint.cpp:430:7:430:7 | b |  |
| taint.cpp:428:2:428:2 | b [post update] | taint.cpp:431:7:431:7 | b |  |
| taint.cpp:428:2:428:20 | ... = ... | taint.cpp:428:4:428:9 | member [post update] |  |
| taint.cpp:428:2:428:20 | ... = ... | taint.cpp:430:9:430:14 | member |  |
| taint.cpp:428:13:428:18 | call to source | taint.cpp:428:2:428:20 | ... = ... |  |
| taint.cpp:433:6:433:20 | call to MyClass2 | taint.cpp:433:6:433:20 | new |  |
| taint.cpp:433:6:433:20 | new | taint.cpp:433:2:433:20 | ... = ... |  |
| taint.cpp:433:6:433:20 | new | taint.cpp:435:7:435:7 | c |  |
| taint.cpp:433:6:433:20 | new | taint.cpp:436:7:436:7 | c |  |
| taint.cpp:433:6:433:20 | new | taint.cpp:437:2:437:2 | c |  |
| taint.cpp:433:6:433:20 | new | taint.cpp:438:7:438:7 | c |  |
| taint.cpp:433:6:433:20 | new | taint.cpp:439:7:439:7 | c |  |
| taint.cpp:433:6:433:20 | new | taint.cpp:441:9:441:9 | c |  |
| taint.cpp:433:19:433:19 | 0 | taint.cpp:433:6:433:20 | call to MyClass2 | TAINT |
| taint.cpp:435:7:435:7 | ref arg c | taint.cpp:436:7:436:7 | c |  |
| taint.cpp:435:7:435:7 | ref arg c | taint.cpp:437:2:437:2 | c |  |
| taint.cpp:435:7:435:7 | ref arg c | taint.cpp:438:7:438:7 | c |  |
| taint.cpp:435:7:435:7 | ref arg c | taint.cpp:439:7:439:7 | c |  |
| taint.cpp:435:7:435:7 | ref arg c | taint.cpp:441:9:441:9 | c |  |
| taint.cpp:436:7:436:7 | ref arg c | taint.cpp:437:2:437:2 | c |  |
| taint.cpp:436:7:436:7 | ref arg c | taint.cpp:438:7:438:7 | c |  |
| taint.cpp:436:7:436:7 | ref arg c | taint.cpp:439:7:439:7 | c |  |
| taint.cpp:436:7:436:7 | ref arg c | taint.cpp:441:9:441:9 | c |  |
| taint.cpp:437:2:437:2 | ref arg c | taint.cpp:438:7:438:7 | c |  |
| taint.cpp:437:2:437:2 | ref arg c | taint.cpp:439:7:439:7 | c |  |
| taint.cpp:437:2:437:2 | ref arg c | taint.cpp:441:9:441:9 | c |  |
| taint.cpp:438:7:438:7 | ref arg c | taint.cpp:439:7:439:7 | c |  |
| taint.cpp:438:7:438:7 | ref arg c | taint.cpp:441:9:441:9 | c |  |
| taint.cpp:439:7:439:7 | ref arg c | taint.cpp:441:9:441:9 | c |  |
| taint.cpp:441:9:441:9 | c | taint.cpp:441:2:441:9 | delete | TAINT |
| taint.cpp:444:7:444:7 | ref arg d | taint.cpp:445:2:445:2 | d |  |
| taint.cpp:444:7:444:7 | ref arg d | taint.cpp:446:7:446:7 | d |  |
| taint.cpp:444:7:444:7 | ref arg d | taint.cpp:447:7:447:7 | d |  |
| taint.cpp:445:2:445:2 | ref arg d | taint.cpp:446:7:446:7 | d |  |
| taint.cpp:445:2:445:2 | ref arg d | taint.cpp:447:7:447:7 | d |  |
| taint.cpp:452:16:452:16 | a | taint.cpp:454:10:454:10 | a |  |
| taint.cpp:452:24:452:24 | b | taint.cpp:455:6:455:6 | b |  |
| taint.cpp:454:10:454:10 | a | taint.cpp:456:6:456:6 | c |  |
| taint.cpp:455:2:455:2 | a [post update] | taint.cpp:452:16:452:16 | a |  |
| taint.cpp:455:2:455:6 | ... = ... | taint.cpp:455:2:455:2 | a [post update] |  |
| taint.cpp:455:6:455:6 | b | taint.cpp:452:16:452:16 | a |  |
| taint.cpp:455:6:455:6 | b | taint.cpp:455:2:455:6 | ... = ... |  |
| taint.cpp:456:2:456:2 | b [post update] | taint.cpp:452:24:452:24 | b |  |
| taint.cpp:456:2:456:6 | ... = ... | taint.cpp:456:2:456:2 | b [post update] |  |
| taint.cpp:456:6:456:6 | c | taint.cpp:452:24:452:24 | b |  |
| taint.cpp:456:6:456:6 | c | taint.cpp:456:2:456:6 | ... = ... |  |
| taint.cpp:462:6:462:11 | call to source | taint.cpp:462:2:462:13 | ... = ... |  |
| taint.cpp:462:6:462:11 | call to source | taint.cpp:465:7:465:7 | x |  |
| taint.cpp:462:6:462:11 | call to source | taint.cpp:468:7:468:7 | x |  |
| taint.cpp:462:6:462:11 | call to source | taint.cpp:470:7:470:7 | x |  |
| taint.cpp:463:6:463:6 | 0 | taint.cpp:463:2:463:6 | ... = ... |  |
| taint.cpp:463:6:463:6 | 0 | taint.cpp:466:7:466:7 | y |  |
| taint.cpp:463:6:463:6 | 0 | taint.cpp:468:10:468:10 | y |  |
| taint.cpp:463:6:463:6 | 0 | taint.cpp:471:7:471:7 | y |  |
| taint.cpp:468:7:468:7 | ref arg x | taint.cpp:470:7:470:7 | x |  |
| taint.cpp:468:10:468:10 | ref arg y | taint.cpp:471:7:471:7 | y |  |
| taint.cpp:480:26:480:32 | source1 | taint.cpp:483:28:483:34 | source1 |  |
| taint.cpp:481:15:481:21 | 0 | taint.cpp:483:12:483:15 | line |  |
| taint.cpp:481:15:481:21 | 0 | taint.cpp:485:7:485:10 | line |  |
| taint.cpp:482:9:482:9 | n | taint.cpp:483:19:483:19 | n |  |
| taint.cpp:483:11:483:15 | ref arg & ... | taint.cpp:483:12:483:15 | line [inner post update] |  |
| taint.cpp:483:11:483:15 | ref arg & ... | taint.cpp:485:7:485:10 | line |  |
| taint.cpp:483:12:483:15 | line | taint.cpp:483:11:483:15 | & ... |  |
| taint.cpp:483:18:483:19 | ref arg & ... | taint.cpp:483:19:483:19 | n [inner post update] |  |
| taint.cpp:483:19:483:19 | n | taint.cpp:483:18:483:19 | & ... |  |
| taint.cpp:483:28:483:34 | source1 | taint.cpp:483:11:483:15 | ref arg & ... | TAINT |
| vector.cpp:16:43:16:49 | source1 | vector.cpp:17:26:17:32 | source1 |  |
| vector.cpp:16:43:16:49 | source1 | vector.cpp:31:38:31:44 | source1 |  |
| vector.cpp:17:21:17:33 | call to vector | vector.cpp:19:14:19:14 | v |  |
| vector.cpp:17:21:17:33 | call to vector | vector.cpp:23:38:23:38 | v |  |
| vector.cpp:17:21:17:33 | call to vector | vector.cpp:23:55:23:55 | v |  |
| vector.cpp:17:21:17:33 | call to vector | vector.cpp:27:15:27:15 | v |  |
| vector.cpp:17:21:17:33 | call to vector | vector.cpp:35:1:35:1 | v |  |
| vector.cpp:17:26:17:32 | source1 | vector.cpp:17:21:17:33 | call to vector | TAINT |
| vector.cpp:19:14:19:14 | (__begin) | vector.cpp:19:14:19:14 | call to operator* | TAINT |
| vector.cpp:19:14:19:14 | (__begin) | vector.cpp:19:14:19:14 | call to operator++ |  |
| vector.cpp:19:14:19:14 | (__end) | vector.cpp:19:14:19:14 | call to iterator |  |
| vector.cpp:19:14:19:14 | (__range) | vector.cpp:19:14:19:14 | call to begin | TAINT |
| vector.cpp:19:14:19:14 | (__range) | vector.cpp:19:14:19:14 | call to end | TAINT |
| vector.cpp:19:14:19:14 | call to begin | vector.cpp:19:14:19:14 | (__begin) |  |
| vector.cpp:19:14:19:14 | call to begin | vector.cpp:19:14:19:14 | (__begin) |  |
| vector.cpp:19:14:19:14 | call to begin | vector.cpp:19:14:19:14 | (__begin) |  |
| vector.cpp:19:14:19:14 | call to end | vector.cpp:19:14:19:14 | (__end) |  |
| vector.cpp:19:14:19:14 | call to operator* | vector.cpp:20:8:20:8 | x |  |
| vector.cpp:19:14:19:14 | ref arg (__begin) | vector.cpp:19:14:19:14 | (__begin) |  |
| vector.cpp:19:14:19:14 | ref arg (__begin) | vector.cpp:19:14:19:14 | (__begin) |  |
| vector.cpp:19:14:19:14 | ref arg (__begin) | vector.cpp:19:14:19:14 | (__begin) |  |
| vector.cpp:19:14:19:14 | ref arg (__range) | vector.cpp:19:14:19:14 | (__range) |  |
| vector.cpp:19:14:19:14 | v | vector.cpp:19:14:19:14 | (__range) |  |
| vector.cpp:19:14:19:14 | v | vector.cpp:19:14:19:14 | (__range) |  |
| vector.cpp:19:14:19:14 | v | vector.cpp:19:14:19:14 | call to operator* | TAINT |
| vector.cpp:23:38:23:38 | ref arg v | vector.cpp:23:55:23:55 | v |  |
| vector.cpp:23:38:23:38 | ref arg v | vector.cpp:27:15:27:15 | v |  |
| vector.cpp:23:38:23:38 | ref arg v | vector.cpp:35:1:35:1 | v |  |
| vector.cpp:23:38:23:38 | v | vector.cpp:23:40:23:44 | call to begin | TAINT |
| vector.cpp:23:40:23:44 | call to begin | vector.cpp:23:49:23:50 | it |  |
| vector.cpp:23:40:23:44 | call to begin | vector.cpp:23:66:23:67 | it |  |
| vector.cpp:23:40:23:44 | call to begin | vector.cpp:24:9:24:10 | it |  |
| vector.cpp:23:55:23:55 | ref arg v | vector.cpp:23:55:23:55 | v |  |
| vector.cpp:23:55:23:55 | ref arg v | vector.cpp:27:15:27:15 | v |  |
| vector.cpp:23:55:23:55 | ref arg v | vector.cpp:35:1:35:1 | v |  |
| vector.cpp:23:55:23:55 | v | vector.cpp:23:57:23:59 | call to end | TAINT |
| vector.cpp:23:66:23:67 | it | vector.cpp:23:64:23:64 | call to operator++ |  |
| vector.cpp:23:66:23:67 | ref arg it | vector.cpp:23:49:23:50 | it |  |
| vector.cpp:23:66:23:67 | ref arg it | vector.cpp:23:66:23:67 | it |  |
| vector.cpp:23:66:23:67 | ref arg it | vector.cpp:24:9:24:10 | it |  |
| vector.cpp:24:9:24:10 | it | vector.cpp:24:8:24:8 | call to operator* | TAINT |
| vector.cpp:27:15:27:15 | (__begin) | vector.cpp:27:15:27:15 | call to operator* | TAINT |
| vector.cpp:27:15:27:15 | (__begin) | vector.cpp:27:15:27:15 | call to operator++ |  |
| vector.cpp:27:15:27:15 | (__end) | vector.cpp:27:15:27:15 | call to iterator |  |
| vector.cpp:27:15:27:15 | (__range) | vector.cpp:27:15:27:15 | call to begin | TAINT |
| vector.cpp:27:15:27:15 | (__range) | vector.cpp:27:15:27:15 | call to end | TAINT |
| vector.cpp:27:15:27:15 | call to begin | vector.cpp:27:15:27:15 | (__begin) |  |
| vector.cpp:27:15:27:15 | call to begin | vector.cpp:27:15:27:15 | (__begin) |  |
| vector.cpp:27:15:27:15 | call to begin | vector.cpp:27:15:27:15 | (__begin) |  |
| vector.cpp:27:15:27:15 | call to end | vector.cpp:27:15:27:15 | (__end) |  |
| vector.cpp:27:15:27:15 | call to operator* | vector.cpp:28:8:28:8 | x |  |
| vector.cpp:27:15:27:15 | ref arg (__begin) | vector.cpp:27:15:27:15 | (__begin) |  |
| vector.cpp:27:15:27:15 | ref arg (__begin) | vector.cpp:27:15:27:15 | (__begin) |  |
| vector.cpp:27:15:27:15 | ref arg (__begin) | vector.cpp:27:15:27:15 | (__begin) |  |
| vector.cpp:27:15:27:15 | ref arg (__range) | vector.cpp:27:15:27:15 | (__range) |  |
| vector.cpp:27:15:27:15 | v | vector.cpp:27:15:27:15 | (__range) |  |
| vector.cpp:27:15:27:15 | v | vector.cpp:27:15:27:15 | (__range) |  |
| vector.cpp:27:15:27:15 | v | vector.cpp:27:15:27:15 | call to operator* | TAINT |
| vector.cpp:31:33:31:45 | call to vector | vector.cpp:32:21:32:27 | const_v |  |
| vector.cpp:31:33:31:45 | call to vector | vector.cpp:35:1:35:1 | const_v |  |
| vector.cpp:31:38:31:44 | source1 | vector.cpp:31:33:31:45 | call to vector | TAINT |
| vector.cpp:32:21:32:21 | (__begin) | vector.cpp:32:21:32:21 | call to operator* | TAINT |
| vector.cpp:32:21:32:21 | (__begin) | vector.cpp:32:21:32:21 | call to operator++ |  |
| vector.cpp:32:21:32:21 | (__range) | vector.cpp:32:21:32:21 | call to begin | TAINT |
| vector.cpp:32:21:32:21 | (__range) | vector.cpp:32:21:32:21 | call to end | TAINT |
| vector.cpp:32:21:32:21 | call to begin | vector.cpp:32:21:32:21 | (__begin) |  |
| vector.cpp:32:21:32:21 | call to begin | vector.cpp:32:21:32:21 | (__begin) |  |
| vector.cpp:32:21:32:21 | call to begin | vector.cpp:32:21:32:21 | (__begin) |  |
| vector.cpp:32:21:32:21 | call to end | vector.cpp:32:21:32:21 | (__end) |  |
| vector.cpp:32:21:32:21 | call to operator* | vector.cpp:33:8:33:8 | x |  |
| vector.cpp:32:21:32:21 | ref arg (__begin) | vector.cpp:32:21:32:21 | (__begin) |  |
| vector.cpp:32:21:32:21 | ref arg (__begin) | vector.cpp:32:21:32:21 | (__begin) |  |
| vector.cpp:32:21:32:21 | ref arg (__begin) | vector.cpp:32:21:32:21 | (__begin) |  |
| vector.cpp:32:21:32:27 | const_v | vector.cpp:32:21:32:21 | (__range) |  |
| vector.cpp:32:21:32:27 | const_v | vector.cpp:32:21:32:21 | (__range) |  |
| vector.cpp:32:21:32:27 | const_v | vector.cpp:32:21:32:21 | call to operator* | TAINT |
| vector.cpp:37:29:37:29 | x | vector.cpp:42:5:42:5 | x |  |
| vector.cpp:37:29:37:29 | x | vector.cpp:47:10:47:10 | x |  |
| vector.cpp:37:29:37:29 | x | vector.cpp:55:10:55:10 | x |  |
| vector.cpp:37:29:37:29 | x | vector.cpp:61:10:61:10 | x |  |
| vector.cpp:37:29:37:29 | x | vector.cpp:63:5:63:5 | x |  |
| vector.cpp:37:29:37:29 | x | vector.cpp:67:10:67:10 | x |  |
| vector.cpp:37:29:37:29 | x | vector.cpp:96:8:96:8 | x |  |
| vector.cpp:37:29:37:29 | x | vector.cpp:100:13:100:13 | x |  |
| vector.cpp:38:22:38:24 | call to vector | vector.cpp:40:2:40:3 | v1 |  |
| vector.cpp:38:22:38:24 | call to vector | vector.cpp:41:2:41:3 | v1 |  |
| vector.cpp:38:22:38:24 | call to vector | vector.cpp:42:2:42:3 | v1 |  |
| vector.cpp:38:22:38:24 | call to vector | vector.cpp:43:2:43:3 | v1 |  |
| vector.cpp:38:22:38:24 | call to vector | vector.cpp:44:7:44:8 | v1 |  |
| vector.cpp:38:22:38:24 | call to vector | vector.cpp:45:7:45:8 | v1 |  |
| vector.cpp:38:22:38:24 | call to vector | vector.cpp:46:7:46:8 | v1 |  |
| vector.cpp:38:22:38:24 | call to vector | vector.cpp:47:7:47:8 | v1 |  |
| vector.cpp:38:22:38:24 | call to vector | vector.cpp:48:7:48:8 | v1 |  |
| vector.cpp:38:22:38:24 | call to vector | vector.cpp:49:7:49:8 | v1 |  |
| vector.cpp:38:22:38:24 | call to vector | vector.cpp:101:1:101:1 | v1 |  |
| vector.cpp:38:30:38:32 | call to vector | vector.cpp:51:2:51:3 | v2 |  |
| vector.cpp:38:30:38:32 | call to vector | vector.cpp:52:7:52:8 | v2 |  |
| vector.cpp:38:30:38:32 | call to vector | vector.cpp:53:7:53:8 | v2 |  |
| vector.cpp:38:30:38:32 | call to vector | vector.cpp:54:7:54:8 | v2 |  |
| vector.cpp:38:30:38:32 | call to vector | vector.cpp:55:7:55:8 | v2 |  |
| vector.cpp:38:30:38:32 | call to vector | vector.cpp:57:7:57:8 | v2 |  |
| vector.cpp:38:30:38:32 | call to vector | vector.cpp:101:1:101:1 | v2 |  |
| vector.cpp:38:38:38:40 | call to vector | vector.cpp:57:2:57:3 | v3 |  |
| vector.cpp:38:38:38:40 | call to vector | vector.cpp:58:7:58:8 | v3 |  |
| vector.cpp:38:38:38:40 | call to vector | vector.cpp:59:7:59:8 | v3 |  |
| vector.cpp:38:38:38:40 | call to vector | vector.cpp:60:7:60:8 | v3 |  |
| vector.cpp:38:38:38:40 | call to vector | vector.cpp:61:7:61:8 | v3 |  |
| vector.cpp:38:38:38:40 | call to vector | vector.cpp:101:1:101:1 | v3 |  |
| vector.cpp:38:46:38:48 | call to vector | vector.cpp:63:2:63:3 | v4 |  |
| vector.cpp:38:46:38:48 | call to vector | vector.cpp:64:7:64:8 | v4 |  |
| vector.cpp:38:46:38:48 | call to vector | vector.cpp:65:7:65:8 | v4 |  |
| vector.cpp:38:46:38:48 | call to vector | vector.cpp:66:7:66:8 | v4 |  |
| vector.cpp:38:46:38:48 | call to vector | vector.cpp:67:7:67:8 | v4 |  |
| vector.cpp:38:46:38:48 | call to vector | vector.cpp:101:1:101:1 | v4 |  |
| vector.cpp:38:54:38:56 | call to vector | vector.cpp:69:2:69:3 | v5 |  |
| vector.cpp:38:54:38:56 | call to vector | vector.cpp:70:7:70:8 | v5 |  |
| vector.cpp:38:54:38:56 | call to vector | vector.cpp:71:7:71:8 | v5 |  |
| vector.cpp:38:54:38:56 | call to vector | vector.cpp:72:7:72:8 | v5 |  |
| vector.cpp:38:54:38:56 | call to vector | vector.cpp:101:1:101:1 | v5 |  |
| vector.cpp:38:62:38:64 | call to vector | vector.cpp:74:2:74:3 | v6 |  |
| vector.cpp:38:62:38:64 | call to vector | vector.cpp:75:7:75:8 | v6 |  |
| vector.cpp:38:62:38:64 | call to vector | vector.cpp:76:7:76:8 | v6 |  |
| vector.cpp:38:62:38:64 | call to vector | vector.cpp:101:1:101:1 | v6 |  |
| vector.cpp:38:70:38:72 | call to vector | vector.cpp:80:41:80:42 | v7 |  |
| vector.cpp:38:70:38:72 | call to vector | vector.cpp:81:3:81:4 | v7 |  |
| vector.cpp:38:70:38:72 | call to vector | vector.cpp:83:7:83:8 | v7 |  |
| vector.cpp:38:70:38:72 | call to vector | vector.cpp:84:7:84:8 | v7 |  |
| vector.cpp:38:70:38:72 | call to vector | vector.cpp:85:7:85:8 | v7 |  |
| vector.cpp:38:70:38:72 | call to vector | vector.cpp:101:1:101:1 | v7 |  |
| vector.cpp:38:78:38:80 | call to vector | vector.cpp:88:33:88:34 | v8 |  |
| vector.cpp:38:78:38:80 | call to vector | vector.cpp:90:3:90:4 | v8 |  |
| vector.cpp:38:78:38:80 | call to vector | vector.cpp:92:7:92:8 | v8 |  |
| vector.cpp:38:78:38:80 | call to vector | vector.cpp:93:7:93:8 | v8 |  |
| vector.cpp:38:78:38:80 | call to vector | vector.cpp:94:7:94:8 | v8 |  |
| vector.cpp:38:78:38:80 | call to vector | vector.cpp:101:1:101:1 | v8 |  |
| vector.cpp:38:86:38:88 | call to vector | vector.cpp:96:2:96:3 | v9 |  |
| vector.cpp:38:86:38:88 | call to vector | vector.cpp:97:7:97:8 | v9 |  |
| vector.cpp:38:86:38:88 | call to vector | vector.cpp:98:7:98:8 | v9 |  |
| vector.cpp:38:86:38:88 | call to vector | vector.cpp:99:7:99:8 | v9 |  |
| vector.cpp:38:86:38:88 | call to vector | vector.cpp:100:7:100:8 | v9 |  |
| vector.cpp:38:86:38:88 | call to vector | vector.cpp:101:1:101:1 | v9 |  |
| vector.cpp:40:2:40:3 | ref arg v1 | vector.cpp:41:2:41:3 | v1 |  |
| vector.cpp:40:2:40:3 | ref arg v1 | vector.cpp:42:2:42:3 | v1 |  |
| vector.cpp:40:2:40:3 | ref arg v1 | vector.cpp:43:2:43:3 | v1 |  |
| vector.cpp:40:2:40:3 | ref arg v1 | vector.cpp:44:7:44:8 | v1 |  |
| vector.cpp:40:2:40:3 | ref arg v1 | vector.cpp:45:7:45:8 | v1 |  |
| vector.cpp:40:2:40:3 | ref arg v1 | vector.cpp:46:7:46:8 | v1 |  |
| vector.cpp:40:2:40:3 | ref arg v1 | vector.cpp:47:7:47:8 | v1 |  |
| vector.cpp:40:2:40:3 | ref arg v1 | vector.cpp:48:7:48:8 | v1 |  |
| vector.cpp:40:2:40:3 | ref arg v1 | vector.cpp:49:7:49:8 | v1 |  |
| vector.cpp:40:2:40:3 | ref arg v1 | vector.cpp:101:1:101:1 | v1 |  |
| vector.cpp:40:2:40:3 | v1 | vector.cpp:40:4:40:4 | call to operator[] | TAINT |
| vector.cpp:40:2:40:10 | ... = ... | vector.cpp:40:4:40:4 | call to operator[] [post update] |  |
| vector.cpp:40:4:40:4 | call to operator[] [post update] | vector.cpp:40:2:40:3 | ref arg v1 | TAINT |
| vector.cpp:40:10:40:10 | 0 | vector.cpp:40:2:40:10 | ... = ... |  |
| vector.cpp:41:2:41:3 | ref arg v1 | vector.cpp:42:2:42:3 | v1 |  |
| vector.cpp:41:2:41:3 | ref arg v1 | vector.cpp:43:2:43:3 | v1 |  |
| vector.cpp:41:2:41:3 | ref arg v1 | vector.cpp:44:7:44:8 | v1 |  |
| vector.cpp:41:2:41:3 | ref arg v1 | vector.cpp:45:7:45:8 | v1 |  |
| vector.cpp:41:2:41:3 | ref arg v1 | vector.cpp:46:7:46:8 | v1 |  |
| vector.cpp:41:2:41:3 | ref arg v1 | vector.cpp:47:7:47:8 | v1 |  |
| vector.cpp:41:2:41:3 | ref arg v1 | vector.cpp:48:7:48:8 | v1 |  |
| vector.cpp:41:2:41:3 | ref arg v1 | vector.cpp:49:7:49:8 | v1 |  |
| vector.cpp:41:2:41:3 | ref arg v1 | vector.cpp:101:1:101:1 | v1 |  |
| vector.cpp:41:2:41:3 | v1 | vector.cpp:41:4:41:4 | call to operator[] | TAINT |
| vector.cpp:41:2:41:10 | ... = ... | vector.cpp:41:4:41:4 | call to operator[] [post update] |  |
| vector.cpp:41:4:41:4 | call to operator[] [post update] | vector.cpp:41:2:41:3 | ref arg v1 | TAINT |
| vector.cpp:41:10:41:10 | 0 | vector.cpp:41:2:41:10 | ... = ... |  |
| vector.cpp:42:2:42:3 | ref arg v1 | vector.cpp:43:2:43:3 | v1 |  |
| vector.cpp:42:2:42:3 | ref arg v1 | vector.cpp:44:7:44:8 | v1 |  |
| vector.cpp:42:2:42:3 | ref arg v1 | vector.cpp:45:7:45:8 | v1 |  |
| vector.cpp:42:2:42:3 | ref arg v1 | vector.cpp:46:7:46:8 | v1 |  |
| vector.cpp:42:2:42:3 | ref arg v1 | vector.cpp:47:7:47:8 | v1 |  |
| vector.cpp:42:2:42:3 | ref arg v1 | vector.cpp:48:7:48:8 | v1 |  |
| vector.cpp:42:2:42:3 | ref arg v1 | vector.cpp:49:7:49:8 | v1 |  |
| vector.cpp:42:2:42:3 | ref arg v1 | vector.cpp:101:1:101:1 | v1 |  |
| vector.cpp:42:2:42:3 | v1 | vector.cpp:42:4:42:4 | call to operator[] | TAINT |
| vector.cpp:42:2:42:10 | ... = ... | vector.cpp:42:4:42:4 | call to operator[] [post update] |  |
| vector.cpp:42:4:42:4 | call to operator[] [post update] | vector.cpp:42:2:42:3 | ref arg v1 | TAINT |
| vector.cpp:42:10:42:10 | 0 | vector.cpp:42:2:42:10 | ... = ... |  |
| vector.cpp:43:2:43:3 | ref arg v1 | vector.cpp:44:7:44:8 | v1 |  |
| vector.cpp:43:2:43:3 | ref arg v1 | vector.cpp:45:7:45:8 | v1 |  |
| vector.cpp:43:2:43:3 | ref arg v1 | vector.cpp:46:7:46:8 | v1 |  |
| vector.cpp:43:2:43:3 | ref arg v1 | vector.cpp:47:7:47:8 | v1 |  |
| vector.cpp:43:2:43:3 | ref arg v1 | vector.cpp:48:7:48:8 | v1 |  |
| vector.cpp:43:2:43:3 | ref arg v1 | vector.cpp:49:7:49:8 | v1 |  |
| vector.cpp:43:2:43:3 | ref arg v1 | vector.cpp:101:1:101:1 | v1 |  |
| vector.cpp:43:15:43:15 | 1 | vector.cpp:43:2:43:3 | ref arg v1 | TAINT |
| vector.cpp:44:7:44:8 | ref arg v1 | vector.cpp:45:7:45:8 | v1 |  |
| vector.cpp:44:7:44:8 | ref arg v1 | vector.cpp:46:7:46:8 | v1 |  |
| vector.cpp:44:7:44:8 | ref arg v1 | vector.cpp:47:7:47:8 | v1 |  |
| vector.cpp:44:7:44:8 | ref arg v1 | vector.cpp:48:7:48:8 | v1 |  |
| vector.cpp:44:7:44:8 | ref arg v1 | vector.cpp:49:7:49:8 | v1 |  |
| vector.cpp:44:7:44:8 | ref arg v1 | vector.cpp:101:1:101:1 | v1 |  |
| vector.cpp:45:7:45:8 | ref arg v1 | vector.cpp:46:7:46:8 | v1 |  |
| vector.cpp:45:7:45:8 | ref arg v1 | vector.cpp:47:7:47:8 | v1 |  |
| vector.cpp:45:7:45:8 | ref arg v1 | vector.cpp:48:7:48:8 | v1 |  |
| vector.cpp:45:7:45:8 | ref arg v1 | vector.cpp:49:7:49:8 | v1 |  |
| vector.cpp:45:7:45:8 | ref arg v1 | vector.cpp:101:1:101:1 | v1 |  |
| vector.cpp:45:7:45:8 | v1 | vector.cpp:45:9:45:9 | call to operator[] | TAINT |
| vector.cpp:46:7:46:8 | ref arg v1 | vector.cpp:47:7:47:8 | v1 |  |
| vector.cpp:46:7:46:8 | ref arg v1 | vector.cpp:48:7:48:8 | v1 |  |
| vector.cpp:46:7:46:8 | ref arg v1 | vector.cpp:49:7:49:8 | v1 |  |
| vector.cpp:46:7:46:8 | ref arg v1 | vector.cpp:101:1:101:1 | v1 |  |
| vector.cpp:46:7:46:8 | v1 | vector.cpp:46:9:46:9 | call to operator[] | TAINT |
| vector.cpp:47:7:47:8 | ref arg v1 | vector.cpp:48:7:48:8 | v1 |  |
| vector.cpp:47:7:47:8 | ref arg v1 | vector.cpp:49:7:49:8 | v1 |  |
| vector.cpp:47:7:47:8 | ref arg v1 | vector.cpp:101:1:101:1 | v1 |  |
| vector.cpp:47:7:47:8 | v1 | vector.cpp:47:9:47:9 | call to operator[] | TAINT |
| vector.cpp:48:7:48:8 | ref arg v1 | vector.cpp:49:7:49:8 | v1 |  |
| vector.cpp:48:7:48:8 | ref arg v1 | vector.cpp:101:1:101:1 | v1 |  |
| vector.cpp:48:7:48:8 | v1 | vector.cpp:48:10:48:14 | call to front | TAINT |
| vector.cpp:49:7:49:8 | ref arg v1 | vector.cpp:101:1:101:1 | v1 |  |
| vector.cpp:49:7:49:8 | v1 | vector.cpp:49:10:49:13 | call to back | TAINT |
| vector.cpp:51:2:51:3 | ref arg v2 | vector.cpp:52:7:52:8 | v2 |  |
| vector.cpp:51:2:51:3 | ref arg v2 | vector.cpp:53:7:53:8 | v2 |  |
| vector.cpp:51:2:51:3 | ref arg v2 | vector.cpp:54:7:54:8 | v2 |  |
| vector.cpp:51:2:51:3 | ref arg v2 | vector.cpp:55:7:55:8 | v2 |  |
| vector.cpp:51:2:51:3 | ref arg v2 | vector.cpp:57:7:57:8 | v2 |  |
| vector.cpp:51:2:51:3 | ref arg v2 | vector.cpp:101:1:101:1 | v2 |  |
| vector.cpp:51:2:51:3 | v2 | vector.cpp:51:4:51:4 | call to operator[] | TAINT |
| vector.cpp:51:2:51:17 | ... = ... | vector.cpp:51:4:51:4 | call to operator[] [post update] |  |
| vector.cpp:51:4:51:4 | call to operator[] [post update] | vector.cpp:51:2:51:3 | ref arg v2 | TAINT |
| vector.cpp:51:10:51:15 | call to source | vector.cpp:51:2:51:17 | ... = ... |  |
| vector.cpp:52:7:52:8 | ref arg v2 | vector.cpp:53:7:53:8 | v2 |  |
| vector.cpp:52:7:52:8 | ref arg v2 | vector.cpp:54:7:54:8 | v2 |  |
| vector.cpp:52:7:52:8 | ref arg v2 | vector.cpp:55:7:55:8 | v2 |  |
| vector.cpp:52:7:52:8 | ref arg v2 | vector.cpp:57:7:57:8 | v2 |  |
| vector.cpp:52:7:52:8 | ref arg v2 | vector.cpp:101:1:101:1 | v2 |  |
| vector.cpp:53:7:53:8 | ref arg v2 | vector.cpp:54:7:54:8 | v2 |  |
| vector.cpp:53:7:53:8 | ref arg v2 | vector.cpp:55:7:55:8 | v2 |  |
| vector.cpp:53:7:53:8 | ref arg v2 | vector.cpp:57:7:57:8 | v2 |  |
| vector.cpp:53:7:53:8 | ref arg v2 | vector.cpp:101:1:101:1 | v2 |  |
| vector.cpp:53:7:53:8 | v2 | vector.cpp:53:9:53:9 | call to operator[] | TAINT |
| vector.cpp:54:7:54:8 | ref arg v2 | vector.cpp:55:7:55:8 | v2 |  |
| vector.cpp:54:7:54:8 | ref arg v2 | vector.cpp:57:7:57:8 | v2 |  |
| vector.cpp:54:7:54:8 | ref arg v2 | vector.cpp:101:1:101:1 | v2 |  |
| vector.cpp:54:7:54:8 | v2 | vector.cpp:54:9:54:9 | call to operator[] | TAINT |
| vector.cpp:55:7:55:8 | ref arg v2 | vector.cpp:57:7:57:8 | v2 |  |
| vector.cpp:55:7:55:8 | ref arg v2 | vector.cpp:101:1:101:1 | v2 |  |
| vector.cpp:55:7:55:8 | v2 | vector.cpp:55:9:55:9 | call to operator[] | TAINT |
| vector.cpp:57:2:57:3 | ref arg v3 | vector.cpp:58:7:58:8 | v3 |  |
| vector.cpp:57:2:57:3 | ref arg v3 | vector.cpp:59:7:59:8 | v3 |  |
| vector.cpp:57:2:57:3 | ref arg v3 | vector.cpp:60:7:60:8 | v3 |  |
| vector.cpp:57:2:57:3 | ref arg v3 | vector.cpp:61:7:61:8 | v3 |  |
| vector.cpp:57:2:57:3 | ref arg v3 | vector.cpp:101:1:101:1 | v3 |  |
| vector.cpp:57:7:57:8 | v2 | vector.cpp:57:2:57:3 | ref arg v3 | TAINT |
| vector.cpp:57:7:57:8 | v2 | vector.cpp:57:5:57:5 | call to operator= | TAINT |
| vector.cpp:58:7:58:8 | ref arg v3 | vector.cpp:59:7:59:8 | v3 |  |
| vector.cpp:58:7:58:8 | ref arg v3 | vector.cpp:60:7:60:8 | v3 |  |
| vector.cpp:58:7:58:8 | ref arg v3 | vector.cpp:61:7:61:8 | v3 |  |
| vector.cpp:58:7:58:8 | ref arg v3 | vector.cpp:101:1:101:1 | v3 |  |
| vector.cpp:59:7:59:8 | ref arg v3 | vector.cpp:60:7:60:8 | v3 |  |
| vector.cpp:59:7:59:8 | ref arg v3 | vector.cpp:61:7:61:8 | v3 |  |
| vector.cpp:59:7:59:8 | ref arg v3 | vector.cpp:101:1:101:1 | v3 |  |
| vector.cpp:59:7:59:8 | v3 | vector.cpp:59:9:59:9 | call to operator[] | TAINT |
| vector.cpp:60:7:60:8 | ref arg v3 | vector.cpp:61:7:61:8 | v3 |  |
| vector.cpp:60:7:60:8 | ref arg v3 | vector.cpp:101:1:101:1 | v3 |  |
| vector.cpp:60:7:60:8 | v3 | vector.cpp:60:9:60:9 | call to operator[] | TAINT |
| vector.cpp:61:7:61:8 | ref arg v3 | vector.cpp:101:1:101:1 | v3 |  |
| vector.cpp:61:7:61:8 | v3 | vector.cpp:61:9:61:9 | call to operator[] | TAINT |
| vector.cpp:63:2:63:3 | ref arg v4 | vector.cpp:64:7:64:8 | v4 |  |
| vector.cpp:63:2:63:3 | ref arg v4 | vector.cpp:65:7:65:8 | v4 |  |
| vector.cpp:63:2:63:3 | ref arg v4 | vector.cpp:66:7:66:8 | v4 |  |
| vector.cpp:63:2:63:3 | ref arg v4 | vector.cpp:67:7:67:8 | v4 |  |
| vector.cpp:63:2:63:3 | ref arg v4 | vector.cpp:101:1:101:1 | v4 |  |
| vector.cpp:63:2:63:3 | v4 | vector.cpp:63:4:63:4 | call to operator[] | TAINT |
| vector.cpp:63:2:63:17 | ... = ... | vector.cpp:63:4:63:4 | call to operator[] [post update] |  |
| vector.cpp:63:4:63:4 | call to operator[] [post update] | vector.cpp:63:2:63:3 | ref arg v4 | TAINT |
| vector.cpp:63:10:63:15 | call to source | vector.cpp:63:2:63:17 | ... = ... |  |
| vector.cpp:64:7:64:8 | ref arg v4 | vector.cpp:65:7:65:8 | v4 |  |
| vector.cpp:64:7:64:8 | ref arg v4 | vector.cpp:66:7:66:8 | v4 |  |
| vector.cpp:64:7:64:8 | ref arg v4 | vector.cpp:67:7:67:8 | v4 |  |
| vector.cpp:64:7:64:8 | ref arg v4 | vector.cpp:101:1:101:1 | v4 |  |
| vector.cpp:65:7:65:8 | ref arg v4 | vector.cpp:66:7:66:8 | v4 |  |
| vector.cpp:65:7:65:8 | ref arg v4 | vector.cpp:67:7:67:8 | v4 |  |
| vector.cpp:65:7:65:8 | ref arg v4 | vector.cpp:101:1:101:1 | v4 |  |
| vector.cpp:65:7:65:8 | v4 | vector.cpp:65:9:65:9 | call to operator[] | TAINT |
| vector.cpp:66:7:66:8 | ref arg v4 | vector.cpp:67:7:67:8 | v4 |  |
| vector.cpp:66:7:66:8 | ref arg v4 | vector.cpp:101:1:101:1 | v4 |  |
| vector.cpp:66:7:66:8 | v4 | vector.cpp:66:9:66:9 | call to operator[] | TAINT |
| vector.cpp:67:7:67:8 | ref arg v4 | vector.cpp:101:1:101:1 | v4 |  |
| vector.cpp:67:7:67:8 | v4 | vector.cpp:67:9:67:9 | call to operator[] | TAINT |
| vector.cpp:69:2:69:3 | ref arg v5 | vector.cpp:70:7:70:8 | v5 |  |
| vector.cpp:69:2:69:3 | ref arg v5 | vector.cpp:71:7:71:8 | v5 |  |
| vector.cpp:69:2:69:3 | ref arg v5 | vector.cpp:72:7:72:8 | v5 |  |
| vector.cpp:69:2:69:3 | ref arg v5 | vector.cpp:101:1:101:1 | v5 |  |
| vector.cpp:69:15:69:20 | call to source | vector.cpp:69:2:69:3 | ref arg v5 | TAINT |
| vector.cpp:70:7:70:8 | ref arg v5 | vector.cpp:71:7:71:8 | v5 |  |
| vector.cpp:70:7:70:8 | ref arg v5 | vector.cpp:72:7:72:8 | v5 |  |
| vector.cpp:70:7:70:8 | ref arg v5 | vector.cpp:101:1:101:1 | v5 |  |
| vector.cpp:71:7:71:8 | ref arg v5 | vector.cpp:72:7:72:8 | v5 |  |
| vector.cpp:71:7:71:8 | ref arg v5 | vector.cpp:101:1:101:1 | v5 |  |
| vector.cpp:71:7:71:8 | v5 | vector.cpp:71:10:71:14 | call to front | TAINT |
| vector.cpp:72:7:72:8 | ref arg v5 | vector.cpp:101:1:101:1 | v5 |  |
| vector.cpp:72:7:72:8 | v5 | vector.cpp:72:10:72:13 | call to back | TAINT |
| vector.cpp:74:2:74:3 | ref arg v6 | vector.cpp:75:7:75:8 | v6 |  |
| vector.cpp:74:2:74:3 | ref arg v6 | vector.cpp:76:7:76:8 | v6 |  |
| vector.cpp:74:2:74:3 | ref arg v6 | vector.cpp:101:1:101:1 | v6 |  |
| vector.cpp:74:2:74:3 | v6 | vector.cpp:74:5:74:8 | call to data | TAINT |
| vector.cpp:74:2:74:13 | access to array [post update] | vector.cpp:74:5:74:8 | call to data [inner post update] |  |
| vector.cpp:74:2:74:24 | ... = ... | vector.cpp:74:2:74:13 | access to array [post update] |  |
| vector.cpp:74:5:74:8 | call to data | vector.cpp:74:2:74:13 | access to array | TAINT |
| vector.cpp:74:5:74:8 | call to data [inner post update] | vector.cpp:74:2:74:3 | ref arg v6 | TAINT |
| vector.cpp:74:12:74:12 | 2 | vector.cpp:74:2:74:13 | access to array | TAINT |
| vector.cpp:74:17:74:22 | call to source | vector.cpp:74:2:74:24 | ... = ... |  |
| vector.cpp:75:7:75:8 | ref arg v6 | vector.cpp:76:7:76:8 | v6 |  |
| vector.cpp:75:7:75:8 | ref arg v6 | vector.cpp:101:1:101:1 | v6 |  |
| vector.cpp:76:7:76:8 | ref arg v6 | vector.cpp:101:1:101:1 | v6 |  |
| vector.cpp:76:7:76:8 | v6 | vector.cpp:76:10:76:13 | call to data | TAINT |
| vector.cpp:76:10:76:13 | call to data | vector.cpp:76:7:76:18 | access to array | TAINT |
| vector.cpp:76:17:76:17 | 2 | vector.cpp:76:7:76:18 | access to array | TAINT |
| vector.cpp:80:40:80:50 | call to iterator | vector.cpp:81:13:81:14 | it |  |
| vector.cpp:80:41:80:42 | ref arg v7 | vector.cpp:81:3:81:4 | v7 |  |
| vector.cpp:80:41:80:42 | ref arg v7 | vector.cpp:83:7:83:8 | v7 |  |
| vector.cpp:80:41:80:42 | ref arg v7 | vector.cpp:84:7:84:8 | v7 |  |
| vector.cpp:80:41:80:42 | ref arg v7 | vector.cpp:85:7:85:8 | v7 |  |
| vector.cpp:80:41:80:42 | ref arg v7 | vector.cpp:101:1:101:1 | v7 |  |
| vector.cpp:80:41:80:42 | v7 | vector.cpp:80:44:80:48 | call to begin | TAINT |
| vector.cpp:80:44:80:48 | call to begin | vector.cpp:80:40:80:50 | call to iterator | TAINT |
| vector.cpp:81:3:81:4 | ref arg v7 | vector.cpp:83:7:83:8 | v7 |  |
| vector.cpp:81:3:81:4 | ref arg v7 | vector.cpp:84:7:84:8 | v7 |  |
| vector.cpp:81:3:81:4 | ref arg v7 | vector.cpp:85:7:85:8 | v7 |  |
| vector.cpp:81:3:81:4 | ref arg v7 | vector.cpp:101:1:101:1 | v7 |  |
| vector.cpp:81:3:81:4 | v7 | vector.cpp:81:6:81:11 | call to insert | TAINT |
| vector.cpp:81:17:81:22 | call to source | vector.cpp:81:3:81:4 | ref arg v7 | TAINT |
| vector.cpp:81:17:81:22 | call to source | vector.cpp:81:6:81:11 | call to insert | TAINT |
| vector.cpp:83:7:83:8 | ref arg v7 | vector.cpp:84:7:84:8 | v7 |  |
| vector.cpp:83:7:83:8 | ref arg v7 | vector.cpp:85:7:85:8 | v7 |  |
| vector.cpp:83:7:83:8 | ref arg v7 | vector.cpp:101:1:101:1 | v7 |  |
| vector.cpp:84:7:84:8 | ref arg v7 | vector.cpp:85:7:85:8 | v7 |  |
| vector.cpp:84:7:84:8 | ref arg v7 | vector.cpp:101:1:101:1 | v7 |  |
| vector.cpp:84:7:84:8 | v7 | vector.cpp:84:10:84:14 | call to front | TAINT |
| vector.cpp:85:7:85:8 | ref arg v7 | vector.cpp:101:1:101:1 | v7 |  |
| vector.cpp:85:7:85:8 | v7 | vector.cpp:85:10:85:13 | call to back | TAINT |
| vector.cpp:88:33:88:34 | v8 | vector.cpp:89:41:89:43 | v8c |  |
| vector.cpp:89:41:89:43 | v8c | vector.cpp:89:45:89:49 | call to begin | TAINT |
| vector.cpp:89:45:89:49 | call to begin | vector.cpp:90:13:90:14 | it |  |
| vector.cpp:90:3:90:4 | ref arg v8 | vector.cpp:92:7:92:8 | v8 |  |
| vector.cpp:90:3:90:4 | ref arg v8 | vector.cpp:93:7:93:8 | v8 |  |
| vector.cpp:90:3:90:4 | ref arg v8 | vector.cpp:94:7:94:8 | v8 |  |
| vector.cpp:90:3:90:4 | ref arg v8 | vector.cpp:101:1:101:1 | v8 |  |
| vector.cpp:90:3:90:4 | v8 | vector.cpp:90:6:90:11 | call to insert | TAINT |
| vector.cpp:92:7:92:8 | ref arg v8 | vector.cpp:93:7:93:8 | v8 |  |
| vector.cpp:92:7:92:8 | ref arg v8 | vector.cpp:94:7:94:8 | v8 |  |
| vector.cpp:92:7:92:8 | ref arg v8 | vector.cpp:101:1:101:1 | v8 |  |
| vector.cpp:93:7:93:8 | ref arg v8 | vector.cpp:94:7:94:8 | v8 |  |
| vector.cpp:93:7:93:8 | ref arg v8 | vector.cpp:101:1:101:1 | v8 |  |
| vector.cpp:93:7:93:8 | v8 | vector.cpp:93:10:93:14 | call to front | TAINT |
| vector.cpp:94:7:94:8 | ref arg v8 | vector.cpp:101:1:101:1 | v8 |  |
| vector.cpp:94:7:94:8 | v8 | vector.cpp:94:10:94:13 | call to back | TAINT |
| vector.cpp:96:2:96:3 | ref arg v9 | vector.cpp:97:7:97:8 | v9 |  |
| vector.cpp:96:2:96:3 | ref arg v9 | vector.cpp:98:7:98:8 | v9 |  |
| vector.cpp:96:2:96:3 | ref arg v9 | vector.cpp:99:7:99:8 | v9 |  |
| vector.cpp:96:2:96:3 | ref arg v9 | vector.cpp:100:7:100:8 | v9 |  |
| vector.cpp:96:2:96:3 | ref arg v9 | vector.cpp:101:1:101:1 | v9 |  |
| vector.cpp:96:2:96:3 | v9 | vector.cpp:96:5:96:6 | call to at | TAINT |
| vector.cpp:96:2:96:20 | ... = ... | vector.cpp:96:5:96:6 | call to at [post update] |  |
| vector.cpp:96:5:96:6 | call to at [post update] | vector.cpp:96:2:96:3 | ref arg v9 | TAINT |
| vector.cpp:96:13:96:18 | call to source | vector.cpp:96:2:96:20 | ... = ... |  |
| vector.cpp:97:7:97:8 | ref arg v9 | vector.cpp:98:7:98:8 | v9 |  |
| vector.cpp:97:7:97:8 | ref arg v9 | vector.cpp:99:7:99:8 | v9 |  |
| vector.cpp:97:7:97:8 | ref arg v9 | vector.cpp:100:7:100:8 | v9 |  |
| vector.cpp:97:7:97:8 | ref arg v9 | vector.cpp:101:1:101:1 | v9 |  |
| vector.cpp:98:7:98:8 | ref arg v9 | vector.cpp:99:7:99:8 | v9 |  |
| vector.cpp:98:7:98:8 | ref arg v9 | vector.cpp:100:7:100:8 | v9 |  |
| vector.cpp:98:7:98:8 | ref arg v9 | vector.cpp:101:1:101:1 | v9 |  |
| vector.cpp:98:7:98:8 | v9 | vector.cpp:98:10:98:11 | call to at | TAINT |
| vector.cpp:99:7:99:8 | ref arg v9 | vector.cpp:100:7:100:8 | v9 |  |
| vector.cpp:99:7:99:8 | ref arg v9 | vector.cpp:101:1:101:1 | v9 |  |
| vector.cpp:99:7:99:8 | v9 | vector.cpp:99:10:99:11 | call to at | TAINT |
| vector.cpp:100:7:100:8 | ref arg v9 | vector.cpp:101:1:101:1 | v9 |  |
| vector.cpp:100:7:100:8 | v9 | vector.cpp:100:10:100:11 | call to at | TAINT |
| vector.cpp:104:22:104:24 | call to vector | vector.cpp:106:2:106:3 | v1 |  |
| vector.cpp:104:22:104:24 | call to vector | vector.cpp:109:7:109:8 | v1 |  |
| vector.cpp:104:22:104:24 | call to vector | vector.cpp:114:2:114:3 | v1 |  |
| vector.cpp:104:22:104:24 | call to vector | vector.cpp:117:7:117:8 | v1 |  |
| vector.cpp:104:22:104:24 | call to vector | vector.cpp:121:1:121:1 | v1 |  |
| vector.cpp:104:30:104:32 | call to vector | vector.cpp:110:7:110:8 | v2 |  |
| vector.cpp:104:30:104:32 | call to vector | vector.cpp:114:10:114:11 | v2 |  |
| vector.cpp:104:30:104:32 | call to vector | vector.cpp:118:7:118:8 | v2 |  |
| vector.cpp:104:30:104:32 | call to vector | vector.cpp:121:1:121:1 | v2 |  |
| vector.cpp:104:38:104:40 | call to vector | vector.cpp:111:7:111:8 | v3 |  |
| vector.cpp:104:38:104:40 | call to vector | vector.cpp:115:2:115:3 | v3 |  |
| vector.cpp:104:38:104:40 | call to vector | vector.cpp:119:7:119:8 | v3 |  |
| vector.cpp:104:38:104:40 | call to vector | vector.cpp:121:1:121:1 | v3 |  |
| vector.cpp:104:46:104:48 | call to vector | vector.cpp:107:2:107:3 | v4 |  |
| vector.cpp:104:46:104:48 | call to vector | vector.cpp:112:7:112:8 | v4 |  |
| vector.cpp:104:46:104:48 | call to vector | vector.cpp:115:10:115:11 | v4 |  |
| vector.cpp:104:46:104:48 | call to vector | vector.cpp:120:7:120:8 | v4 |  |
| vector.cpp:104:46:104:48 | call to vector | vector.cpp:121:1:121:1 | v4 |  |
| vector.cpp:106:2:106:3 | ref arg v1 | vector.cpp:109:7:109:8 | v1 |  |
| vector.cpp:106:2:106:3 | ref arg v1 | vector.cpp:114:2:114:3 | v1 |  |
| vector.cpp:106:2:106:3 | ref arg v1 | vector.cpp:117:7:117:8 | v1 |  |
| vector.cpp:106:2:106:3 | ref arg v1 | vector.cpp:121:1:121:1 | v1 |  |
| vector.cpp:106:15:106:20 | call to source | vector.cpp:106:2:106:3 | ref arg v1 | TAINT |
| vector.cpp:107:2:107:3 | ref arg v4 | vector.cpp:112:7:112:8 | v4 |  |
| vector.cpp:107:2:107:3 | ref arg v4 | vector.cpp:115:10:115:11 | v4 |  |
| vector.cpp:107:2:107:3 | ref arg v4 | vector.cpp:120:7:120:8 | v4 |  |
| vector.cpp:107:2:107:3 | ref arg v4 | vector.cpp:121:1:121:1 | v4 |  |
| vector.cpp:107:15:107:20 | call to source | vector.cpp:107:2:107:3 | ref arg v4 | TAINT |
| vector.cpp:109:7:109:8 | ref arg v1 | vector.cpp:114:2:114:3 | v1 |  |
| vector.cpp:109:7:109:8 | ref arg v1 | vector.cpp:117:7:117:8 | v1 |  |
| vector.cpp:109:7:109:8 | ref arg v1 | vector.cpp:121:1:121:1 | v1 |  |
| vector.cpp:110:7:110:8 | ref arg v2 | vector.cpp:114:10:114:11 | v2 |  |
| vector.cpp:110:7:110:8 | ref arg v2 | vector.cpp:118:7:118:8 | v2 |  |
| vector.cpp:110:7:110:8 | ref arg v2 | vector.cpp:121:1:121:1 | v2 |  |
| vector.cpp:111:7:111:8 | ref arg v3 | vector.cpp:115:2:115:3 | v3 |  |
| vector.cpp:111:7:111:8 | ref arg v3 | vector.cpp:119:7:119:8 | v3 |  |
| vector.cpp:111:7:111:8 | ref arg v3 | vector.cpp:121:1:121:1 | v3 |  |
| vector.cpp:112:7:112:8 | ref arg v4 | vector.cpp:115:10:115:11 | v4 |  |
| vector.cpp:112:7:112:8 | ref arg v4 | vector.cpp:120:7:120:8 | v4 |  |
| vector.cpp:112:7:112:8 | ref arg v4 | vector.cpp:121:1:121:1 | v4 |  |
| vector.cpp:114:2:114:3 | ref arg v1 | vector.cpp:117:7:117:8 | v1 |  |
| vector.cpp:114:2:114:3 | ref arg v1 | vector.cpp:121:1:121:1 | v1 |  |
| vector.cpp:114:2:114:3 | v1 | vector.cpp:114:10:114:11 | ref arg v2 | TAINT |
| vector.cpp:114:10:114:11 | ref arg v2 | vector.cpp:118:7:118:8 | v2 |  |
| vector.cpp:114:10:114:11 | ref arg v2 | vector.cpp:121:1:121:1 | v2 |  |
| vector.cpp:114:10:114:11 | v2 | vector.cpp:114:2:114:3 | ref arg v1 | TAINT |
| vector.cpp:115:2:115:3 | ref arg v3 | vector.cpp:119:7:119:8 | v3 |  |
| vector.cpp:115:2:115:3 | ref arg v3 | vector.cpp:121:1:121:1 | v3 |  |
| vector.cpp:115:2:115:3 | v3 | vector.cpp:115:10:115:11 | ref arg v4 | TAINT |
| vector.cpp:115:10:115:11 | ref arg v4 | vector.cpp:120:7:120:8 | v4 |  |
| vector.cpp:115:10:115:11 | ref arg v4 | vector.cpp:121:1:121:1 | v4 |  |
| vector.cpp:115:10:115:11 | v4 | vector.cpp:115:2:115:3 | ref arg v3 | TAINT |
| vector.cpp:117:7:117:8 | ref arg v1 | vector.cpp:121:1:121:1 | v1 |  |
| vector.cpp:118:7:118:8 | ref arg v2 | vector.cpp:121:1:121:1 | v2 |  |
| vector.cpp:119:7:119:8 | ref arg v3 | vector.cpp:121:1:121:1 | v3 |  |
| vector.cpp:120:7:120:8 | ref arg v4 | vector.cpp:121:1:121:1 | v4 |  |
| vector.cpp:124:22:124:24 | call to vector | vector.cpp:126:2:126:3 | v1 |  |
| vector.cpp:124:22:124:24 | call to vector | vector.cpp:130:7:130:8 | v1 |  |
| vector.cpp:124:22:124:24 | call to vector | vector.cpp:135:2:135:3 | v1 |  |
| vector.cpp:124:22:124:24 | call to vector | vector.cpp:139:7:139:8 | v1 |  |
| vector.cpp:124:22:124:24 | call to vector | vector.cpp:143:1:143:1 | v1 |  |
| vector.cpp:124:30:124:32 | call to vector | vector.cpp:127:2:127:3 | v2 |  |
| vector.cpp:124:30:124:32 | call to vector | vector.cpp:131:7:131:8 | v2 |  |
| vector.cpp:124:30:124:32 | call to vector | vector.cpp:136:2:136:3 | v2 |  |
| vector.cpp:124:30:124:32 | call to vector | vector.cpp:136:7:136:8 | v2 |  |
| vector.cpp:124:30:124:32 | call to vector | vector.cpp:140:7:140:8 | v2 |  |
| vector.cpp:124:30:124:32 | call to vector | vector.cpp:143:1:143:1 | v2 |  |
| vector.cpp:124:38:124:40 | call to vector | vector.cpp:128:2:128:3 | v3 |  |
| vector.cpp:124:38:124:40 | call to vector | vector.cpp:132:7:132:8 | v3 |  |
| vector.cpp:124:38:124:40 | call to vector | vector.cpp:137:2:137:3 | v3 |  |
| vector.cpp:124:38:124:40 | call to vector | vector.cpp:141:7:141:8 | v3 |  |
| vector.cpp:124:38:124:40 | call to vector | vector.cpp:143:1:143:1 | v3 |  |
| vector.cpp:124:46:124:48 | call to vector | vector.cpp:133:7:133:8 | v4 |  |
| vector.cpp:124:46:124:48 | call to vector | vector.cpp:137:7:137:8 | v4 |  |
| vector.cpp:124:46:124:48 | call to vector | vector.cpp:142:7:142:8 | v4 |  |
| vector.cpp:124:46:124:48 | call to vector | vector.cpp:143:1:143:1 | v4 |  |
| vector.cpp:126:2:126:3 | ref arg v1 | vector.cpp:130:7:130:8 | v1 |  |
| vector.cpp:126:2:126:3 | ref arg v1 | vector.cpp:135:2:135:3 | v1 |  |
| vector.cpp:126:2:126:3 | ref arg v1 | vector.cpp:139:7:139:8 | v1 |  |
| vector.cpp:126:2:126:3 | ref arg v1 | vector.cpp:143:1:143:1 | v1 |  |
| vector.cpp:126:15:126:20 | call to source | vector.cpp:126:2:126:3 | ref arg v1 | TAINT |
| vector.cpp:127:2:127:3 | ref arg v2 | vector.cpp:131:7:131:8 | v2 |  |
| vector.cpp:127:2:127:3 | ref arg v2 | vector.cpp:136:2:136:3 | v2 |  |
| vector.cpp:127:2:127:3 | ref arg v2 | vector.cpp:136:7:136:8 | v2 |  |
| vector.cpp:127:2:127:3 | ref arg v2 | vector.cpp:140:7:140:8 | v2 |  |
| vector.cpp:127:2:127:3 | ref arg v2 | vector.cpp:143:1:143:1 | v2 |  |
| vector.cpp:127:15:127:20 | call to source | vector.cpp:127:2:127:3 | ref arg v2 | TAINT |
| vector.cpp:128:2:128:3 | ref arg v3 | vector.cpp:132:7:132:8 | v3 |  |
| vector.cpp:128:2:128:3 | ref arg v3 | vector.cpp:137:2:137:3 | v3 |  |
| vector.cpp:128:2:128:3 | ref arg v3 | vector.cpp:141:7:141:8 | v3 |  |
| vector.cpp:128:2:128:3 | ref arg v3 | vector.cpp:143:1:143:1 | v3 |  |
| vector.cpp:128:15:128:20 | call to source | vector.cpp:128:2:128:3 | ref arg v3 | TAINT |
| vector.cpp:130:7:130:8 | ref arg v1 | vector.cpp:135:2:135:3 | v1 |  |
| vector.cpp:130:7:130:8 | ref arg v1 | vector.cpp:139:7:139:8 | v1 |  |
| vector.cpp:130:7:130:8 | ref arg v1 | vector.cpp:143:1:143:1 | v1 |  |
| vector.cpp:131:7:131:8 | ref arg v2 | vector.cpp:136:2:136:3 | v2 |  |
| vector.cpp:131:7:131:8 | ref arg v2 | vector.cpp:136:7:136:8 | v2 |  |
| vector.cpp:131:7:131:8 | ref arg v2 | vector.cpp:140:7:140:8 | v2 |  |
| vector.cpp:131:7:131:8 | ref arg v2 | vector.cpp:143:1:143:1 | v2 |  |
| vector.cpp:132:7:132:8 | ref arg v3 | vector.cpp:137:2:137:3 | v3 |  |
| vector.cpp:132:7:132:8 | ref arg v3 | vector.cpp:141:7:141:8 | v3 |  |
| vector.cpp:132:7:132:8 | ref arg v3 | vector.cpp:143:1:143:1 | v3 |  |
| vector.cpp:133:7:133:8 | ref arg v4 | vector.cpp:137:7:137:8 | v4 |  |
| vector.cpp:133:7:133:8 | ref arg v4 | vector.cpp:142:7:142:8 | v4 |  |
| vector.cpp:133:7:133:8 | ref arg v4 | vector.cpp:143:1:143:1 | v4 |  |
| vector.cpp:135:2:135:3 | ref arg v1 | vector.cpp:139:7:139:8 | v1 |  |
| vector.cpp:135:2:135:3 | ref arg v1 | vector.cpp:143:1:143:1 | v1 |  |
| vector.cpp:136:2:136:3 | ref arg v2 | vector.cpp:140:7:140:8 | v2 |  |
| vector.cpp:136:2:136:3 | ref arg v2 | vector.cpp:143:1:143:1 | v2 |  |
| vector.cpp:136:7:136:8 | v2 | vector.cpp:136:2:136:3 | ref arg v2 | TAINT |
| vector.cpp:136:7:136:8 | v2 | vector.cpp:136:5:136:5 | call to operator= | TAINT |
| vector.cpp:137:2:137:3 | ref arg v3 | vector.cpp:141:7:141:8 | v3 |  |
| vector.cpp:137:2:137:3 | ref arg v3 | vector.cpp:143:1:143:1 | v3 |  |
| vector.cpp:137:7:137:8 | v4 | vector.cpp:137:2:137:3 | ref arg v3 | TAINT |
| vector.cpp:137:7:137:8 | v4 | vector.cpp:137:5:137:5 | call to operator= | TAINT |
| vector.cpp:139:7:139:8 | ref arg v1 | vector.cpp:143:1:143:1 | v1 |  |
| vector.cpp:140:7:140:8 | ref arg v2 | vector.cpp:143:1:143:1 | v2 |  |
| vector.cpp:141:7:141:8 | ref arg v3 | vector.cpp:143:1:143:1 | v3 |  |
| vector.cpp:142:7:142:8 | ref arg v4 | vector.cpp:143:1:143:1 | v4 |  |
| vector.cpp:150:8:150:8 | call to vector | vector.cpp:150:8:150:8 | constructor init of field vs | TAINT |
| vector.cpp:150:8:150:8 | call to ~vector | vector.cpp:150:8:150:8 | destructor field destruction of vs | TAINT |
| vector.cpp:150:8:150:8 | this | vector.cpp:150:8:150:8 | constructor init of field vs [pre-this] |  |
| vector.cpp:158:19:158:22 | {...} | vector.cpp:160:8:160:9 | aa |  |
| vector.cpp:158:19:158:22 | {...} | vector.cpp:161:3:161:4 | aa |  |
| vector.cpp:158:19:158:22 | {...} | vector.cpp:162:8:162:9 | aa |  |
| vector.cpp:158:21:158:21 | 0 | vector.cpp:158:21:158:21 | {...} | TAINT |
| vector.cpp:158:21:158:21 | {...} | vector.cpp:158:19:158:22 | {...} | TAINT |
| vector.cpp:160:8:160:9 | aa | vector.cpp:160:8:160:12 | access to array | TAINT |
| vector.cpp:160:8:160:9 | aa | vector.cpp:160:8:160:15 | access to array |  |
| vector.cpp:160:8:160:12 | access to array | vector.cpp:160:8:160:15 | access to array | TAINT |
| vector.cpp:160:11:160:11 | 0 | vector.cpp:160:8:160:12 | access to array | TAINT |
| vector.cpp:160:14:160:14 | 0 | vector.cpp:160:8:160:15 | access to array | TAINT |
| vector.cpp:161:3:161:4 | aa | vector.cpp:161:3:161:7 | access to array | TAINT |
| vector.cpp:161:3:161:4 | aa | vector.cpp:161:3:161:10 | access to array |  |
| vector.cpp:161:3:161:7 | access to array | vector.cpp:161:3:161:10 | access to array | TAINT |
| vector.cpp:161:3:161:10 | access to array [post update] | vector.cpp:161:3:161:4 | aa [inner post update] |  |
| vector.cpp:161:3:161:10 | access to array [post update] | vector.cpp:162:8:162:9 | aa |  |
| vector.cpp:161:3:161:21 | ... = ... | vector.cpp:161:3:161:10 | access to array [post update] |  |
| vector.cpp:161:6:161:6 | 0 | vector.cpp:161:3:161:7 | access to array | TAINT |
| vector.cpp:161:9:161:9 | 0 | vector.cpp:161:3:161:10 | access to array | TAINT |
| vector.cpp:161:14:161:19 | call to source | vector.cpp:161:3:161:21 | ... = ... |  |
| vector.cpp:162:8:162:9 | aa | vector.cpp:162:8:162:12 | access to array | TAINT |
| vector.cpp:162:8:162:9 | aa | vector.cpp:162:8:162:15 | access to array |  |
| vector.cpp:162:8:162:12 | access to array | vector.cpp:162:8:162:15 | access to array | TAINT |
| vector.cpp:162:11:162:11 | 0 | vector.cpp:162:8:162:12 | access to array | TAINT |
| vector.cpp:162:14:162:14 | 0 | vector.cpp:162:8:162:15 | access to array | TAINT |
| vector.cpp:166:37:166:39 | call to vector | vector.cpp:168:3:168:4 | bb |  |
| vector.cpp:166:37:166:39 | call to vector | vector.cpp:169:8:169:9 | bb |  |
| vector.cpp:166:37:166:39 | call to vector | vector.cpp:170:3:170:4 | bb |  |
| vector.cpp:166:37:166:39 | call to vector | vector.cpp:171:8:171:9 | bb |  |
| vector.cpp:166:37:166:39 | call to vector | vector.cpp:172:2:172:2 | bb |  |
| vector.cpp:168:3:168:4 | bb | vector.cpp:168:5:168:5 | call to operator[] | TAINT |
| vector.cpp:168:3:168:4 | ref arg bb | vector.cpp:169:8:169:9 | bb |  |
| vector.cpp:168:3:168:4 | ref arg bb | vector.cpp:170:3:170:4 | bb |  |
| vector.cpp:168:3:168:4 | ref arg bb | vector.cpp:171:8:171:9 | bb |  |
| vector.cpp:168:3:168:4 | ref arg bb | vector.cpp:172:2:172:2 | bb |  |
| vector.cpp:168:5:168:5 | ref arg call to operator[] | vector.cpp:168:3:168:4 | ref arg bb | TAINT |
| vector.cpp:168:19:168:19 | 0 | vector.cpp:168:5:168:5 | ref arg call to operator[] | TAINT |
| vector.cpp:169:8:169:9 | bb | vector.cpp:169:10:169:10 | call to operator[] | TAINT |
| vector.cpp:169:8:169:9 | ref arg bb | vector.cpp:170:3:170:4 | bb |  |
| vector.cpp:169:8:169:9 | ref arg bb | vector.cpp:171:8:171:9 | bb |  |
| vector.cpp:169:8:169:9 | ref arg bb | vector.cpp:172:2:172:2 | bb |  |
| vector.cpp:169:10:169:10 | call to operator[] | vector.cpp:169:13:169:13 | call to operator[] | TAINT |
| vector.cpp:169:10:169:10 | ref arg call to operator[] | vector.cpp:169:8:169:9 | ref arg bb | TAINT |
| vector.cpp:170:3:170:4 | bb | vector.cpp:170:5:170:5 | call to operator[] | TAINT |
| vector.cpp:170:3:170:4 | ref arg bb | vector.cpp:171:8:171:9 | bb |  |
| vector.cpp:170:3:170:4 | ref arg bb | vector.cpp:172:2:172:2 | bb |  |
| vector.cpp:170:3:170:21 | ... = ... | vector.cpp:170:8:170:8 | call to operator[] [post update] |  |
| vector.cpp:170:5:170:5 | call to operator[] | vector.cpp:170:8:170:8 | call to operator[] | TAINT |
| vector.cpp:170:5:170:5 | ref arg call to operator[] | vector.cpp:170:3:170:4 | ref arg bb | TAINT |
| vector.cpp:170:8:170:8 | call to operator[] [post update] | vector.cpp:170:5:170:5 | ref arg call to operator[] | TAINT |
| vector.cpp:170:14:170:19 | call to source | vector.cpp:170:3:170:21 | ... = ... |  |
| vector.cpp:171:8:171:9 | bb | vector.cpp:171:10:171:10 | call to operator[] | TAINT |
| vector.cpp:171:8:171:9 | ref arg bb | vector.cpp:172:2:172:2 | bb |  |
| vector.cpp:171:10:171:10 | call to operator[] | vector.cpp:171:13:171:13 | call to operator[] | TAINT |
| vector.cpp:171:10:171:10 | ref arg call to operator[] | vector.cpp:171:8:171:9 | ref arg bb | TAINT |
| vector.cpp:175:20:175:21 | call to vector | vector.cpp:175:20:175:21 | {...} | TAINT |
| vector.cpp:175:20:175:21 | {...} | vector.cpp:177:3:177:4 | cc |  |
| vector.cpp:175:20:175:21 | {...} | vector.cpp:178:8:178:9 | cc |  |
| vector.cpp:175:20:175:21 | {...} | vector.cpp:179:3:179:4 | cc |  |
| vector.cpp:175:20:175:21 | {...} | vector.cpp:180:8:180:9 | cc |  |
| vector.cpp:175:20:175:21 | {...} | vector.cpp:181:2:181:2 | cc |  |
| vector.cpp:177:3:177:4 | cc | vector.cpp:177:3:177:7 | access to array |  |
| vector.cpp:177:3:177:7 | ref arg access to array | vector.cpp:177:3:177:4 | cc [inner post update] |  |
| vector.cpp:177:3:177:7 | ref arg access to array | vector.cpp:178:8:178:9 | cc |  |
| vector.cpp:177:3:177:7 | ref arg access to array | vector.cpp:179:3:179:4 | cc |  |
| vector.cpp:177:3:177:7 | ref arg access to array | vector.cpp:180:8:180:9 | cc |  |
| vector.cpp:177:3:177:7 | ref arg access to array | vector.cpp:181:2:181:2 | cc |  |
| vector.cpp:177:6:177:6 | 0 | vector.cpp:177:3:177:7 | access to array | TAINT |
| vector.cpp:177:19:177:19 | 0 | vector.cpp:177:3:177:7 | ref arg access to array | TAINT |
| vector.cpp:178:8:178:9 | cc | vector.cpp:178:8:178:12 | access to array |  |
| vector.cpp:178:8:178:12 | access to array | vector.cpp:178:13:178:13 | call to operator[] | TAINT |
| vector.cpp:178:8:178:12 | ref arg access to array | vector.cpp:178:8:178:9 | cc [inner post update] |  |
| vector.cpp:178:8:178:12 | ref arg access to array | vector.cpp:179:3:179:4 | cc |  |
| vector.cpp:178:8:178:12 | ref arg access to array | vector.cpp:180:8:180:9 | cc |  |
| vector.cpp:178:8:178:12 | ref arg access to array | vector.cpp:181:2:181:2 | cc |  |
| vector.cpp:178:11:178:11 | 0 | vector.cpp:178:8:178:12 | access to array | TAINT |
| vector.cpp:179:3:179:4 | cc | vector.cpp:179:3:179:7 | access to array |  |
| vector.cpp:179:3:179:7 | access to array | vector.cpp:179:8:179:8 | call to operator[] | TAINT |
| vector.cpp:179:3:179:7 | ref arg access to array | vector.cpp:179:3:179:4 | cc [inner post update] |  |
| vector.cpp:179:3:179:7 | ref arg access to array | vector.cpp:180:8:180:9 | cc |  |
| vector.cpp:179:3:179:7 | ref arg access to array | vector.cpp:181:2:181:2 | cc |  |
| vector.cpp:179:3:179:21 | ... = ... | vector.cpp:179:8:179:8 | call to operator[] [post update] |  |
| vector.cpp:179:6:179:6 | 0 | vector.cpp:179:3:179:7 | access to array | TAINT |
| vector.cpp:179:8:179:8 | call to operator[] [post update] | vector.cpp:179:3:179:7 | ref arg access to array | TAINT |
| vector.cpp:179:14:179:19 | call to source | vector.cpp:179:3:179:21 | ... = ... |  |
| vector.cpp:180:8:180:9 | cc | vector.cpp:180:8:180:12 | access to array |  |
| vector.cpp:180:8:180:12 | access to array | vector.cpp:180:13:180:13 | call to operator[] | TAINT |
| vector.cpp:180:8:180:12 | ref arg access to array | vector.cpp:180:8:180:9 | cc [inner post update] |  |
| vector.cpp:180:8:180:12 | ref arg access to array | vector.cpp:181:2:181:2 | cc |  |
| vector.cpp:180:11:180:11 | 0 | vector.cpp:180:8:180:12 | access to array | TAINT |
| vector.cpp:184:23:184:24 | call to vector | vector.cpp:187:3:187:4 | dd |  |
| vector.cpp:184:23:184:24 | call to vector | vector.cpp:188:8:188:9 | dd |  |
| vector.cpp:184:23:184:24 | call to vector | vector.cpp:189:8:189:9 | dd |  |
| vector.cpp:184:23:184:24 | call to vector | vector.cpp:190:3:190:4 | dd |  |
| vector.cpp:184:23:184:24 | call to vector | vector.cpp:191:8:191:9 | dd |  |
| vector.cpp:184:23:184:24 | call to vector | vector.cpp:192:8:192:9 | dd |  |
| vector.cpp:184:23:184:24 | call to vector | vector.cpp:193:2:193:2 | dd |  |
| vector.cpp:185:14:185:20 | {...} | vector.cpp:187:16:187:17 | mp |  |
| vector.cpp:187:3:187:4 | ref arg dd | vector.cpp:188:8:188:9 | dd |  |
| vector.cpp:187:3:187:4 | ref arg dd | vector.cpp:189:8:189:9 | dd |  |
| vector.cpp:187:3:187:4 | ref arg dd | vector.cpp:190:3:190:4 | dd |  |
| vector.cpp:187:3:187:4 | ref arg dd | vector.cpp:191:8:191:9 | dd |  |
| vector.cpp:187:3:187:4 | ref arg dd | vector.cpp:192:8:192:9 | dd |  |
| vector.cpp:187:3:187:4 | ref arg dd | vector.cpp:193:2:193:2 | dd |  |
| vector.cpp:187:16:187:17 | mp | vector.cpp:187:3:187:4 | ref arg dd | TAINT |
| vector.cpp:188:8:188:9 | dd | vector.cpp:188:10:188:10 | call to operator[] | TAINT |
| vector.cpp:188:8:188:9 | ref arg dd | vector.cpp:189:8:189:9 | dd |  |
| vector.cpp:188:8:188:9 | ref arg dd | vector.cpp:190:3:190:4 | dd |  |
| vector.cpp:188:8:188:9 | ref arg dd | vector.cpp:191:8:191:9 | dd |  |
| vector.cpp:188:8:188:9 | ref arg dd | vector.cpp:192:8:192:9 | dd |  |
| vector.cpp:188:8:188:9 | ref arg dd | vector.cpp:193:2:193:2 | dd |  |
| vector.cpp:189:8:189:9 | dd | vector.cpp:189:10:189:10 | call to operator[] | TAINT |
| vector.cpp:189:8:189:9 | ref arg dd | vector.cpp:190:3:190:4 | dd |  |
| vector.cpp:189:8:189:9 | ref arg dd | vector.cpp:191:8:191:9 | dd |  |
| vector.cpp:189:8:189:9 | ref arg dd | vector.cpp:192:8:192:9 | dd |  |
| vector.cpp:189:8:189:9 | ref arg dd | vector.cpp:193:2:193:2 | dd |  |
| vector.cpp:190:3:190:4 | dd | vector.cpp:190:5:190:5 | call to operator[] | TAINT |
| vector.cpp:190:3:190:4 | ref arg dd | vector.cpp:191:8:191:9 | dd |  |
| vector.cpp:190:3:190:4 | ref arg dd | vector.cpp:192:8:192:9 | dd |  |
| vector.cpp:190:3:190:4 | ref arg dd | vector.cpp:193:2:193:2 | dd |  |
| vector.cpp:190:3:190:20 | ... = ... | vector.cpp:190:9:190:9 | a [post update] |  |
| vector.cpp:190:5:190:5 | call to operator[] [post update] | vector.cpp:190:3:190:4 | ref arg dd | TAINT |
| vector.cpp:190:13:190:18 | call to source | vector.cpp:190:3:190:20 | ... = ... |  |
| vector.cpp:191:8:191:9 | dd | vector.cpp:191:10:191:10 | call to operator[] | TAINT |
| vector.cpp:191:8:191:9 | ref arg dd | vector.cpp:192:8:192:9 | dd |  |
| vector.cpp:191:8:191:9 | ref arg dd | vector.cpp:193:2:193:2 | dd |  |
| vector.cpp:192:8:192:9 | dd | vector.cpp:192:10:192:10 | call to operator[] | TAINT |
| vector.cpp:192:8:192:9 | ref arg dd | vector.cpp:193:2:193:2 | dd |  |
| vector.cpp:196:21:196:22 | call to MyVectorContainer | vector.cpp:198:3:198:4 | ee |  |
| vector.cpp:196:21:196:22 | call to MyVectorContainer | vector.cpp:199:8:199:9 | ee |  |
| vector.cpp:196:21:196:22 | call to MyVectorContainer | vector.cpp:200:3:200:4 | ee |  |
| vector.cpp:196:21:196:22 | call to MyVectorContainer | vector.cpp:201:8:201:9 | ee |  |
| vector.cpp:196:21:196:22 | call to MyVectorContainer | vector.cpp:202:2:202:2 | ee |  |
| vector.cpp:198:3:198:4 | ee [post update] | vector.cpp:199:8:199:9 | ee |  |
| vector.cpp:198:3:198:4 | ee [post update] | vector.cpp:200:3:200:4 | ee |  |
| vector.cpp:198:3:198:4 | ee [post update] | vector.cpp:201:8:201:9 | ee |  |
| vector.cpp:198:3:198:4 | ee [post update] | vector.cpp:202:2:202:2 | ee |  |
| vector.cpp:198:19:198:19 | 0 | vector.cpp:198:6:198:7 | ref arg vs | TAINT |
| vector.cpp:199:8:199:9 | ee [post update] | vector.cpp:200:3:200:4 | ee |  |
| vector.cpp:199:8:199:9 | ee [post update] | vector.cpp:201:8:201:9 | ee |  |
| vector.cpp:199:8:199:9 | ee [post update] | vector.cpp:202:2:202:2 | ee |  |
| vector.cpp:199:11:199:12 | vs | vector.cpp:199:13:199:13 | call to operator[] | TAINT |
| vector.cpp:200:3:200:4 | ee [post update] | vector.cpp:201:8:201:9 | ee |  |
| vector.cpp:200:3:200:4 | ee [post update] | vector.cpp:202:2:202:2 | ee |  |
| vector.cpp:200:3:200:21 | ... = ... | vector.cpp:200:8:200:8 | call to operator[] [post update] |  |
| vector.cpp:200:6:200:7 | vs | vector.cpp:200:8:200:8 | call to operator[] | TAINT |
| vector.cpp:200:8:200:8 | call to operator[] [post update] | vector.cpp:200:6:200:7 | ref arg vs | TAINT |
| vector.cpp:200:14:200:19 | call to source | vector.cpp:200:3:200:21 | ... = ... |  |
| vector.cpp:201:8:201:9 | ee [post update] | vector.cpp:202:2:202:2 | ee |  |
| vector.cpp:201:11:201:12 | vs | vector.cpp:201:13:201:13 | call to operator[] | TAINT |
| vector.cpp:205:34:205:35 | call to vector | vector.cpp:209:3:209:4 | ff |  |
| vector.cpp:205:34:205:35 | call to vector | vector.cpp:210:8:210:9 | ff |  |
| vector.cpp:205:34:205:35 | call to vector | vector.cpp:211:3:211:4 | ff |  |
| vector.cpp:205:34:205:35 | call to vector | vector.cpp:212:8:212:9 | ff |  |
| vector.cpp:205:34:205:35 | call to vector | vector.cpp:213:2:213:2 | ff |  |
| vector.cpp:206:21:206:23 | call to MyVectorContainer | vector.cpp:208:3:208:5 | mvc |  |
| vector.cpp:206:21:206:23 | call to MyVectorContainer | vector.cpp:209:16:209:18 | mvc |  |
| vector.cpp:206:21:206:23 | call to MyVectorContainer | vector.cpp:213:2:213:2 | mvc |  |
| vector.cpp:208:3:208:5 | mvc [post update] | vector.cpp:209:16:209:18 | mvc |  |
| vector.cpp:208:3:208:5 | mvc [post update] | vector.cpp:213:2:213:2 | mvc |  |
| vector.cpp:208:20:208:20 | 0 | vector.cpp:208:7:208:8 | ref arg vs | TAINT |
| vector.cpp:209:3:209:4 | ref arg ff | vector.cpp:210:8:210:9 | ff |  |
| vector.cpp:209:3:209:4 | ref arg ff | vector.cpp:211:3:211:4 | ff |  |
| vector.cpp:209:3:209:4 | ref arg ff | vector.cpp:212:8:212:9 | ff |  |
| vector.cpp:209:3:209:4 | ref arg ff | vector.cpp:213:2:213:2 | ff |  |
| vector.cpp:209:16:209:18 | mvc | vector.cpp:209:3:209:4 | ref arg ff | TAINT |
| vector.cpp:210:8:210:9 | ff | vector.cpp:210:10:210:10 | call to operator[] | TAINT |
| vector.cpp:210:8:210:9 | ref arg ff | vector.cpp:211:3:211:4 | ff |  |
| vector.cpp:210:8:210:9 | ref arg ff | vector.cpp:212:8:212:9 | ff |  |
| vector.cpp:210:8:210:9 | ref arg ff | vector.cpp:213:2:213:2 | ff |  |
| vector.cpp:210:10:210:10 | call to operator[] [post update] | vector.cpp:210:8:210:9 | ref arg ff | TAINT |
| vector.cpp:210:14:210:15 | vs | vector.cpp:210:16:210:16 | call to operator[] | TAINT |
| vector.cpp:211:3:211:4 | ff | vector.cpp:211:5:211:5 | call to operator[] | TAINT |
| vector.cpp:211:3:211:4 | ref arg ff | vector.cpp:212:8:212:9 | ff |  |
| vector.cpp:211:3:211:4 | ref arg ff | vector.cpp:213:2:213:2 | ff |  |
| vector.cpp:211:3:211:24 | ... = ... | vector.cpp:211:11:211:11 | call to operator[] [post update] |  |
| vector.cpp:211:5:211:5 | call to operator[] [post update] | vector.cpp:211:3:211:4 | ref arg ff | TAINT |
| vector.cpp:211:9:211:10 | vs | vector.cpp:211:11:211:11 | call to operator[] | TAINT |
| vector.cpp:211:11:211:11 | call to operator[] [post update] | vector.cpp:211:9:211:10 | ref arg vs | TAINT |
| vector.cpp:211:17:211:22 | call to source | vector.cpp:211:3:211:24 | ... = ... |  |
| vector.cpp:212:8:212:9 | ff | vector.cpp:212:10:212:10 | call to operator[] | TAINT |
| vector.cpp:212:8:212:9 | ref arg ff | vector.cpp:213:2:213:2 | ff |  |
| vector.cpp:212:10:212:10 | call to operator[] [post update] | vector.cpp:212:8:212:9 | ref arg ff | TAINT |
| vector.cpp:212:14:212:15 | vs | vector.cpp:212:16:212:16 | call to operator[] | TAINT |
| vector.cpp:235:19:235:20 | call to vector | vector.cpp:237:2:237:3 | v1 |  |
| vector.cpp:235:19:235:20 | call to vector | vector.cpp:241:7:241:8 | v1 |  |
| vector.cpp:235:19:235:20 | call to vector | vector.cpp:249:13:249:14 | v1 |  |
| vector.cpp:235:19:235:20 | call to vector | vector.cpp:249:25:249:26 | v1 |  |
| vector.cpp:235:19:235:20 | call to vector | vector.cpp:277:1:277:1 | v1 |  |
| vector.cpp:235:23:235:24 | call to vector | vector.cpp:238:2:238:3 | v2 |  |
| vector.cpp:235:23:235:24 | call to vector | vector.cpp:242:7:242:8 | v2 |  |
| vector.cpp:235:23:235:24 | call to vector | vector.cpp:277:1:277:1 | v2 |  |
| vector.cpp:235:27:235:28 | call to vector | vector.cpp:239:2:239:3 | v3 |  |
| vector.cpp:235:27:235:28 | call to vector | vector.cpp:243:7:243:8 | v3 |  |
| vector.cpp:235:27:235:28 | call to vector | vector.cpp:250:13:250:14 | v3 |  |
| vector.cpp:235:27:235:28 | call to vector | vector.cpp:250:25:250:26 | v3 |  |
| vector.cpp:235:27:235:28 | call to vector | vector.cpp:251:8:251:9 | v3 |  |
| vector.cpp:235:27:235:28 | call to vector | vector.cpp:277:1:277:1 | v3 |  |
| vector.cpp:237:2:237:3 | ref arg v1 | vector.cpp:241:7:241:8 | v1 |  |
| vector.cpp:237:2:237:3 | ref arg v1 | vector.cpp:249:13:249:14 | v1 |  |
| vector.cpp:237:2:237:3 | ref arg v1 | vector.cpp:249:25:249:26 | v1 |  |
| vector.cpp:237:2:237:3 | ref arg v1 | vector.cpp:277:1:277:1 | v1 |  |
| vector.cpp:237:17:237:17 | 0 | vector.cpp:237:2:237:3 | ref arg v1 | TAINT |
| vector.cpp:238:2:238:3 | ref arg v2 | vector.cpp:242:7:242:8 | v2 |  |
| vector.cpp:238:2:238:3 | ref arg v2 | vector.cpp:277:1:277:1 | v2 |  |
| vector.cpp:238:17:238:30 | call to source | vector.cpp:238:2:238:3 | ref arg v2 | TAINT |
| vector.cpp:239:2:239:3 | ref arg v3 | vector.cpp:243:7:243:8 | v3 |  |
| vector.cpp:239:2:239:3 | ref arg v3 | vector.cpp:250:13:250:14 | v3 |  |
| vector.cpp:239:2:239:3 | ref arg v3 | vector.cpp:250:25:250:26 | v3 |  |
| vector.cpp:239:2:239:3 | ref arg v3 | vector.cpp:251:8:251:9 | v3 |  |
| vector.cpp:239:2:239:3 | ref arg v3 | vector.cpp:277:1:277:1 | v3 |  |
| vector.cpp:239:15:239:20 | call to source | vector.cpp:239:2:239:3 | ref arg v3 | TAINT |
| vector.cpp:241:7:241:8 | ref arg v1 | vector.cpp:249:13:249:14 | v1 |  |
| vector.cpp:241:7:241:8 | ref arg v1 | vector.cpp:249:25:249:26 | v1 |  |
| vector.cpp:241:7:241:8 | ref arg v1 | vector.cpp:277:1:277:1 | v1 |  |
| vector.cpp:242:7:242:8 | ref arg v2 | vector.cpp:277:1:277:1 | v2 |  |
| vector.cpp:243:7:243:8 | ref arg v3 | vector.cpp:250:13:250:14 | v3 |  |
| vector.cpp:243:7:243:8 | ref arg v3 | vector.cpp:250:25:250:26 | v3 |  |
| vector.cpp:243:7:243:8 | ref arg v3 | vector.cpp:251:8:251:9 | v3 |  |
| vector.cpp:243:7:243:8 | ref arg v3 | vector.cpp:277:1:277:1 | v3 |  |
| vector.cpp:246:20:246:21 | call to vector | vector.cpp:249:3:249:4 | v4 |  |
| vector.cpp:246:20:246:21 | call to vector | vector.cpp:257:8:257:9 | v4 |  |
| vector.cpp:246:20:246:21 | call to vector | vector.cpp:262:2:262:2 | v4 |  |
| vector.cpp:246:24:246:25 | call to vector | vector.cpp:250:3:250:4 | v5 |  |
| vector.cpp:246:24:246:25 | call to vector | vector.cpp:258:8:258:9 | v5 |  |
| vector.cpp:246:24:246:25 | call to vector | vector.cpp:262:2:262:2 | v5 |  |
| vector.cpp:246:28:246:29 | call to vector | vector.cpp:255:3:255:4 | v6 |  |
| vector.cpp:246:28:246:29 | call to vector | vector.cpp:261:8:261:9 | v6 |  |
| vector.cpp:246:28:246:29 | call to vector | vector.cpp:262:2:262:2 | v6 |  |
| vector.cpp:249:3:249:4 | ref arg v4 | vector.cpp:257:8:257:9 | v4 |  |
| vector.cpp:249:3:249:4 | ref arg v4 | vector.cpp:262:2:262:2 | v4 |  |
| vector.cpp:249:13:249:14 | ref arg v1 | vector.cpp:249:25:249:26 | v1 |  |
| vector.cpp:249:13:249:14 | ref arg v1 | vector.cpp:277:1:277:1 | v1 |  |
| vector.cpp:249:13:249:14 | v1 | vector.cpp:249:16:249:20 | call to begin | TAINT |
| vector.cpp:249:16:249:20 | call to begin | vector.cpp:249:3:249:4 | ref arg v4 | TAINT |
| vector.cpp:249:25:249:26 | ref arg v1 | vector.cpp:277:1:277:1 | v1 |  |
| vector.cpp:249:25:249:26 | v1 | vector.cpp:249:28:249:30 | call to end | TAINT |
| vector.cpp:249:28:249:30 | call to end | vector.cpp:249:3:249:4 | ref arg v4 | TAINT |
| vector.cpp:250:3:250:4 | ref arg v5 | vector.cpp:258:8:258:9 | v5 |  |
| vector.cpp:250:3:250:4 | ref arg v5 | vector.cpp:262:2:262:2 | v5 |  |
| vector.cpp:250:13:250:14 | ref arg v3 | vector.cpp:250:25:250:26 | v3 |  |
| vector.cpp:250:13:250:14 | ref arg v3 | vector.cpp:251:8:251:9 | v3 |  |
| vector.cpp:250:13:250:14 | ref arg v3 | vector.cpp:277:1:277:1 | v3 |  |
| vector.cpp:250:13:250:14 | v3 | vector.cpp:250:16:250:20 | call to begin | TAINT |
| vector.cpp:250:16:250:20 | call to begin | vector.cpp:250:3:250:4 | ref arg v5 | TAINT |
| vector.cpp:250:25:250:26 | ref arg v3 | vector.cpp:251:8:251:9 | v3 |  |
| vector.cpp:250:25:250:26 | ref arg v3 | vector.cpp:277:1:277:1 | v3 |  |
| vector.cpp:250:25:250:26 | v3 | vector.cpp:250:28:250:30 | call to end | TAINT |
| vector.cpp:250:28:250:30 | call to end | vector.cpp:250:3:250:4 | ref arg v5 | TAINT |
| vector.cpp:251:8:251:9 | ref arg v3 | vector.cpp:277:1:277:1 | v3 |  |
| vector.cpp:251:8:251:9 | v3 | vector.cpp:251:11:251:15 | call to begin | TAINT |
| vector.cpp:251:11:251:15 | call to begin | vector.cpp:251:3:251:17 | ... = ... |  |
| vector.cpp:251:11:251:15 | call to begin | vector.cpp:252:3:252:4 | i1 |  |
| vector.cpp:251:11:251:15 | call to begin | vector.cpp:253:8:253:9 | i1 |  |
| vector.cpp:251:11:251:15 | call to begin | vector.cpp:255:13:255:14 | i1 |  |
| vector.cpp:251:11:251:15 | call to begin | vector.cpp:259:8:259:9 | i1 |  |
| vector.cpp:252:3:252:4 | i1 | vector.cpp:252:5:252:5 | call to operator++ |  |
| vector.cpp:252:3:252:4 | ref arg i1 | vector.cpp:253:8:253:9 | i1 |  |
| vector.cpp:252:3:252:4 | ref arg i1 | vector.cpp:255:13:255:14 | i1 |  |
| vector.cpp:252:3:252:4 | ref arg i1 | vector.cpp:259:8:259:9 | i1 |  |
| vector.cpp:253:8:253:9 | i1 | vector.cpp:253:3:253:9 | ... = ... |  |
| vector.cpp:253:8:253:9 | i1 | vector.cpp:254:3:254:4 | i2 |  |
| vector.cpp:253:8:253:9 | i1 | vector.cpp:255:17:255:18 | i2 |  |
| vector.cpp:253:8:253:9 | i1 | vector.cpp:260:8:260:9 | i2 |  |
| vector.cpp:254:3:254:4 | i2 | vector.cpp:254:5:254:5 | call to operator++ |  |
| vector.cpp:254:3:254:4 | ref arg i2 | vector.cpp:255:17:255:18 | i2 |  |
| vector.cpp:254:3:254:4 | ref arg i2 | vector.cpp:260:8:260:9 | i2 |  |
| vector.cpp:255:3:255:4 | ref arg v6 | vector.cpp:261:8:261:9 | v6 |  |
| vector.cpp:255:3:255:4 | ref arg v6 | vector.cpp:262:2:262:2 | v6 |  |
| vector.cpp:255:13:255:14 | call to iterator | vector.cpp:255:3:255:4 | ref arg v6 | TAINT |
| vector.cpp:255:13:255:14 | call to iterator [post update] | vector.cpp:277:1:277:1 | v3 |  |
| vector.cpp:255:13:255:14 | i1 | vector.cpp:255:13:255:14 | call to iterator |  |
| vector.cpp:255:13:255:14 | i1 [post update] | vector.cpp:277:1:277:1 | v3 |  |
| vector.cpp:255:17:255:18 | call to iterator | vector.cpp:255:3:255:4 | ref arg v6 | TAINT |
| vector.cpp:255:17:255:18 | i2 | vector.cpp:255:17:255:18 | call to iterator |  |
| vector.cpp:257:8:257:9 | ref arg v4 | vector.cpp:262:2:262:2 | v4 |  |
| vector.cpp:258:8:258:9 | ref arg v5 | vector.cpp:262:2:262:2 | v5 |  |
| vector.cpp:259:8:259:9 | ref arg i1 | vector.cpp:277:1:277:1 | v3 |  |
| vector.cpp:261:8:261:9 | ref arg v6 | vector.cpp:262:2:262:2 | v6 |  |
| vector.cpp:265:22:265:23 | call to vector | vector.cpp:269:3:269:4 | v7 |  |
| vector.cpp:265:22:265:23 | call to vector | vector.cpp:273:8:273:9 | v7 |  |
| vector.cpp:265:22:265:23 | call to vector | vector.cpp:276:2:276:2 | v7 |  |
| vector.cpp:266:24:266:25 | call to vector | vector.cpp:270:3:270:4 | v8 |  |
| vector.cpp:266:24:266:25 | call to vector | vector.cpp:274:8:274:9 | v8 |  |
| vector.cpp:266:24:266:25 | call to vector | vector.cpp:276:2:276:2 | v8 |  |
| vector.cpp:267:28:267:29 | call to vector | vector.cpp:271:3:271:4 | v9 |  |
| vector.cpp:267:28:267:29 | call to vector | vector.cpp:275:8:275:9 | v9 |  |
| vector.cpp:267:28:267:29 | call to vector | vector.cpp:276:2:276:2 | v9 |  |
| vector.cpp:269:3:269:4 | ref arg v7 | vector.cpp:273:8:273:9 | v7 |  |
| vector.cpp:269:3:269:4 | ref arg v7 | vector.cpp:276:2:276:2 | v7 |  |
| vector.cpp:269:18:269:31 | call to source | vector.cpp:269:3:269:4 | ref arg v7 | TAINT |
| vector.cpp:270:3:270:4 | ref arg v8 | vector.cpp:274:8:274:9 | v8 |  |
| vector.cpp:270:3:270:4 | ref arg v8 | vector.cpp:276:2:276:2 | v8 |  |
| vector.cpp:270:18:270:35 | call to source | vector.cpp:270:3:270:4 | ref arg v8 | TAINT |
| vector.cpp:271:3:271:4 | ref arg v9 | vector.cpp:275:8:275:9 | v9 |  |
| vector.cpp:271:3:271:4 | ref arg v9 | vector.cpp:276:2:276:2 | v9 |  |
| vector.cpp:271:18:271:34 | call to source | vector.cpp:271:3:271:4 | ref arg v9 | TAINT |
| vector.cpp:273:8:273:9 | ref arg v7 | vector.cpp:276:2:276:2 | v7 |  |
| vector.cpp:274:8:274:9 | ref arg v8 | vector.cpp:276:2:276:2 | v8 |  |
| vector.cpp:275:8:275:9 | ref arg v9 | vector.cpp:276:2:276:2 | v9 |  |
| vector.cpp:282:19:282:20 | call to vector | vector.cpp:284:2:284:3 | v1 |  |
| vector.cpp:282:19:282:20 | call to vector | vector.cpp:285:7:285:8 | v1 |  |
| vector.cpp:282:19:282:20 | call to vector | vector.cpp:286:7:286:8 | v1 |  |
| vector.cpp:282:19:282:20 | call to vector | vector.cpp:287:7:287:8 | v1 |  |
| vector.cpp:282:19:282:20 | call to vector | vector.cpp:293:1:293:1 | v1 |  |
| vector.cpp:282:23:282:24 | call to vector | vector.cpp:289:4:289:5 | v2 |  |
| vector.cpp:282:23:282:24 | call to vector | vector.cpp:290:7:290:8 | v2 |  |
| vector.cpp:282:23:282:24 | call to vector | vector.cpp:291:7:291:8 | v2 |  |
| vector.cpp:282:23:282:24 | call to vector | vector.cpp:292:7:292:8 | v2 |  |
| vector.cpp:282:23:282:24 | call to vector | vector.cpp:293:1:293:1 | v2 |  |
| vector.cpp:284:2:284:3 | ref arg v1 | vector.cpp:285:7:285:8 | v1 |  |
| vector.cpp:284:2:284:3 | ref arg v1 | vector.cpp:286:7:286:8 | v1 |  |
| vector.cpp:284:2:284:3 | ref arg v1 | vector.cpp:287:7:287:8 | v1 |  |
| vector.cpp:284:2:284:3 | ref arg v1 | vector.cpp:293:1:293:1 | v1 |  |
| vector.cpp:284:15:284:20 | call to source | vector.cpp:284:2:284:3 | ref arg v1 | TAINT |
| vector.cpp:285:7:285:8 | ref arg v1 | vector.cpp:286:7:286:8 | v1 |  |
| vector.cpp:285:7:285:8 | ref arg v1 | vector.cpp:287:7:287:8 | v1 |  |
| vector.cpp:285:7:285:8 | ref arg v1 | vector.cpp:293:1:293:1 | v1 |  |
| vector.cpp:286:7:286:8 | ref arg v1 | vector.cpp:287:7:287:8 | v1 |  |
| vector.cpp:286:7:286:8 | ref arg v1 | vector.cpp:293:1:293:1 | v1 |  |
| vector.cpp:286:7:286:8 | v1 | vector.cpp:286:10:286:13 | call to data | TAINT |
| vector.cpp:286:10:286:13 | ref arg call to data | vector.cpp:286:7:286:8 | ref arg v1 | TAINT |
| vector.cpp:287:7:287:8 | ref arg v1 | vector.cpp:293:1:293:1 | v1 |  |
| vector.cpp:287:7:287:8 | v1 | vector.cpp:287:10:287:13 | call to data | TAINT |
| vector.cpp:287:10:287:13 | call to data | vector.cpp:287:7:287:18 | access to array | TAINT |
| vector.cpp:287:17:287:17 | 2 | vector.cpp:287:7:287:18 | access to array | TAINT |
| vector.cpp:289:2:289:13 | * ... [post update] | vector.cpp:289:7:289:10 | call to data [inner post update] |  |
| vector.cpp:289:2:289:32 | ... = ... | vector.cpp:289:2:289:13 | * ... [post update] |  |
| vector.cpp:289:4:289:5 | ref arg v2 | vector.cpp:290:7:290:8 | v2 |  |
| vector.cpp:289:4:289:5 | ref arg v2 | vector.cpp:291:7:291:8 | v2 |  |
| vector.cpp:289:4:289:5 | ref arg v2 | vector.cpp:292:7:292:8 | v2 |  |
| vector.cpp:289:4:289:5 | ref arg v2 | vector.cpp:293:1:293:1 | v2 |  |
| vector.cpp:289:4:289:5 | v2 | vector.cpp:289:7:289:10 | call to data | TAINT |
| vector.cpp:289:7:289:10 | call to data | vector.cpp:289:2:289:13 | * ... | TAINT |
| vector.cpp:289:7:289:10 | call to data [inner post update] | vector.cpp:289:4:289:5 | ref arg v2 | TAINT |
| vector.cpp:289:17:289:30 | call to source | vector.cpp:289:2:289:32 | ... = ... |  |
| vector.cpp:290:7:290:8 | ref arg v2 | vector.cpp:291:7:291:8 | v2 |  |
| vector.cpp:290:7:290:8 | ref arg v2 | vector.cpp:292:7:292:8 | v2 |  |
| vector.cpp:290:7:290:8 | ref arg v2 | vector.cpp:293:1:293:1 | v2 |  |
| vector.cpp:291:7:291:8 | ref arg v2 | vector.cpp:292:7:292:8 | v2 |  |
| vector.cpp:291:7:291:8 | ref arg v2 | vector.cpp:293:1:293:1 | v2 |  |
| vector.cpp:291:7:291:8 | v2 | vector.cpp:291:10:291:13 | call to data | TAINT |
| vector.cpp:291:10:291:13 | ref arg call to data | vector.cpp:291:7:291:8 | ref arg v2 | TAINT |
| vector.cpp:292:7:292:8 | ref arg v2 | vector.cpp:293:1:293:1 | v2 |  |
| vector.cpp:292:7:292:8 | v2 | vector.cpp:292:10:292:13 | call to data | TAINT |
| vector.cpp:292:10:292:13 | call to data | vector.cpp:292:7:292:18 | access to array | TAINT |
| vector.cpp:292:17:292:17 | 2 | vector.cpp:292:7:292:18 | access to array | TAINT |
| vector.cpp:298:19:298:19 | call to vector | vector.cpp:305:7:305:7 | a |  |
| vector.cpp:298:19:298:19 | call to vector | vector.cpp:305:16:305:16 | a |  |
| vector.cpp:298:19:298:19 | call to vector | vector.cpp:306:7:306:7 | a |  |
| vector.cpp:298:19:298:19 | call to vector | vector.cpp:311:25:311:25 | a |  |
| vector.cpp:298:19:298:19 | call to vector | vector.cpp:311:36:311:36 | a |  |
| vector.cpp:298:19:298:19 | call to vector | vector.cpp:313:1:313:1 | a |  |
| vector.cpp:299:19:299:19 | call to vector | vector.cpp:305:25:305:25 | b |  |
| vector.cpp:299:19:299:19 | call to vector | vector.cpp:305:36:305:36 | b |  |
| vector.cpp:299:19:299:19 | call to vector | vector.cpp:313:1:313:1 | b |  |
| vector.cpp:300:19:300:19 | call to vector | vector.cpp:308:7:308:7 | c |  |
| vector.cpp:300:19:300:19 | call to vector | vector.cpp:308:16:308:16 | c |  |
| vector.cpp:300:19:300:19 | call to vector | vector.cpp:309:7:309:7 | c |  |
| vector.cpp:300:19:300:19 | call to vector | vector.cpp:313:1:313:1 | c |  |
| vector.cpp:301:19:301:19 | call to vector | vector.cpp:303:2:303:2 | d |  |
| vector.cpp:301:19:301:19 | call to vector | vector.cpp:308:25:308:25 | d |  |
| vector.cpp:301:19:301:19 | call to vector | vector.cpp:308:36:308:36 | d |  |
| vector.cpp:301:19:301:19 | call to vector | vector.cpp:311:7:311:7 | d |  |
| vector.cpp:301:19:301:19 | call to vector | vector.cpp:311:16:311:16 | d |  |
| vector.cpp:301:19:301:19 | call to vector | vector.cpp:312:7:312:7 | d |  |
| vector.cpp:301:19:301:19 | call to vector | vector.cpp:313:1:313:1 | d |  |
| vector.cpp:303:2:303:2 | ref arg d | vector.cpp:308:25:308:25 | d |  |
| vector.cpp:303:2:303:2 | ref arg d | vector.cpp:308:36:308:36 | d |  |
| vector.cpp:303:2:303:2 | ref arg d | vector.cpp:311:7:311:7 | d |  |
| vector.cpp:303:2:303:2 | ref arg d | vector.cpp:311:16:311:16 | d |  |
| vector.cpp:303:2:303:2 | ref arg d | vector.cpp:312:7:312:7 | d |  |
| vector.cpp:303:2:303:2 | ref arg d | vector.cpp:313:1:313:1 | d |  |
| vector.cpp:303:14:303:19 | call to source | vector.cpp:303:2:303:2 | ref arg d | TAINT |
| vector.cpp:305:7:305:7 | a | vector.cpp:305:9:305:14 | call to insert | TAINT |
| vector.cpp:305:7:305:7 | ref arg a | vector.cpp:306:7:306:7 | a |  |
| vector.cpp:305:7:305:7 | ref arg a | vector.cpp:311:25:311:25 | a |  |
| vector.cpp:305:7:305:7 | ref arg a | vector.cpp:311:36:311:36 | a |  |
| vector.cpp:305:7:305:7 | ref arg a | vector.cpp:313:1:313:1 | a |  |
| vector.cpp:305:16:305:16 | a | vector.cpp:305:18:305:20 | call to end | TAINT |
| vector.cpp:305:16:305:16 | ref arg a | vector.cpp:305:7:305:7 | a |  |
| vector.cpp:305:16:305:16 | ref arg a | vector.cpp:306:7:306:7 | a |  |
| vector.cpp:305:16:305:16 | ref arg a | vector.cpp:311:25:311:25 | a |  |
| vector.cpp:305:16:305:16 | ref arg a | vector.cpp:311:36:311:36 | a |  |
| vector.cpp:305:16:305:16 | ref arg a | vector.cpp:313:1:313:1 | a |  |
| vector.cpp:305:18:305:20 | call to end | vector.cpp:305:16:305:22 | call to iterator | TAINT |
| vector.cpp:305:25:305:25 | b | vector.cpp:305:27:305:31 | call to begin | TAINT |
| vector.cpp:305:25:305:25 | ref arg b | vector.cpp:305:36:305:36 | b |  |
| vector.cpp:305:25:305:25 | ref arg b | vector.cpp:313:1:313:1 | b |  |
| vector.cpp:305:27:305:31 | call to begin | vector.cpp:305:7:305:7 | ref arg a | TAINT |
| vector.cpp:305:27:305:31 | call to begin | vector.cpp:305:9:305:14 | call to insert | TAINT |
| vector.cpp:305:36:305:36 | b | vector.cpp:305:38:305:40 | call to end | TAINT |
| vector.cpp:305:36:305:36 | ref arg b | vector.cpp:313:1:313:1 | b |  |
| vector.cpp:305:38:305:40 | call to end | vector.cpp:305:7:305:7 | ref arg a | TAINT |
| vector.cpp:305:38:305:40 | call to end | vector.cpp:305:9:305:14 | call to insert | TAINT |
| vector.cpp:306:7:306:7 | ref arg a | vector.cpp:311:25:311:25 | a |  |
| vector.cpp:306:7:306:7 | ref arg a | vector.cpp:311:36:311:36 | a |  |
| vector.cpp:306:7:306:7 | ref arg a | vector.cpp:313:1:313:1 | a |  |
| vector.cpp:308:7:308:7 | c | vector.cpp:308:9:308:14 | call to insert | TAINT |
| vector.cpp:308:7:308:7 | ref arg c | vector.cpp:309:7:309:7 | c |  |
| vector.cpp:308:7:308:7 | ref arg c | vector.cpp:313:1:313:1 | c |  |
| vector.cpp:308:16:308:16 | c | vector.cpp:308:18:308:20 | call to end | TAINT |
| vector.cpp:308:16:308:16 | ref arg c | vector.cpp:308:7:308:7 | c |  |
| vector.cpp:308:16:308:16 | ref arg c | vector.cpp:309:7:309:7 | c |  |
| vector.cpp:308:16:308:16 | ref arg c | vector.cpp:313:1:313:1 | c |  |
| vector.cpp:308:18:308:20 | call to end | vector.cpp:308:16:308:22 | call to iterator | TAINT |
| vector.cpp:308:25:308:25 | d | vector.cpp:308:27:308:31 | call to begin | TAINT |
| vector.cpp:308:25:308:25 | ref arg d | vector.cpp:308:36:308:36 | d |  |
| vector.cpp:308:25:308:25 | ref arg d | vector.cpp:311:7:311:7 | d |  |
| vector.cpp:308:25:308:25 | ref arg d | vector.cpp:311:16:311:16 | d |  |
| vector.cpp:308:25:308:25 | ref arg d | vector.cpp:312:7:312:7 | d |  |
| vector.cpp:308:25:308:25 | ref arg d | vector.cpp:313:1:313:1 | d |  |
| vector.cpp:308:27:308:31 | call to begin | vector.cpp:308:7:308:7 | ref arg c | TAINT |
| vector.cpp:308:27:308:31 | call to begin | vector.cpp:308:9:308:14 | call to insert | TAINT |
| vector.cpp:308:36:308:36 | d | vector.cpp:308:38:308:40 | call to end | TAINT |
| vector.cpp:308:36:308:36 | ref arg d | vector.cpp:311:7:311:7 | d |  |
| vector.cpp:308:36:308:36 | ref arg d | vector.cpp:311:16:311:16 | d |  |
| vector.cpp:308:36:308:36 | ref arg d | vector.cpp:312:7:312:7 | d |  |
| vector.cpp:308:36:308:36 | ref arg d | vector.cpp:313:1:313:1 | d |  |
| vector.cpp:308:38:308:40 | call to end | vector.cpp:308:7:308:7 | ref arg c | TAINT |
| vector.cpp:308:38:308:40 | call to end | vector.cpp:308:9:308:14 | call to insert | TAINT |
| vector.cpp:309:7:309:7 | ref arg c | vector.cpp:313:1:313:1 | c |  |
| vector.cpp:311:7:311:7 | d | vector.cpp:311:9:311:14 | call to insert | TAINT |
| vector.cpp:311:7:311:7 | ref arg d | vector.cpp:312:7:312:7 | d |  |
| vector.cpp:311:7:311:7 | ref arg d | vector.cpp:313:1:313:1 | d |  |
| vector.cpp:311:16:311:16 | d | vector.cpp:311:18:311:20 | call to end | TAINT |
| vector.cpp:311:16:311:16 | ref arg d | vector.cpp:311:7:311:7 | d |  |
| vector.cpp:311:16:311:16 | ref arg d | vector.cpp:312:7:312:7 | d |  |
| vector.cpp:311:16:311:16 | ref arg d | vector.cpp:313:1:313:1 | d |  |
| vector.cpp:311:18:311:20 | call to end | vector.cpp:311:16:311:22 | call to iterator | TAINT |
| vector.cpp:311:25:311:25 | a | vector.cpp:311:27:311:31 | call to begin | TAINT |
| vector.cpp:311:25:311:25 | ref arg a | vector.cpp:311:36:311:36 | a |  |
| vector.cpp:311:25:311:25 | ref arg a | vector.cpp:313:1:313:1 | a |  |
| vector.cpp:311:27:311:31 | call to begin | vector.cpp:311:7:311:7 | ref arg d | TAINT |
| vector.cpp:311:27:311:31 | call to begin | vector.cpp:311:9:311:14 | call to insert | TAINT |
| vector.cpp:311:36:311:36 | a | vector.cpp:311:38:311:40 | call to end | TAINT |
| vector.cpp:311:36:311:36 | ref arg a | vector.cpp:313:1:313:1 | a |  |
| vector.cpp:311:38:311:40 | call to end | vector.cpp:311:7:311:7 | ref arg d | TAINT |
| vector.cpp:311:38:311:40 | call to end | vector.cpp:311:9:311:14 | call to insert | TAINT |
| vector.cpp:312:7:312:7 | ref arg d | vector.cpp:313:1:313:1 | d |  |
| vector.cpp:316:19:316:20 | call to vector | vector.cpp:320:22:320:23 | v1 |  |
| vector.cpp:316:19:316:20 | call to vector | vector.cpp:320:34:320:35 | v1 |  |
| vector.cpp:316:19:316:20 | call to vector | vector.cpp:323:7:323:8 | v1 |  |
| vector.cpp:316:19:316:20 | call to vector | vector.cpp:327:1:327:1 | v1 |  |
| vector.cpp:317:19:317:20 | call to vector | vector.cpp:318:2:318:3 | v2 |  |
| vector.cpp:317:19:317:20 | call to vector | vector.cpp:321:22:321:23 | v2 |  |
| vector.cpp:317:19:317:20 | call to vector | vector.cpp:321:34:321:35 | v2 |  |
| vector.cpp:317:19:317:20 | call to vector | vector.cpp:324:7:324:8 | v2 |  |
| vector.cpp:317:19:317:20 | call to vector | vector.cpp:327:1:327:1 | v2 |  |
| vector.cpp:318:2:318:3 | ref arg v2 | vector.cpp:321:22:321:23 | v2 |  |
| vector.cpp:318:2:318:3 | ref arg v2 | vector.cpp:321:34:321:35 | v2 |  |
| vector.cpp:318:2:318:3 | ref arg v2 | vector.cpp:324:7:324:8 | v2 |  |
| vector.cpp:318:2:318:3 | ref arg v2 | vector.cpp:327:1:327:1 | v2 |  |
| vector.cpp:318:15:318:20 | call to source | vector.cpp:318:2:318:3 | ref arg v2 | TAINT |
| vector.cpp:320:22:320:23 | ref arg v1 | vector.cpp:320:34:320:35 | v1 |  |
| vector.cpp:320:22:320:23 | ref arg v1 | vector.cpp:323:7:323:8 | v1 |  |
| vector.cpp:320:22:320:23 | ref arg v1 | vector.cpp:327:1:327:1 | v1 |  |
| vector.cpp:320:22:320:23 | v1 | vector.cpp:320:25:320:29 | call to begin | TAINT |
| vector.cpp:320:22:320:42 | call to vector | vector.cpp:325:7:325:8 | v3 |  |
| vector.cpp:320:22:320:42 | call to vector | vector.cpp:327:1:327:1 | v3 |  |
| vector.cpp:320:25:320:29 | call to begin | vector.cpp:320:22:320:42 | call to vector | TAINT |
| vector.cpp:320:34:320:35 | ref arg v1 | vector.cpp:323:7:323:8 | v1 |  |
| vector.cpp:320:34:320:35 | ref arg v1 | vector.cpp:327:1:327:1 | v1 |  |
| vector.cpp:320:34:320:35 | v1 | vector.cpp:320:37:320:39 | call to end | TAINT |
| vector.cpp:320:37:320:39 | call to end | vector.cpp:320:22:320:42 | call to vector | TAINT |
| vector.cpp:321:22:321:23 | ref arg v2 | vector.cpp:321:34:321:35 | v2 |  |
| vector.cpp:321:22:321:23 | ref arg v2 | vector.cpp:324:7:324:8 | v2 |  |
| vector.cpp:321:22:321:23 | ref arg v2 | vector.cpp:327:1:327:1 | v2 |  |
| vector.cpp:321:22:321:23 | v2 | vector.cpp:321:25:321:29 | call to begin | TAINT |
| vector.cpp:321:22:321:42 | call to vector | vector.cpp:326:7:326:8 | v4 |  |
| vector.cpp:321:22:321:42 | call to vector | vector.cpp:327:1:327:1 | v4 |  |
| vector.cpp:321:25:321:29 | call to begin | vector.cpp:321:22:321:42 | call to vector | TAINT |
| vector.cpp:321:34:321:35 | ref arg v2 | vector.cpp:324:7:324:8 | v2 |  |
| vector.cpp:321:34:321:35 | ref arg v2 | vector.cpp:327:1:327:1 | v2 |  |
| vector.cpp:321:34:321:35 | v2 | vector.cpp:321:37:321:39 | call to end | TAINT |
| vector.cpp:321:37:321:39 | call to end | vector.cpp:321:22:321:42 | call to vector | TAINT |
| vector.cpp:323:7:323:8 | ref arg v1 | vector.cpp:327:1:327:1 | v1 |  |
| vector.cpp:324:7:324:8 | ref arg v2 | vector.cpp:327:1:327:1 | v2 |  |
| vector.cpp:325:7:325:8 | ref arg v3 | vector.cpp:327:1:327:1 | v3 |  |
| vector.cpp:326:7:326:8 | ref arg v4 | vector.cpp:327:1:327:1 | v4 |  |
| vector.cpp:329:62:329:65 | iter | vector.cpp:329:62:329:65 | iter |  |
| vector.cpp:329:62:329:65 | iter | vector.cpp:330:3:330:6 | iter |  |
| vector.cpp:330:2:330:2 | call to operator* [post update] | vector.cpp:329:62:329:65 | iter |  |
| vector.cpp:330:2:330:17 | ... = ... | vector.cpp:330:2:330:2 | call to operator* [post update] |  |
| vector.cpp:330:3:330:6 | iter | vector.cpp:330:2:330:2 | call to operator* | TAINT |
| vector.cpp:330:10:330:15 | call to source | vector.cpp:330:2:330:2 | call to operator* [post update] | TAINT |
| vector.cpp:330:10:330:15 | call to source | vector.cpp:330:2:330:17 | ... = ... |  |
| vector.cpp:333:38:333:38 | b | vector.cpp:368:5:368:5 | b |  |
| vector.cpp:334:22:334:24 | call to vector | vector.cpp:336:34:336:35 | v1 |  |
| vector.cpp:334:22:334:24 | call to vector | vector.cpp:338:7:338:8 | v1 |  |
| vector.cpp:334:22:334:24 | call to vector | vector.cpp:389:1:389:1 | v1 |  |
| vector.cpp:334:30:334:32 | call to vector | vector.cpp:340:38:340:39 | v2 |  |
| vector.cpp:334:30:334:32 | call to vector | vector.cpp:340:56:340:57 | v2 |  |
| vector.cpp:334:30:334:32 | call to vector | vector.cpp:343:7:343:8 | v2 |  |
| vector.cpp:334:30:334:32 | call to vector | vector.cpp:389:1:389:1 | v2 |  |
| vector.cpp:334:38:334:40 | call to vector | vector.cpp:345:15:345:16 | v3 |  |
| vector.cpp:334:38:334:40 | call to vector | vector.cpp:348:7:348:8 | v3 |  |
| vector.cpp:334:38:334:40 | call to vector | vector.cpp:389:1:389:1 | v3 |  |
| vector.cpp:334:46:334:48 | call to vector | vector.cpp:350:38:350:39 | v4 |  |
| vector.cpp:334:46:334:48 | call to vector | vector.cpp:350:56:350:57 | v4 |  |
| vector.cpp:334:46:334:48 | call to vector | vector.cpp:353:7:353:8 | v4 |  |
| vector.cpp:334:46:334:48 | call to vector | vector.cpp:389:1:389:1 | v4 |  |
| vector.cpp:334:54:334:56 | call to vector | vector.cpp:355:34:355:35 | v5 |  |
| vector.cpp:334:54:334:56 | call to vector | vector.cpp:357:7:357:8 | v5 |  |
| vector.cpp:334:54:334:56 | call to vector | vector.cpp:359:7:359:8 | v5 |  |
| vector.cpp:334:54:334:56 | call to vector | vector.cpp:389:1:389:1 | v5 |  |
| vector.cpp:334:62:334:64 | call to vector | vector.cpp:361:34:361:35 | v6 |  |
| vector.cpp:334:62:334:64 | call to vector | vector.cpp:363:7:363:8 | v6 |  |
| vector.cpp:334:62:334:64 | call to vector | vector.cpp:364:2:364:3 | v6 |  |
| vector.cpp:334:62:334:64 | call to vector | vector.cpp:365:7:365:8 | v6 |  |
| vector.cpp:334:62:334:64 | call to vector | vector.cpp:389:1:389:1 | v6 |  |
| vector.cpp:334:70:334:72 | call to vector | vector.cpp:367:34:367:35 | v7 |  |
| vector.cpp:334:70:334:72 | call to vector | vector.cpp:370:8:370:9 | v7 |  |
| vector.cpp:334:70:334:72 | call to vector | vector.cpp:373:8:373:9 | v7 |  |
| vector.cpp:334:70:334:72 | call to vector | vector.cpp:375:7:375:8 | v7 |  |
| vector.cpp:334:70:334:72 | call to vector | vector.cpp:389:1:389:1 | v7 |  |
| vector.cpp:334:78:334:80 | call to vector | vector.cpp:377:34:377:35 | v8 |  |
| vector.cpp:334:78:334:80 | call to vector | vector.cpp:379:7:379:8 | v8 |  |
| vector.cpp:334:78:334:80 | call to vector | vector.cpp:381:7:381:8 | v8 |  |
| vector.cpp:334:78:334:80 | call to vector | vector.cpp:389:1:389:1 | v8 |  |
| vector.cpp:334:86:334:88 | call to vector | vector.cpp:383:34:383:35 | v9 |  |
| vector.cpp:334:86:334:88 | call to vector | vector.cpp:388:7:388:8 | v9 |  |
| vector.cpp:334:86:334:88 | call to vector | vector.cpp:389:1:389:1 | v9 |  |
| vector.cpp:336:34:336:35 | ref arg v1 | vector.cpp:338:7:338:8 | v1 |  |
| vector.cpp:336:34:336:35 | ref arg v1 | vector.cpp:389:1:389:1 | v1 |  |
| vector.cpp:336:34:336:35 | v1 | vector.cpp:336:37:336:41 | call to begin | TAINT |
| vector.cpp:336:37:336:41 | call to begin | vector.cpp:337:3:337:4 | i1 |  |
| vector.cpp:337:2:337:2 | call to operator* [post update] | vector.cpp:338:7:338:8 | v1 |  |
| vector.cpp:337:2:337:2 | call to operator* [post update] | vector.cpp:389:1:389:1 | v1 |  |
| vector.cpp:337:2:337:15 | ... = ... | vector.cpp:337:2:337:2 | call to operator* [post update] |  |
| vector.cpp:337:3:337:4 | i1 | vector.cpp:337:2:337:2 | call to operator* | TAINT |
| vector.cpp:337:8:337:13 | call to source | vector.cpp:337:2:337:2 | call to operator* [post update] | TAINT |
| vector.cpp:337:8:337:13 | call to source | vector.cpp:337:2:337:15 | ... = ... |  |
| vector.cpp:338:7:338:8 | ref arg v1 | vector.cpp:389:1:389:1 | v1 |  |
| vector.cpp:340:38:340:39 | ref arg v2 | vector.cpp:340:56:340:57 | v2 |  |
| vector.cpp:340:38:340:39 | ref arg v2 | vector.cpp:343:7:343:8 | v2 |  |
| vector.cpp:340:38:340:39 | ref arg v2 | vector.cpp:389:1:389:1 | v2 |  |
| vector.cpp:340:38:340:39 | v2 | vector.cpp:340:41:340:45 | call to begin | TAINT |
| vector.cpp:340:41:340:45 | call to begin | vector.cpp:340:50:340:51 | it |  |
| vector.cpp:340:41:340:45 | call to begin | vector.cpp:340:68:340:69 | it |  |
| vector.cpp:340:41:340:45 | call to begin | vector.cpp:341:4:341:5 | it |  |
| vector.cpp:340:56:340:57 | ref arg v2 | vector.cpp:340:56:340:57 | v2 |  |
| vector.cpp:340:56:340:57 | ref arg v2 | vector.cpp:343:7:343:8 | v2 |  |
| vector.cpp:340:56:340:57 | ref arg v2 | vector.cpp:389:1:389:1 | v2 |  |
| vector.cpp:340:56:340:57 | v2 | vector.cpp:340:59:340:61 | call to end | TAINT |
| vector.cpp:340:68:340:69 | it | vector.cpp:340:66:340:66 | call to operator++ | TAINT |
| vector.cpp:340:68:340:69 | ref arg it | vector.cpp:340:50:340:51 | it |  |
| vector.cpp:340:68:340:69 | ref arg it | vector.cpp:340:68:340:69 | it |  |
| vector.cpp:340:68:340:69 | ref arg it | vector.cpp:341:4:341:5 | it |  |
| vector.cpp:341:3:341:3 | call to operator* [post update] | vector.cpp:340:56:340:57 | v2 |  |
| vector.cpp:341:3:341:3 | call to operator* [post update] | vector.cpp:343:7:343:8 | v2 |  |
| vector.cpp:341:3:341:3 | call to operator* [post update] | vector.cpp:389:1:389:1 | v2 |  |
| vector.cpp:341:3:341:16 | ... = ... | vector.cpp:341:3:341:3 | call to operator* [post update] |  |
| vector.cpp:341:4:341:5 | it | vector.cpp:341:3:341:3 | call to operator* | TAINT |
| vector.cpp:341:9:341:14 | call to source | vector.cpp:341:3:341:3 | call to operator* [post update] | TAINT |
| vector.cpp:341:9:341:14 | call to source | vector.cpp:341:3:341:16 | ... = ... |  |
| vector.cpp:343:7:343:8 | ref arg v2 | vector.cpp:389:1:389:1 | v2 |  |
| vector.cpp:345:15:345:15 | (__begin) | vector.cpp:345:15:345:15 | call to operator* | TAINT |
| vector.cpp:345:15:345:15 | (__begin) | vector.cpp:345:15:345:15 | call to operator++ | TAINT |
| vector.cpp:345:15:345:15 | (__end) | vector.cpp:345:15:345:15 | call to iterator |  |
| vector.cpp:345:15:345:15 | (__range) | vector.cpp:345:15:345:15 | call to begin | TAINT |
| vector.cpp:345:15:345:15 | (__range) | vector.cpp:345:15:345:15 | call to end | TAINT |
| vector.cpp:345:15:345:15 | call to begin | vector.cpp:345:15:345:15 | (__begin) |  |
| vector.cpp:345:15:345:15 | call to begin | vector.cpp:345:15:345:15 | (__begin) |  |
| vector.cpp:345:15:345:15 | call to begin | vector.cpp:345:15:345:15 | (__begin) |  |
| vector.cpp:345:15:345:15 | call to end | vector.cpp:345:15:345:15 | (__end) |  |
| vector.cpp:345:15:345:15 | ref arg (__begin) | vector.cpp:345:15:345:15 | (__begin) |  |
| vector.cpp:345:15:345:15 | ref arg (__begin) | vector.cpp:345:15:345:15 | (__begin) |  |
| vector.cpp:345:15:345:15 | ref arg (__begin) | vector.cpp:345:15:345:15 | (__begin) |  |
| vector.cpp:345:15:345:15 | ref arg (__range) | vector.cpp:345:15:345:15 | (__range) |  |
| vector.cpp:345:15:345:16 | v3 | vector.cpp:345:15:345:15 | (__range) |  |
| vector.cpp:345:15:345:16 | v3 | vector.cpp:345:15:345:15 | (__range) |  |
| vector.cpp:345:15:345:16 | v3 | vector.cpp:345:15:345:15 | call to operator* | TAINT |
| vector.cpp:346:7:346:12 | call to source | vector.cpp:346:3:346:14 | ... = ... |  |
| vector.cpp:348:7:348:8 | ref arg v3 | vector.cpp:389:1:389:1 | v3 |  |
| vector.cpp:350:38:350:39 | ref arg v4 | vector.cpp:350:56:350:57 | v4 |  |
| vector.cpp:350:38:350:39 | ref arg v4 | vector.cpp:353:7:353:8 | v4 |  |
| vector.cpp:350:38:350:39 | ref arg v4 | vector.cpp:389:1:389:1 | v4 |  |
| vector.cpp:350:38:350:39 | v4 | vector.cpp:350:41:350:45 | call to begin | TAINT |
| vector.cpp:350:41:350:45 | call to begin | vector.cpp:350:50:350:51 | it |  |
| vector.cpp:350:41:350:45 | call to begin | vector.cpp:350:68:350:69 | it |  |
| vector.cpp:350:41:350:45 | call to begin | vector.cpp:351:32:351:33 | it |  |
| vector.cpp:350:56:350:57 | ref arg v4 | vector.cpp:350:56:350:57 | v4 |  |
| vector.cpp:350:56:350:57 | ref arg v4 | vector.cpp:353:7:353:8 | v4 |  |
| vector.cpp:350:56:350:57 | ref arg v4 | vector.cpp:389:1:389:1 | v4 |  |
| vector.cpp:350:56:350:57 | v4 | vector.cpp:350:59:350:61 | call to end | TAINT |
| vector.cpp:350:68:350:69 | it | vector.cpp:350:66:350:66 | call to operator++ | TAINT |
| vector.cpp:350:68:350:69 | ref arg it | vector.cpp:350:50:350:51 | it |  |
| vector.cpp:350:68:350:69 | ref arg it | vector.cpp:350:68:350:69 | it |  |
| vector.cpp:350:68:350:69 | ref arg it | vector.cpp:351:32:351:33 | it |  |
| vector.cpp:351:32:351:33 | call to iterator [post update] | vector.cpp:350:56:350:57 | v4 |  |
| vector.cpp:351:32:351:33 | call to iterator [post update] | vector.cpp:353:7:353:8 | v4 |  |
| vector.cpp:351:32:351:33 | call to iterator [post update] | vector.cpp:389:1:389:1 | v4 |  |
| vector.cpp:351:32:351:33 | it | vector.cpp:351:32:351:33 | call to iterator |  |
| vector.cpp:351:32:351:33 | it [post update] | vector.cpp:350:56:350:57 | v4 |  |
| vector.cpp:351:32:351:33 | it [post update] | vector.cpp:353:7:353:8 | v4 |  |
| vector.cpp:351:32:351:33 | it [post update] | vector.cpp:389:1:389:1 | v4 |  |
| vector.cpp:353:7:353:8 | ref arg v4 | vector.cpp:389:1:389:1 | v4 |  |
| vector.cpp:355:34:355:35 | ref arg v5 | vector.cpp:357:7:357:8 | v5 |  |
| vector.cpp:355:34:355:35 | ref arg v5 | vector.cpp:359:7:359:8 | v5 |  |
| vector.cpp:355:34:355:35 | ref arg v5 | vector.cpp:389:1:389:1 | v5 |  |
| vector.cpp:355:34:355:35 | v5 | vector.cpp:355:37:355:41 | call to begin | TAINT |
| vector.cpp:355:37:355:41 | call to begin | vector.cpp:356:3:356:4 | i5 |  |
| vector.cpp:355:37:355:41 | call to begin | vector.cpp:358:3:358:4 | i5 |  |
| vector.cpp:356:2:356:2 | call to operator* [post update] | vector.cpp:357:7:357:8 | v5 |  |
| vector.cpp:356:2:356:2 | call to operator* [post update] | vector.cpp:359:7:359:8 | v5 |  |
| vector.cpp:356:2:356:2 | call to operator* [post update] | vector.cpp:389:1:389:1 | v5 |  |
| vector.cpp:356:2:356:15 | ... = ... | vector.cpp:356:2:356:2 | call to operator* [post update] |  |
| vector.cpp:356:3:356:4 | i5 | vector.cpp:356:2:356:2 | call to operator* | TAINT |
| vector.cpp:356:8:356:13 | call to source | vector.cpp:356:2:356:2 | call to operator* [post update] | TAINT |
| vector.cpp:356:8:356:13 | call to source | vector.cpp:356:2:356:15 | ... = ... |  |
| vector.cpp:357:7:357:8 | ref arg v5 | vector.cpp:359:7:359:8 | v5 |  |
| vector.cpp:357:7:357:8 | ref arg v5 | vector.cpp:389:1:389:1 | v5 |  |
| vector.cpp:358:2:358:2 | call to operator* [post update] | vector.cpp:359:7:359:8 | v5 |  |
| vector.cpp:358:2:358:2 | call to operator* [post update] | vector.cpp:389:1:389:1 | v5 |  |
| vector.cpp:358:2:358:8 | ... = ... | vector.cpp:358:2:358:2 | call to operator* [post update] |  |
| vector.cpp:358:3:358:4 | i5 | vector.cpp:358:2:358:2 | call to operator* | TAINT |
| vector.cpp:358:8:358:8 | 1 | vector.cpp:358:2:358:2 | call to operator* [post update] | TAINT |
| vector.cpp:358:8:358:8 | 1 | vector.cpp:358:2:358:8 | ... = ... |  |
| vector.cpp:359:7:359:8 | ref arg v5 | vector.cpp:389:1:389:1 | v5 |  |
| vector.cpp:361:34:361:35 | ref arg v6 | vector.cpp:363:7:363:8 | v6 |  |
| vector.cpp:361:34:361:35 | ref arg v6 | vector.cpp:364:2:364:3 | v6 |  |
| vector.cpp:361:34:361:35 | ref arg v6 | vector.cpp:365:7:365:8 | v6 |  |
| vector.cpp:361:34:361:35 | ref arg v6 | vector.cpp:389:1:389:1 | v6 |  |
| vector.cpp:361:34:361:35 | v6 | vector.cpp:361:37:361:41 | call to begin | TAINT |
| vector.cpp:361:37:361:41 | call to begin | vector.cpp:362:3:362:4 | i6 |  |
| vector.cpp:362:2:362:2 | call to operator* [post update] | vector.cpp:363:7:363:8 | v6 |  |
| vector.cpp:362:2:362:2 | call to operator* [post update] | vector.cpp:364:2:364:3 | v6 |  |
| vector.cpp:362:2:362:2 | call to operator* [post update] | vector.cpp:365:7:365:8 | v6 |  |
| vector.cpp:362:2:362:2 | call to operator* [post update] | vector.cpp:389:1:389:1 | v6 |  |
| vector.cpp:362:2:362:15 | ... = ... | vector.cpp:362:2:362:2 | call to operator* [post update] |  |
| vector.cpp:362:3:362:4 | i6 | vector.cpp:362:2:362:2 | call to operator* | TAINT |
| vector.cpp:362:8:362:13 | call to source | vector.cpp:362:2:362:2 | call to operator* [post update] | TAINT |
| vector.cpp:362:8:362:13 | call to source | vector.cpp:362:2:362:15 | ... = ... |  |
| vector.cpp:363:7:363:8 | ref arg v6 | vector.cpp:364:2:364:3 | v6 |  |
| vector.cpp:363:7:363:8 | ref arg v6 | vector.cpp:365:7:365:8 | v6 |  |
| vector.cpp:363:7:363:8 | ref arg v6 | vector.cpp:389:1:389:1 | v6 |  |
| vector.cpp:364:2:364:3 | ref arg v6 | vector.cpp:365:7:365:8 | v6 |  |
| vector.cpp:364:2:364:3 | ref arg v6 | vector.cpp:389:1:389:1 | v6 |  |
| vector.cpp:364:7:364:26 | call to vector | vector.cpp:364:2:364:3 | ref arg v6 | TAINT |
| vector.cpp:364:7:364:26 | call to vector | vector.cpp:364:5:364:5 | call to operator= | TAINT |
| vector.cpp:365:7:365:8 | ref arg v6 | vector.cpp:389:1:389:1 | v6 |  |
| vector.cpp:367:34:367:35 | ref arg v7 | vector.cpp:370:8:370:9 | v7 |  |
| vector.cpp:367:34:367:35 | ref arg v7 | vector.cpp:373:8:373:9 | v7 |  |
| vector.cpp:367:34:367:35 | ref arg v7 | vector.cpp:375:7:375:8 | v7 |  |
| vector.cpp:367:34:367:35 | ref arg v7 | vector.cpp:389:1:389:1 | v7 |  |
| vector.cpp:367:34:367:35 | v7 | vector.cpp:367:37:367:41 | call to begin | TAINT |
| vector.cpp:367:37:367:41 | call to begin | vector.cpp:369:4:369:5 | i7 |  |
| vector.cpp:367:37:367:41 | call to begin | vector.cpp:372:4:372:5 | i7 |  |
| vector.cpp:369:3:369:3 | call to operator* [post update] | vector.cpp:370:8:370:9 | v7 |  |
| vector.cpp:369:3:369:3 | call to operator* [post update] | vector.cpp:375:7:375:8 | v7 |  |
| vector.cpp:369:3:369:3 | call to operator* [post update] | vector.cpp:389:1:389:1 | v7 |  |
| vector.cpp:369:3:369:16 | ... = ... | vector.cpp:369:3:369:3 | call to operator* [post update] |  |
| vector.cpp:369:4:369:5 | i7 | vector.cpp:369:3:369:3 | call to operator* | TAINT |
| vector.cpp:369:9:369:14 | call to source | vector.cpp:369:3:369:3 | call to operator* [post update] | TAINT |
| vector.cpp:369:9:369:14 | call to source | vector.cpp:369:3:369:16 | ... = ... |  |
| vector.cpp:370:8:370:9 | ref arg v7 | vector.cpp:375:7:375:8 | v7 |  |
| vector.cpp:370:8:370:9 | ref arg v7 | vector.cpp:389:1:389:1 | v7 |  |
| vector.cpp:372:3:372:3 | call to operator* [post update] | vector.cpp:373:8:373:9 | v7 |  |
| vector.cpp:372:3:372:3 | call to operator* [post update] | vector.cpp:375:7:375:8 | v7 |  |
| vector.cpp:372:3:372:3 | call to operator* [post update] | vector.cpp:389:1:389:1 | v7 |  |
| vector.cpp:372:3:372:9 | ... = ... | vector.cpp:372:3:372:3 | call to operator* [post update] |  |
| vector.cpp:372:4:372:5 | i7 | vector.cpp:372:3:372:3 | call to operator* | TAINT |
| vector.cpp:372:9:372:9 | 1 | vector.cpp:372:3:372:3 | call to operator* [post update] | TAINT |
| vector.cpp:372:9:372:9 | 1 | vector.cpp:372:3:372:9 | ... = ... |  |
| vector.cpp:373:8:373:9 | ref arg v7 | vector.cpp:375:7:375:8 | v7 |  |
| vector.cpp:373:8:373:9 | ref arg v7 | vector.cpp:389:1:389:1 | v7 |  |
| vector.cpp:375:7:375:8 | ref arg v7 | vector.cpp:389:1:389:1 | v7 |  |
| vector.cpp:377:34:377:35 | ref arg v8 | vector.cpp:379:7:379:8 | v8 |  |
| vector.cpp:377:34:377:35 | ref arg v8 | vector.cpp:381:7:381:8 | v8 |  |
| vector.cpp:377:34:377:35 | ref arg v8 | vector.cpp:389:1:389:1 | v8 |  |
| vector.cpp:377:34:377:35 | v8 | vector.cpp:377:37:377:41 | call to begin | TAINT |
| vector.cpp:377:37:377:41 | call to begin | vector.cpp:378:3:378:4 | i8 |  |
| vector.cpp:377:37:377:41 | call to begin | vector.cpp:380:3:380:4 | i8 |  |
| vector.cpp:378:2:378:2 | call to operator* [post update] | vector.cpp:379:7:379:8 | v8 |  |
| vector.cpp:378:2:378:2 | call to operator* [post update] | vector.cpp:381:7:381:8 | v8 |  |
| vector.cpp:378:2:378:2 | call to operator* [post update] | vector.cpp:389:1:389:1 | v8 |  |
| vector.cpp:378:2:378:15 | ... = ... | vector.cpp:378:2:378:2 | call to operator* [post update] |  |
| vector.cpp:378:3:378:4 | i8 | vector.cpp:378:2:378:2 | call to operator* | TAINT |
| vector.cpp:378:8:378:13 | call to source | vector.cpp:378:2:378:2 | call to operator* [post update] | TAINT |
| vector.cpp:378:8:378:13 | call to source | vector.cpp:378:2:378:15 | ... = ... |  |
| vector.cpp:379:7:379:8 | ref arg v8 | vector.cpp:381:7:381:8 | v8 |  |
| vector.cpp:379:7:379:8 | ref arg v8 | vector.cpp:389:1:389:1 | v8 |  |
| vector.cpp:380:2:380:2 | call to operator* [post update] | vector.cpp:381:7:381:8 | v8 |  |
| vector.cpp:380:2:380:2 | call to operator* [post update] | vector.cpp:389:1:389:1 | v8 |  |
| vector.cpp:380:2:380:8 | ... = ... | vector.cpp:380:2:380:2 | call to operator* [post update] |  |
| vector.cpp:380:3:380:4 | i8 | vector.cpp:380:2:380:2 | call to operator* | TAINT |
| vector.cpp:380:8:380:8 | 1 | vector.cpp:380:2:380:2 | call to operator* [post update] | TAINT |
| vector.cpp:380:8:380:8 | 1 | vector.cpp:380:2:380:8 | ... = ... |  |
| vector.cpp:381:7:381:8 | ref arg v8 | vector.cpp:389:1:389:1 | v8 |  |
| vector.cpp:383:34:383:35 | ref arg v9 | vector.cpp:388:7:388:8 | v9 |  |
| vector.cpp:383:34:383:35 | ref arg v9 | vector.cpp:389:1:389:1 | v9 |  |
| vector.cpp:383:34:383:35 | v9 | vector.cpp:383:37:383:41 | call to begin | TAINT |
| vector.cpp:383:37:383:41 | call to begin | vector.cpp:385:3:385:4 | i9 |  |
| vector.cpp:383:37:383:41 | call to begin | vector.cpp:386:31:386:32 | i9 |  |
| vector.cpp:385:2:385:2 | call to operator* [post update] | vector.cpp:388:7:388:8 | v9 |  |
| vector.cpp:385:2:385:2 | call to operator* [post update] | vector.cpp:389:1:389:1 | v9 |  |
| vector.cpp:385:2:385:15 | ... = ... | vector.cpp:385:2:385:2 | call to operator* [post update] |  |
| vector.cpp:385:3:385:4 | i9 | vector.cpp:385:2:385:2 | call to operator* | TAINT |
| vector.cpp:385:8:385:13 | call to source | vector.cpp:385:2:385:2 | call to operator* [post update] | TAINT |
| vector.cpp:385:8:385:13 | call to source | vector.cpp:385:2:385:15 | ... = ... |  |
| vector.cpp:386:31:386:32 | call to iterator [post update] | vector.cpp:388:7:388:8 | v9 |  |
| vector.cpp:386:31:386:32 | call to iterator [post update] | vector.cpp:389:1:389:1 | v9 |  |
| vector.cpp:386:31:386:32 | i9 | vector.cpp:386:31:386:32 | call to iterator |  |
| vector.cpp:386:31:386:32 | i9 [post update] | vector.cpp:388:7:388:8 | v9 |  |
| vector.cpp:386:31:386:32 | i9 [post update] | vector.cpp:389:1:389:1 | v9 |  |
| vector.cpp:388:7:388:8 | ref arg v9 | vector.cpp:389:1:389:1 | v9 |  |<|MERGE_RESOLUTION|>--- conflicted
+++ resolved
@@ -452,9 +452,6 @@
 | movableclass.cpp:65:13:65:18 | call to source | movableclass.cpp:65:13:65:20 | call to MyMovableClass | TAINT |
 | movableclass.cpp:65:13:65:20 | call to MyMovableClass | movableclass.cpp:65:8:65:9 | ref arg s3 | TAINT |
 | movableclass.cpp:65:13:65:20 | call to MyMovableClass | movableclass.cpp:65:11:65:11 | call to operator= | TAINT |
-<<<<<<< HEAD
-| standalone_iterators.cpp:39:45:39:51 | source1 | standalone_iterators.cpp:39:45:39:51 | source1 |  |
-=======
 | smart_pointer.cpp:11:30:11:50 | call to make_shared | smart_pointer.cpp:12:11:12:11 | p |  |
 | smart_pointer.cpp:11:30:11:50 | call to make_shared | smart_pointer.cpp:13:10:13:10 | p |  |
 | smart_pointer.cpp:11:52:11:57 | call to source | smart_pointer.cpp:11:30:11:50 | call to make_shared | TAINT |
@@ -495,7 +492,7 @@
 | smart_pointer.cpp:65:28:65:46 | call to make_unique | smart_pointer.cpp:67:10:67:10 | p |  |
 | smart_pointer.cpp:65:48:65:53 | call to source | smart_pointer.cpp:65:28:65:46 | call to make_unique | TAINT |
 | smart_pointer.cpp:65:58:65:58 | 0 | smart_pointer.cpp:65:28:65:46 | call to make_unique | TAINT |
->>>>>>> 86404af5
+| standalone_iterators.cpp:39:45:39:51 | source1 | standalone_iterators.cpp:39:45:39:51 | source1 |  |
 | standalone_iterators.cpp:39:45:39:51 | source1 | standalone_iterators.cpp:40:11:40:17 | source1 |  |
 | standalone_iterators.cpp:39:45:39:51 | source1 | standalone_iterators.cpp:41:12:41:18 | source1 |  |
 | standalone_iterators.cpp:39:45:39:51 | source1 | standalone_iterators.cpp:42:14:42:20 | source1 |  |
@@ -505,13 +502,9 @@
 | standalone_iterators.cpp:41:12:41:18 | source1 | standalone_iterators.cpp:41:19:41:19 | call to operator++ |  |
 | standalone_iterators.cpp:41:19:41:19 | call to operator++ | standalone_iterators.cpp:41:10:41:10 | call to operator* | TAINT |
 | standalone_iterators.cpp:42:12:42:12 | call to operator++ | standalone_iterators.cpp:42:10:42:10 | call to operator* | TAINT |
-<<<<<<< HEAD
 | standalone_iterators.cpp:42:14:42:20 | ref arg source1 | standalone_iterators.cpp:39:45:39:51 | source1 |  |
-| standalone_iterators.cpp:42:14:42:20 | source1 | standalone_iterators.cpp:42:12:42:12 | call to operator++ | TAINT |
+| standalone_iterators.cpp:42:14:42:20 | source1 | standalone_iterators.cpp:42:12:42:12 | call to operator++ |  |
 | standalone_iterators.cpp:45:39:45:45 | source1 | standalone_iterators.cpp:45:39:45:45 | source1 |  |
-=======
-| standalone_iterators.cpp:42:14:42:20 | source1 | standalone_iterators.cpp:42:12:42:12 | call to operator++ |  |
->>>>>>> 86404af5
 | standalone_iterators.cpp:45:39:45:45 | source1 | standalone_iterators.cpp:46:11:46:17 | source1 |  |
 | standalone_iterators.cpp:45:39:45:45 | source1 | standalone_iterators.cpp:47:12:47:18 | source1 |  |
 | standalone_iterators.cpp:45:39:45:45 | source1 | standalone_iterators.cpp:48:14:48:20 | source1 |  |
@@ -521,12 +514,8 @@
 | standalone_iterators.cpp:47:12:47:18 | source1 | standalone_iterators.cpp:47:19:47:19 | call to operator++ |  |
 | standalone_iterators.cpp:47:19:47:19 | call to operator++ | standalone_iterators.cpp:47:10:47:10 | call to operator* | TAINT |
 | standalone_iterators.cpp:48:12:48:12 | call to operator++ | standalone_iterators.cpp:48:10:48:10 | call to operator* | TAINT |
-<<<<<<< HEAD
 | standalone_iterators.cpp:48:14:48:20 | ref arg source1 | standalone_iterators.cpp:45:39:45:45 | source1 |  |
-| standalone_iterators.cpp:48:14:48:20 | source1 | standalone_iterators.cpp:48:12:48:12 | call to operator++ | TAINT |
-=======
 | standalone_iterators.cpp:48:14:48:20 | source1 | standalone_iterators.cpp:48:12:48:12 | call to operator++ |  |
->>>>>>> 86404af5
 | standalone_iterators.cpp:51:37:51:43 | source1 | standalone_iterators.cpp:52:11:52:17 | source1 |  |
 | standalone_iterators.cpp:51:37:51:43 | source1 | standalone_iterators.cpp:53:12:53:18 | source1 |  |
 | standalone_iterators.cpp:51:37:51:43 | source1 | standalone_iterators.cpp:54:14:54:20 | source1 |  |
@@ -3770,7 +3759,7 @@
 | vector.cpp:340:56:340:57 | ref arg v2 | vector.cpp:343:7:343:8 | v2 |  |
 | vector.cpp:340:56:340:57 | ref arg v2 | vector.cpp:389:1:389:1 | v2 |  |
 | vector.cpp:340:56:340:57 | v2 | vector.cpp:340:59:340:61 | call to end | TAINT |
-| vector.cpp:340:68:340:69 | it | vector.cpp:340:66:340:66 | call to operator++ | TAINT |
+| vector.cpp:340:68:340:69 | it | vector.cpp:340:66:340:66 | call to operator++ |  |
 | vector.cpp:340:68:340:69 | ref arg it | vector.cpp:340:50:340:51 | it |  |
 | vector.cpp:340:68:340:69 | ref arg it | vector.cpp:340:68:340:69 | it |  |
 | vector.cpp:340:68:340:69 | ref arg it | vector.cpp:341:4:341:5 | it |  |
@@ -3783,7 +3772,7 @@
 | vector.cpp:341:9:341:14 | call to source | vector.cpp:341:3:341:16 | ... = ... |  |
 | vector.cpp:343:7:343:8 | ref arg v2 | vector.cpp:389:1:389:1 | v2 |  |
 | vector.cpp:345:15:345:15 | (__begin) | vector.cpp:345:15:345:15 | call to operator* | TAINT |
-| vector.cpp:345:15:345:15 | (__begin) | vector.cpp:345:15:345:15 | call to operator++ | TAINT |
+| vector.cpp:345:15:345:15 | (__begin) | vector.cpp:345:15:345:15 | call to operator++ |  |
 | vector.cpp:345:15:345:15 | (__end) | vector.cpp:345:15:345:15 | call to iterator |  |
 | vector.cpp:345:15:345:15 | (__range) | vector.cpp:345:15:345:15 | call to begin | TAINT |
 | vector.cpp:345:15:345:15 | (__range) | vector.cpp:345:15:345:15 | call to end | TAINT |
@@ -3798,6 +3787,7 @@
 | vector.cpp:345:15:345:16 | v3 | vector.cpp:345:15:345:15 | (__range) |  |
 | vector.cpp:345:15:345:16 | v3 | vector.cpp:345:15:345:15 | (__range) |  |
 | vector.cpp:345:15:345:16 | v3 | vector.cpp:345:15:345:15 | call to operator* | TAINT |
+| vector.cpp:346:3:346:14 | ... = ... | vector.cpp:346:3:346:3 | x [post update] |  |
 | vector.cpp:346:7:346:12 | call to source | vector.cpp:346:3:346:14 | ... = ... |  |
 | vector.cpp:348:7:348:8 | ref arg v3 | vector.cpp:389:1:389:1 | v3 |  |
 | vector.cpp:350:38:350:39 | ref arg v4 | vector.cpp:350:56:350:57 | v4 |  |
@@ -3811,7 +3801,7 @@
 | vector.cpp:350:56:350:57 | ref arg v4 | vector.cpp:353:7:353:8 | v4 |  |
 | vector.cpp:350:56:350:57 | ref arg v4 | vector.cpp:389:1:389:1 | v4 |  |
 | vector.cpp:350:56:350:57 | v4 | vector.cpp:350:59:350:61 | call to end | TAINT |
-| vector.cpp:350:68:350:69 | it | vector.cpp:350:66:350:66 | call to operator++ | TAINT |
+| vector.cpp:350:68:350:69 | it | vector.cpp:350:66:350:66 | call to operator++ |  |
 | vector.cpp:350:68:350:69 | ref arg it | vector.cpp:350:50:350:51 | it |  |
 | vector.cpp:350:68:350:69 | ref arg it | vector.cpp:350:68:350:69 | it |  |
 | vector.cpp:350:68:350:69 | ref arg it | vector.cpp:351:32:351:33 | it |  |
