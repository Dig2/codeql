<<<<<<< HEAD
| BarrierGuard.cpp:9:10:9:15 | Load: source | BarrierGuard.cpp:5:19:5:24 | InitializeParameter: source |
| BarrierGuard.cpp:15:10:15:15 | Load: source | BarrierGuard.cpp:13:17:13:22 | InitializeParameter: source |
| BarrierGuard.cpp:25:10:25:15 | Load: source | BarrierGuard.cpp:21:17:21:22 | InitializeParameter: source |
| BarrierGuard.cpp:31:10:31:15 | Load: source | BarrierGuard.cpp:29:16:29:21 | InitializeParameter: source |
| BarrierGuard.cpp:33:10:33:15 | Load: source | BarrierGuard.cpp:29:16:29:21 | InitializeParameter: source |
| BarrierGuard.cpp:53:13:53:13 | Load: x | BarrierGuard.cpp:49:10:49:15 | Call: call to source |
| BarrierGuard.cpp:55:13:55:13 | Load: x | BarrierGuard.cpp:49:10:49:15 | Call: call to source |
| acrossLinkTargets.cpp:12:8:12:8 | Convert: (int)... | acrossLinkTargets.cpp:19:27:19:32 | Call: call to source |
| acrossLinkTargets.cpp:12:8:12:8 | Load: x | acrossLinkTargets.cpp:19:27:19:32 | Call: call to source |
| clang.cpp:37:10:37:11 | Load: m2 | clang.cpp:34:32:34:37 | Call: call to source |
| clang.cpp:41:18:41:19 | Load: m2 | clang.cpp:39:42:39:47 | Call: call to source |
| clang.cpp:45:17:45:18 | Load: m2 | clang.cpp:43:35:43:40 | Call: call to source |
| dispatch.cpp:11:38:11:38 | Load: x | dispatch.cpp:37:19:37:24 | Call: call to source |
| dispatch.cpp:11:38:11:38 | Load: x | dispatch.cpp:45:18:45:23 | Call: call to source |
| dispatch.cpp:23:38:23:38 | Load: x | dispatch.cpp:33:18:33:23 | Call: call to source |
| dispatch.cpp:23:38:23:38 | Load: x | dispatch.cpp:41:17:41:22 | Call: call to source |
| dispatch.cpp:31:16:31:24 | Call: call to isSource1 | dispatch.cpp:22:37:22:42 | Call: call to source |
| dispatch.cpp:32:16:32:24 | Call: call to isSource2 | dispatch.cpp:16:37:16:42 | Call: call to source |
| dispatch.cpp:35:16:35:25 | Call: call to notSource1 | dispatch.cpp:9:37:9:42 | Call: call to source |
| dispatch.cpp:36:16:36:25 | Call: call to notSource2 | dispatch.cpp:10:37:10:42 | Call: call to source |
| dispatch.cpp:39:15:39:23 | Call: call to isSource1 | dispatch.cpp:22:37:22:42 | Call: call to source |
| dispatch.cpp:40:15:40:23 | Call: call to isSource2 | dispatch.cpp:16:37:16:42 | Call: call to source |
| dispatch.cpp:43:15:43:24 | Call: call to notSource1 | dispatch.cpp:9:37:9:42 | Call: call to source |
| dispatch.cpp:44:15:44:24 | Call: call to notSource2 | dispatch.cpp:10:37:10:42 | Call: call to source |
| test.cpp:7:8:7:9 | Load: t1 | test.cpp:6:12:6:17 | Call: call to source |
| test.cpp:9:8:9:9 | Load: t1 | test.cpp:6:12:6:17 | Call: call to source |
| test.cpp:10:8:10:9 | Load: t2 | test.cpp:6:12:6:17 | Call: call to source |
| test.cpp:15:8:15:9 | Load: t2 | test.cpp:6:12:6:17 | Call: call to source |
| test.cpp:26:8:26:9 | Load: t1 | test.cpp:6:12:6:17 | Call: call to source |
| test.cpp:30:8:30:8 | Load: t | test.cpp:35:10:35:15 | Call: call to source |
| test.cpp:31:8:31:8 | Load: c | test.cpp:36:13:36:18 | Call: call to source |
| test.cpp:58:10:58:10 | Load: t | test.cpp:50:14:50:19 | Call: call to source |
| test.cpp:71:8:71:9 | Load: x4 | test.cpp:66:30:66:36 | InitializeParameter: source1 |
| test.cpp:76:8:76:9 | Load: u1 | test.cpp:75:7:75:8 | Uninitialized: definition of u1 |
| test.cpp:84:8:84:18 | Load: ... ? ... : ... | test.cpp:83:7:83:8 | Uninitialized: definition of u2 |
| test.cpp:86:8:86:9 | Load: i1 | test.cpp:83:7:83:8 | Uninitialized: definition of u2 |
| test.cpp:90:8:90:14 | Load: source1 | test.cpp:89:28:89:34 | InitializeParameter: source1 |
| test.cpp:92:8:92:14 | Load: source1 | test.cpp:89:28:89:34 | InitializeParameter: source1 |
| test.cpp:110:10:110:12 | Load: (reference dereference) | test.cpp:109:9:109:14 | Call: call to source |
| test.cpp:140:8:140:8 | Load: y | test.cpp:138:27:138:32 | Call: call to source |
| test.cpp:144:8:144:8 | Load: s | test.cpp:151:33:151:38 | Call: call to source |
| test.cpp:152:8:152:8 | Load: y | test.cpp:151:33:151:38 | Call: call to source |
| test.cpp:157:8:157:8 | Load: x | test.cpp:164:34:164:39 | Call: call to source |
| test.cpp:165:8:165:8 | Load: y | test.cpp:164:34:164:39 | Call: call to source |
| test.cpp:178:8:178:8 | Load: y | test.cpp:171:11:171:16 | Call: call to source |
| test.cpp:260:12:260:12 | Load: x | test.cpp:245:14:245:19 | Call: call to source |
| test.cpp:266:12:266:12 | Load: x | test.cpp:265:22:265:27 | Call: call to source |
| test.cpp:289:14:289:14 | Load: x | test.cpp:305:17:305:22 | Call: call to source |
| test.cpp:318:7:318:7 | Load: x | test.cpp:314:4:314:9 | Call: call to source |
| test.cpp:450:9:450:22 | CopyValue: (statement expression) | test.cpp:449:26:449:32 | InitializeParameter: source1 |
| test.cpp:461:8:461:12 | Load: local | test.cpp:449:26:449:32 | InitializeParameter: source1 |
| true_upon_entry.cpp:13:8:13:8 | Load: x | true_upon_entry.cpp:9:11:9:16 | Call: call to source |
| true_upon_entry.cpp:21:8:21:8 | Load: x | true_upon_entry.cpp:17:11:17:16 | Call: call to source |
| true_upon_entry.cpp:29:8:29:8 | Load: x | true_upon_entry.cpp:27:9:27:14 | Call: call to source |
| true_upon_entry.cpp:39:8:39:8 | Load: x | true_upon_entry.cpp:33:11:33:16 | Call: call to source |
| true_upon_entry.cpp:49:8:49:8 | Load: x | true_upon_entry.cpp:43:11:43:16 | Call: call to source |
| true_upon_entry.cpp:57:8:57:8 | Load: x | true_upon_entry.cpp:54:11:54:16 | Call: call to source |
| true_upon_entry.cpp:66:8:66:8 | Load: x | true_upon_entry.cpp:62:11:62:16 | Call: call to source |
| true_upon_entry.cpp:78:8:78:8 | Load: x | true_upon_entry.cpp:70:11:70:16 | Call: call to source |
| true_upon_entry.cpp:86:8:86:8 | Load: x | true_upon_entry.cpp:83:11:83:16 | Call: call to source |
| true_upon_entry.cpp:105:8:105:8 | Load: x | true_upon_entry.cpp:98:11:98:16 | Call: call to source |
=======
| BarrierGuard.cpp:9:10:9:15 | source | BarrierGuard.cpp:5:19:5:24 | source |
| BarrierGuard.cpp:15:10:15:15 | source | BarrierGuard.cpp:13:17:13:22 | source |
| BarrierGuard.cpp:25:10:25:15 | source | BarrierGuard.cpp:21:17:21:22 | source |
| BarrierGuard.cpp:31:10:31:15 | source | BarrierGuard.cpp:29:16:29:21 | source |
| BarrierGuard.cpp:33:10:33:15 | source | BarrierGuard.cpp:29:16:29:21 | source |
| BarrierGuard.cpp:53:13:53:13 | x | BarrierGuard.cpp:49:10:49:15 | call to source |
| BarrierGuard.cpp:55:13:55:13 | x | BarrierGuard.cpp:49:10:49:15 | call to source |
| acrossLinkTargets.cpp:12:8:12:8 | (int)... | acrossLinkTargets.cpp:19:27:19:32 | call to source |
| acrossLinkTargets.cpp:12:8:12:8 | x | acrossLinkTargets.cpp:19:27:19:32 | call to source |
| clang.cpp:18:8:18:19 | (const int *)... | clang.cpp:12:9:12:20 | sourceArray1 |
| clang.cpp:18:8:18:19 | sourceArray1 | clang.cpp:12:9:12:20 | sourceArray1 |
| clang.cpp:37:10:37:11 | m2 | clang.cpp:34:32:34:37 | call to source |
| clang.cpp:41:18:41:19 | m2 | clang.cpp:39:42:39:47 | call to source |
| clang.cpp:45:17:45:18 | m2 | clang.cpp:43:35:43:40 | call to source |
| dispatch.cpp:11:38:11:38 | x | dispatch.cpp:37:19:37:24 | call to source |
| dispatch.cpp:11:38:11:38 | x | dispatch.cpp:45:18:45:23 | call to source |
| dispatch.cpp:23:38:23:38 | x | dispatch.cpp:33:18:33:23 | call to source |
| dispatch.cpp:23:38:23:38 | x | dispatch.cpp:41:17:41:22 | call to source |
| dispatch.cpp:31:16:31:24 | call to isSource1 | dispatch.cpp:22:37:22:42 | call to source |
| dispatch.cpp:32:16:32:24 | call to isSource2 | dispatch.cpp:16:37:16:42 | call to source |
| dispatch.cpp:35:16:35:25 | call to notSource1 | dispatch.cpp:9:37:9:42 | call to source |
| dispatch.cpp:36:16:36:25 | call to notSource2 | dispatch.cpp:10:37:10:42 | call to source |
| dispatch.cpp:39:15:39:23 | call to isSource1 | dispatch.cpp:22:37:22:42 | call to source |
| dispatch.cpp:40:15:40:23 | call to isSource2 | dispatch.cpp:16:37:16:42 | call to source |
| dispatch.cpp:43:15:43:24 | call to notSource1 | dispatch.cpp:9:37:9:42 | call to source |
| dispatch.cpp:44:15:44:24 | call to notSource2 | dispatch.cpp:10:37:10:42 | call to source |
| test.cpp:7:8:7:9 | t1 | test.cpp:6:12:6:17 | call to source |
| test.cpp:9:8:9:9 | t1 | test.cpp:6:12:6:17 | call to source |
| test.cpp:10:8:10:9 | t2 | test.cpp:6:12:6:17 | call to source |
| test.cpp:15:8:15:9 | t2 | test.cpp:6:12:6:17 | call to source |
| test.cpp:26:8:26:9 | t1 | test.cpp:6:12:6:17 | call to source |
| test.cpp:30:8:30:8 | t | test.cpp:35:10:35:15 | call to source |
| test.cpp:31:8:31:8 | c | test.cpp:36:13:36:18 | call to source |
| test.cpp:58:10:58:10 | t | test.cpp:50:14:50:19 | call to source |
| test.cpp:71:8:71:9 | x4 | test.cpp:66:30:66:36 | source1 |
| test.cpp:76:8:76:9 | u1 | test.cpp:75:7:75:8 | u1 |
| test.cpp:84:8:84:18 | ... ? ... : ... | test.cpp:83:7:83:8 | u2 |
| test.cpp:86:8:86:9 | i1 | test.cpp:83:7:83:8 | u2 |
| test.cpp:90:8:90:14 | source1 | test.cpp:89:28:89:34 | source1 |
| test.cpp:92:8:92:14 | source1 | test.cpp:89:28:89:34 | source1 |
| test.cpp:110:10:110:12 | (reference dereference) | test.cpp:109:9:109:14 | call to source |
| test.cpp:140:8:140:8 | y | test.cpp:138:27:138:32 | call to source |
| test.cpp:144:8:144:8 | s | test.cpp:151:33:151:38 | call to source |
| test.cpp:152:8:152:8 | y | test.cpp:151:33:151:38 | call to source |
| test.cpp:157:8:157:8 | x | test.cpp:164:34:164:39 | call to source |
| test.cpp:165:8:165:8 | y | test.cpp:164:34:164:39 | call to source |
| test.cpp:178:8:178:8 | y | test.cpp:171:11:171:16 | call to source |
| test.cpp:260:12:260:12 | x | test.cpp:245:14:245:19 | call to source |
| test.cpp:266:12:266:12 | x | test.cpp:265:22:265:27 | call to source |
| test.cpp:289:14:289:14 | x | test.cpp:305:17:305:22 | call to source |
| test.cpp:318:7:318:7 | x | test.cpp:314:4:314:9 | call to source |
| test.cpp:450:9:450:22 | (statement expression) | test.cpp:449:26:449:32 | source1 |
| test.cpp:461:8:461:12 | local | test.cpp:449:26:449:32 | source1 |
| true_upon_entry.cpp:13:8:13:8 | x | true_upon_entry.cpp:9:11:9:16 | call to source |
| true_upon_entry.cpp:21:8:21:8 | x | true_upon_entry.cpp:17:11:17:16 | call to source |
| true_upon_entry.cpp:29:8:29:8 | x | true_upon_entry.cpp:27:9:27:14 | call to source |
| true_upon_entry.cpp:39:8:39:8 | x | true_upon_entry.cpp:33:11:33:16 | call to source |
| true_upon_entry.cpp:49:8:49:8 | x | true_upon_entry.cpp:43:11:43:16 | call to source |
| true_upon_entry.cpp:57:8:57:8 | x | true_upon_entry.cpp:54:11:54:16 | call to source |
| true_upon_entry.cpp:66:8:66:8 | x | true_upon_entry.cpp:62:11:62:16 | call to source |
| true_upon_entry.cpp:78:8:78:8 | x | true_upon_entry.cpp:70:11:70:16 | call to source |
| true_upon_entry.cpp:86:8:86:8 | x | true_upon_entry.cpp:83:11:83:16 | call to source |
| true_upon_entry.cpp:105:8:105:8 | x | true_upon_entry.cpp:98:11:98:16 | call to source |
>>>>>>> dbe885fd
<|MERGE_RESOLUTION|>--- conflicted
+++ resolved
@@ -1,66 +1,3 @@
-<<<<<<< HEAD
-| BarrierGuard.cpp:9:10:9:15 | Load: source | BarrierGuard.cpp:5:19:5:24 | InitializeParameter: source |
-| BarrierGuard.cpp:15:10:15:15 | Load: source | BarrierGuard.cpp:13:17:13:22 | InitializeParameter: source |
-| BarrierGuard.cpp:25:10:25:15 | Load: source | BarrierGuard.cpp:21:17:21:22 | InitializeParameter: source |
-| BarrierGuard.cpp:31:10:31:15 | Load: source | BarrierGuard.cpp:29:16:29:21 | InitializeParameter: source |
-| BarrierGuard.cpp:33:10:33:15 | Load: source | BarrierGuard.cpp:29:16:29:21 | InitializeParameter: source |
-| BarrierGuard.cpp:53:13:53:13 | Load: x | BarrierGuard.cpp:49:10:49:15 | Call: call to source |
-| BarrierGuard.cpp:55:13:55:13 | Load: x | BarrierGuard.cpp:49:10:49:15 | Call: call to source |
-| acrossLinkTargets.cpp:12:8:12:8 | Convert: (int)... | acrossLinkTargets.cpp:19:27:19:32 | Call: call to source |
-| acrossLinkTargets.cpp:12:8:12:8 | Load: x | acrossLinkTargets.cpp:19:27:19:32 | Call: call to source |
-| clang.cpp:37:10:37:11 | Load: m2 | clang.cpp:34:32:34:37 | Call: call to source |
-| clang.cpp:41:18:41:19 | Load: m2 | clang.cpp:39:42:39:47 | Call: call to source |
-| clang.cpp:45:17:45:18 | Load: m2 | clang.cpp:43:35:43:40 | Call: call to source |
-| dispatch.cpp:11:38:11:38 | Load: x | dispatch.cpp:37:19:37:24 | Call: call to source |
-| dispatch.cpp:11:38:11:38 | Load: x | dispatch.cpp:45:18:45:23 | Call: call to source |
-| dispatch.cpp:23:38:23:38 | Load: x | dispatch.cpp:33:18:33:23 | Call: call to source |
-| dispatch.cpp:23:38:23:38 | Load: x | dispatch.cpp:41:17:41:22 | Call: call to source |
-| dispatch.cpp:31:16:31:24 | Call: call to isSource1 | dispatch.cpp:22:37:22:42 | Call: call to source |
-| dispatch.cpp:32:16:32:24 | Call: call to isSource2 | dispatch.cpp:16:37:16:42 | Call: call to source |
-| dispatch.cpp:35:16:35:25 | Call: call to notSource1 | dispatch.cpp:9:37:9:42 | Call: call to source |
-| dispatch.cpp:36:16:36:25 | Call: call to notSource2 | dispatch.cpp:10:37:10:42 | Call: call to source |
-| dispatch.cpp:39:15:39:23 | Call: call to isSource1 | dispatch.cpp:22:37:22:42 | Call: call to source |
-| dispatch.cpp:40:15:40:23 | Call: call to isSource2 | dispatch.cpp:16:37:16:42 | Call: call to source |
-| dispatch.cpp:43:15:43:24 | Call: call to notSource1 | dispatch.cpp:9:37:9:42 | Call: call to source |
-| dispatch.cpp:44:15:44:24 | Call: call to notSource2 | dispatch.cpp:10:37:10:42 | Call: call to source |
-| test.cpp:7:8:7:9 | Load: t1 | test.cpp:6:12:6:17 | Call: call to source |
-| test.cpp:9:8:9:9 | Load: t1 | test.cpp:6:12:6:17 | Call: call to source |
-| test.cpp:10:8:10:9 | Load: t2 | test.cpp:6:12:6:17 | Call: call to source |
-| test.cpp:15:8:15:9 | Load: t2 | test.cpp:6:12:6:17 | Call: call to source |
-| test.cpp:26:8:26:9 | Load: t1 | test.cpp:6:12:6:17 | Call: call to source |
-| test.cpp:30:8:30:8 | Load: t | test.cpp:35:10:35:15 | Call: call to source |
-| test.cpp:31:8:31:8 | Load: c | test.cpp:36:13:36:18 | Call: call to source |
-| test.cpp:58:10:58:10 | Load: t | test.cpp:50:14:50:19 | Call: call to source |
-| test.cpp:71:8:71:9 | Load: x4 | test.cpp:66:30:66:36 | InitializeParameter: source1 |
-| test.cpp:76:8:76:9 | Load: u1 | test.cpp:75:7:75:8 | Uninitialized: definition of u1 |
-| test.cpp:84:8:84:18 | Load: ... ? ... : ... | test.cpp:83:7:83:8 | Uninitialized: definition of u2 |
-| test.cpp:86:8:86:9 | Load: i1 | test.cpp:83:7:83:8 | Uninitialized: definition of u2 |
-| test.cpp:90:8:90:14 | Load: source1 | test.cpp:89:28:89:34 | InitializeParameter: source1 |
-| test.cpp:92:8:92:14 | Load: source1 | test.cpp:89:28:89:34 | InitializeParameter: source1 |
-| test.cpp:110:10:110:12 | Load: (reference dereference) | test.cpp:109:9:109:14 | Call: call to source |
-| test.cpp:140:8:140:8 | Load: y | test.cpp:138:27:138:32 | Call: call to source |
-| test.cpp:144:8:144:8 | Load: s | test.cpp:151:33:151:38 | Call: call to source |
-| test.cpp:152:8:152:8 | Load: y | test.cpp:151:33:151:38 | Call: call to source |
-| test.cpp:157:8:157:8 | Load: x | test.cpp:164:34:164:39 | Call: call to source |
-| test.cpp:165:8:165:8 | Load: y | test.cpp:164:34:164:39 | Call: call to source |
-| test.cpp:178:8:178:8 | Load: y | test.cpp:171:11:171:16 | Call: call to source |
-| test.cpp:260:12:260:12 | Load: x | test.cpp:245:14:245:19 | Call: call to source |
-| test.cpp:266:12:266:12 | Load: x | test.cpp:265:22:265:27 | Call: call to source |
-| test.cpp:289:14:289:14 | Load: x | test.cpp:305:17:305:22 | Call: call to source |
-| test.cpp:318:7:318:7 | Load: x | test.cpp:314:4:314:9 | Call: call to source |
-| test.cpp:450:9:450:22 | CopyValue: (statement expression) | test.cpp:449:26:449:32 | InitializeParameter: source1 |
-| test.cpp:461:8:461:12 | Load: local | test.cpp:449:26:449:32 | InitializeParameter: source1 |
-| true_upon_entry.cpp:13:8:13:8 | Load: x | true_upon_entry.cpp:9:11:9:16 | Call: call to source |
-| true_upon_entry.cpp:21:8:21:8 | Load: x | true_upon_entry.cpp:17:11:17:16 | Call: call to source |
-| true_upon_entry.cpp:29:8:29:8 | Load: x | true_upon_entry.cpp:27:9:27:14 | Call: call to source |
-| true_upon_entry.cpp:39:8:39:8 | Load: x | true_upon_entry.cpp:33:11:33:16 | Call: call to source |
-| true_upon_entry.cpp:49:8:49:8 | Load: x | true_upon_entry.cpp:43:11:43:16 | Call: call to source |
-| true_upon_entry.cpp:57:8:57:8 | Load: x | true_upon_entry.cpp:54:11:54:16 | Call: call to source |
-| true_upon_entry.cpp:66:8:66:8 | Load: x | true_upon_entry.cpp:62:11:62:16 | Call: call to source |
-| true_upon_entry.cpp:78:8:78:8 | Load: x | true_upon_entry.cpp:70:11:70:16 | Call: call to source |
-| true_upon_entry.cpp:86:8:86:8 | Load: x | true_upon_entry.cpp:83:11:83:16 | Call: call to source |
-| true_upon_entry.cpp:105:8:105:8 | Load: x | true_upon_entry.cpp:98:11:98:16 | Call: call to source |
-=======
 | BarrierGuard.cpp:9:10:9:15 | source | BarrierGuard.cpp:5:19:5:24 | source |
 | BarrierGuard.cpp:15:10:15:15 | source | BarrierGuard.cpp:13:17:13:22 | source |
 | BarrierGuard.cpp:25:10:25:15 | source | BarrierGuard.cpp:21:17:21:22 | source |
@@ -70,8 +7,6 @@
 | BarrierGuard.cpp:55:13:55:13 | x | BarrierGuard.cpp:49:10:49:15 | call to source |
 | acrossLinkTargets.cpp:12:8:12:8 | (int)... | acrossLinkTargets.cpp:19:27:19:32 | call to source |
 | acrossLinkTargets.cpp:12:8:12:8 | x | acrossLinkTargets.cpp:19:27:19:32 | call to source |
-| clang.cpp:18:8:18:19 | (const int *)... | clang.cpp:12:9:12:20 | sourceArray1 |
-| clang.cpp:18:8:18:19 | sourceArray1 | clang.cpp:12:9:12:20 | sourceArray1 |
 | clang.cpp:37:10:37:11 | m2 | clang.cpp:34:32:34:37 | call to source |
 | clang.cpp:41:18:41:19 | m2 | clang.cpp:39:42:39:47 | call to source |
 | clang.cpp:45:17:45:18 | m2 | clang.cpp:43:35:43:40 | call to source |
@@ -123,5 +58,4 @@
 | true_upon_entry.cpp:66:8:66:8 | x | true_upon_entry.cpp:62:11:62:16 | call to source |
 | true_upon_entry.cpp:78:8:78:8 | x | true_upon_entry.cpp:70:11:70:16 | call to source |
 | true_upon_entry.cpp:86:8:86:8 | x | true_upon_entry.cpp:83:11:83:16 | call to source |
-| true_upon_entry.cpp:105:8:105:8 | x | true_upon_entry.cpp:98:11:98:16 | call to source |
->>>>>>> dbe885fd
+| true_upon_entry.cpp:105:8:105:8 | x | true_upon_entry.cpp:98:11:98:16 | call to source |